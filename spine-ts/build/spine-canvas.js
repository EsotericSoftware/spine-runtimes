var spine;
(function (spine) {
    var AssetManager = (function () {
        function AssetManager(textureLoader, pathPrefix) {
            if (pathPrefix === void 0) { pathPrefix = ""; }
            this.assets = {};
            this.errors = {};
            this.toLoad = 0;
            this.loaded = 0;
            this.textureLoader = textureLoader;
            this.pathPrefix = pathPrefix;
        }
        AssetManager.prototype.loadText = function (path, success, error) {
            var _this = this;
            if (success === void 0) { success = null; }
            if (error === void 0) { error = null; }
            path = this.pathPrefix + path;
            this.toLoad++;
            var request = new XMLHttpRequest();
            request.onreadystatechange = function () {
                if (request.readyState == XMLHttpRequest.DONE) {
                    if (request.status >= 200 && request.status < 300) {
                        _this.assets[path] = request.responseText;
                        if (success)
                            success(path, request.responseText);
                    }
                    else {
                        _this.errors[path] = "Couldn't load text " + path + ": status " + request.status + ", " + request.responseText;
                        if (error)
                            error(path, "Couldn't load text " + path + ": status " + request.status + ", " + request.responseText);
                    }
                    _this.toLoad--;
                    _this.loaded++;
                }
            };
            request.open("GET", path, true);
            request.send();
        };
        AssetManager.prototype.loadTexture = function (path, success, error) {
            var _this = this;
            if (success === void 0) { success = null; }
            if (error === void 0) { error = null; }
            path = this.pathPrefix + path;
            this.toLoad++;
            var img = new Image();
            img.crossOrigin = "anonymous";
            img.src = path;
            img.onload = function (ev) {
                var texture = _this.textureLoader(img);
                _this.assets[path] = texture;
                _this.toLoad--;
                _this.loaded++;
                if (success)
                    success(path, img);
            };
            img.onerror = function (ev) {
                _this.errors[path] = "Couldn't load image " + path;
                _this.toLoad--;
                _this.loaded++;
                if (error)
                    error(path, "Couldn't load image " + path);
            };
        };
        AssetManager.prototype.get = function (path) {
            path = this.pathPrefix + path;
            return this.assets[path];
        };
        AssetManager.prototype.remove = function (path) {
            path = this.pathPrefix + path;
            var asset = this.assets[path];
            if (asset.dispose)
                asset.dispose();
            this.assets[path] = null;
        };
        AssetManager.prototype.removeAll = function () {
            for (var key in this.assets) {
                var asset = this.assets[key];
                if (asset.dispose)
                    asset.dispose();
            }
            this.assets = {};
        };
        AssetManager.prototype.isLoadingComplete = function () {
            return this.toLoad == 0;
        };
        AssetManager.prototype.getToLoad = function () {
            return this.toLoad;
        };
        AssetManager.prototype.getLoaded = function () {
            return this.loaded;
        };
        AssetManager.prototype.dispose = function () {
            this.removeAll();
        };
        AssetManager.prototype.hasErrors = function () {
            return Object.keys(this.errors).length > 0;
        };
        AssetManager.prototype.getErrors = function () {
            return this.errors;
        };
        return AssetManager;
    }());
    spine.AssetManager = AssetManager;
})(spine || (spine = {}));
var __extends = (this && this.__extends) || function (d, b) {
    for (var p in b) if (b.hasOwnProperty(p)) d[p] = b[p];
    function __() { this.constructor = d; }
    d.prototype = b === null ? Object.create(b) : (__.prototype = b.prototype, new __());
};
var spine;
(function (spine) {
    var canvas;
    (function (canvas) {
        var AssetManager = (function (_super) {
            __extends(AssetManager, _super);
            function AssetManager(pathPrefix) {
                if (pathPrefix === void 0) { pathPrefix = ""; }
                _super.call(this, function (image) { return new spine.canvas.CanvasTexture(image); }, pathPrefix);
            }
            return AssetManager;
        }(spine.AssetManager));
        canvas.AssetManager = AssetManager;
    })(canvas = spine.canvas || (spine.canvas = {}));
})(spine || (spine = {}));
var spine;
(function (spine) {
    var Texture = (function () {
        function Texture(image) {
            this._image = image;
        }
        Texture.prototype.getImage = function () {
            return this._image;
        };
        Texture.filterFromString = function (text) {
            switch (text.toLowerCase()) {
                case "nearest": return TextureFilter.Nearest;
                case "linear": return TextureFilter.Linear;
                case "mipmap": return TextureFilter.MipMap;
                case "mipmapnearestnearest": return TextureFilter.MipMapNearestNearest;
                case "mipmaplinearnearest": return TextureFilter.MipMapLinearNearest;
                case "mipmapnearestlinear": return TextureFilter.MipMapNearestLinear;
                case "mipmaplinearlinear": return TextureFilter.MipMapLinearLinear;
                default: throw new Error("Unknown texture filter " + text);
            }
        };
        Texture.wrapFromString = function (text) {
            switch (text.toLowerCase()) {
                case "mirroredtepeat": return TextureWrap.MirroredRepeat;
                case "clamptoedge": return TextureWrap.ClampToEdge;
                case "repeat": return TextureWrap.Repeat;
                default: throw new Error("Unknown texture wrap " + text);
            }
        };
        return Texture;
    }());
    spine.Texture = Texture;
    (function (TextureFilter) {
        TextureFilter[TextureFilter["Nearest"] = 9728] = "Nearest";
        TextureFilter[TextureFilter["Linear"] = 9729] = "Linear";
        TextureFilter[TextureFilter["MipMap"] = 9987] = "MipMap";
        TextureFilter[TextureFilter["MipMapNearestNearest"] = 9984] = "MipMapNearestNearest";
        TextureFilter[TextureFilter["MipMapLinearNearest"] = 9985] = "MipMapLinearNearest";
        TextureFilter[TextureFilter["MipMapNearestLinear"] = 9986] = "MipMapNearestLinear";
        TextureFilter[TextureFilter["MipMapLinearLinear"] = 9987] = "MipMapLinearLinear";
    })(spine.TextureFilter || (spine.TextureFilter = {}));
    var TextureFilter = spine.TextureFilter;
    (function (TextureWrap) {
        TextureWrap[TextureWrap["MirroredRepeat"] = 33648] = "MirroredRepeat";
        TextureWrap[TextureWrap["ClampToEdge"] = 33071] = "ClampToEdge";
        TextureWrap[TextureWrap["Repeat"] = 10497] = "Repeat";
    })(spine.TextureWrap || (spine.TextureWrap = {}));
    var TextureWrap = spine.TextureWrap;
    var TextureRegion = (function () {
        function TextureRegion() {
            this.u = 0;
            this.v = 0;
            this.u2 = 0;
            this.v2 = 0;
            this.width = 0;
            this.height = 0;
            this.rotate = false;
            this.offsetX = 0;
            this.offsetY = 0;
            this.originalWidth = 0;
            this.originalHeight = 0;
        }
        return TextureRegion;
    }());
    spine.TextureRegion = TextureRegion;
})(spine || (spine = {}));
var spine;
(function (spine) {
    var canvas;
    (function (canvas) {
        var CanvasTexture = (function (_super) {
            __extends(CanvasTexture, _super);
            function CanvasTexture(image) {
                _super.call(this, image);
            }
            CanvasTexture.prototype.setFilters = function (minFilter, magFilter) { };
            CanvasTexture.prototype.setWraps = function (uWrap, vWrap) { };
            CanvasTexture.prototype.dispose = function () { };
            return CanvasTexture;
        }(spine.Texture));
        canvas.CanvasTexture = CanvasTexture;
    })(canvas = spine.canvas || (spine.canvas = {}));
})(spine || (spine = {}));
var spine;
(function (spine) {
<<<<<<< HEAD
	var canvas;
	(function (canvas) {
		var SkeletonRenderer = (function () {
			function SkeletonRenderer(context) {
				this.triangleRendering = false;
				this.debugRendering = false;
				this.vertices = spine.Utils.newFloatArray(8 * 1024);
				this.tempColor = new spine.Color();
				this.ctx = context;
			}
			SkeletonRenderer.prototype.draw = function (skeleton) {
				if (this.triangleRendering)
					this.drawTriangles(skeleton);
				else
					this.drawImages(skeleton);
			};
			SkeletonRenderer.prototype.drawImages = function (skeleton) {
				var ctx = this.ctx;
				var drawOrder = skeleton.drawOrder;
				if (this.debugRendering)
					ctx.strokeStyle = "green";
				for (var i = 0, n = drawOrder.length; i < n; i++) {
					var slot = drawOrder[i];
					var attachment = slot.getAttachment();
					var region = null;
					var image = null;
					var vertices = this.vertices;
					if (attachment instanceof spine.RegionAttachment) {
						var regionAttachment = attachment;
						vertices = this.computeRegionVertices(slot, regionAttachment, false);
						region = regionAttachment.region;
						image = (region).texture.getImage();
					}
					else
						continue;
					var att = attachment;
					var bone = slot.bone;
					var x = vertices[0];
					var y = vertices[1];
					var rotation = (bone.getWorldRotationX() - att.rotation) * Math.PI / 180;
					var xx = vertices[24] - vertices[0];
					var xy = vertices[25] - vertices[1];
					var yx = vertices[8] - vertices[0];
					var yy = vertices[9] - vertices[1];
					var w = Math.sqrt(xx * xx + xy * xy), h = -Math.sqrt(yx * yx + yy * yy);
					ctx.translate(x, y);
					ctx.rotate(rotation);
					if (region.rotate) {
						ctx.rotate(Math.PI / 2);
						ctx.drawImage(image, region.x, region.y, region.height, region.width, 0, 0, h, -w);
						ctx.rotate(-Math.PI / 2);
					}
					else {
						ctx.drawImage(image, region.x, region.y, region.width, region.height, 0, 0, w, h);
					}
					if (this.debugRendering)
						ctx.strokeRect(0, 0, w, h);
					ctx.rotate(-rotation);
					ctx.translate(-x, -y);
				}
			};
			SkeletonRenderer.prototype.drawTriangles = function (skeleton) {
				var blendMode = null;
				var vertices = this.vertices;
				var triangles = null;
				var drawOrder = skeleton.drawOrder;
				for (var i = 0, n = drawOrder.length; i < n; i++) {
					var slot = drawOrder[i];
					var attachment = slot.getAttachment();
					var texture = null;
					var region = null;
					if (attachment instanceof spine.RegionAttachment) {
						var regionAttachment = attachment;
						vertices = this.computeRegionVertices(slot, regionAttachment, false);
						triangles = SkeletonRenderer.QUAD_TRIANGLES;
						region = regionAttachment.region;
						texture = region.texture.getImage();
					}
					else if (attachment instanceof spine.MeshAttachment) {
						var mesh = attachment;
						vertices = this.computeMeshVertices(slot, mesh, false);
						triangles = mesh.triangles;
						texture = mesh.region.renderObject.texture.getImage();
					}
					else
						continue;
					if (texture != null) {
						var slotBlendMode = slot.data.blendMode;
						if (slotBlendMode != blendMode) {
							blendMode = slotBlendMode;
						}
						var ctx = this.ctx;
						for (var j = 0; j < triangles.length; j += 3) {
							var t1 = triangles[j] * 8, t2 = triangles[j + 1] * 8, t3 = triangles[j + 2] * 8;
							var x0 = vertices[t1], y0 = vertices[t1 + 1], u0 = vertices[t1 + 6], v0 = vertices[t1 + 7];
							var x1 = vertices[t2], y1 = vertices[t2 + 1], u1 = vertices[t2 + 6], v1 = vertices[t2 + 7];
							var x2 = vertices[t3], y2 = vertices[t3 + 1], u2 = vertices[t3 + 6], v2 = vertices[t3 + 7];
							this.drawTriangle(texture, x0, y0, u0, v0, x1, y1, u1, v1, x2, y2, u2, v2);
							if (this.debugRendering) {
								ctx.strokeStyle = "green";
								ctx.beginPath();
								ctx.moveTo(x0, y0);
								ctx.lineTo(x1, y1);
								ctx.lineTo(x2, y2);
								ctx.lineTo(x0, y0);
								ctx.stroke();
							}
						}
					}
				}
			};
			SkeletonRenderer.prototype.drawTriangle = function (img, x0, y0, u0, v0, x1, y1, u1, v1, x2, y2, u2, v2) {
				var ctx = this.ctx;
				u0 *= img.width;
				v0 *= img.height;
				u1 *= img.width;
				v1 *= img.height;
				u2 *= img.width;
				v2 *= img.height;
				ctx.beginPath();
				ctx.moveTo(x0, y0);
				ctx.lineTo(x1, y1);
				ctx.lineTo(x2, y2);
				ctx.closePath();
				x1 -= x0;
				y1 -= y0;
				x2 -= x0;
				y2 -= y0;
				u1 -= u0;
				v1 -= v0;
				u2 -= u0;
				v2 -= v0;
				var det = 1 / (u1 * v2 - u2 * v1), a = (v2 * x1 - v1 * x2) * det, b = (v2 * y1 - v1 * y2) * det, c = (u1 * x2 - u2 * x1) * det, d = (u1 * y2 - u2 * y1) * det, e = x0 - a * u0 - c * v0, f = y0 - b * u0 - d * v0;
				ctx.save();
				ctx.transform(a, b, c, d, e, f);
				ctx.clip();
				ctx.drawImage(img, 0, 0);
				ctx.restore();
			};
			SkeletonRenderer.prototype.computeRegionVertices = function (slot, region, pma) {
				var skeleton = slot.bone.skeleton;
				var skeletonColor = skeleton.color;
				var slotColor = slot.color;
				var regionColor = region.color;
				var alpha = skeletonColor.a * slotColor.a * regionColor.a;
				var multiplier = pma ? alpha : 1;
				var color = this.tempColor;
				color.set(skeletonColor.r * slotColor.r * regionColor.r * multiplier, skeletonColor.g * slotColor.g * regionColor.g * multiplier, skeletonColor.b * slotColor.b * regionColor.b * multiplier, alpha);
				region.computeWorldVertices(slot.bone, this.vertices, 0, SkeletonRenderer.VERTEX_SIZE);
				var vertices = this.vertices;
				var uvs = region.uvs;
				vertices[spine.RegionAttachment.C1R] = color.r;
				vertices[spine.RegionAttachment.C1G] = color.g;
				vertices[spine.RegionAttachment.C1B] = color.b;
				vertices[spine.RegionAttachment.C1A] = color.a;
				vertices[spine.RegionAttachment.U1] = uvs[0];
				vertices[spine.RegionAttachment.V1] = uvs[1];
				vertices[spine.RegionAttachment.C2R] = color.r;
				vertices[spine.RegionAttachment.C2G] = color.g;
				vertices[spine.RegionAttachment.C2B] = color.b;
				vertices[spine.RegionAttachment.C2A] = color.a;
				vertices[spine.RegionAttachment.U2] = uvs[2];
				vertices[spine.RegionAttachment.V2] = uvs[3];
				vertices[spine.RegionAttachment.C3R] = color.r;
				vertices[spine.RegionAttachment.C3G] = color.g;
				vertices[spine.RegionAttachment.C3B] = color.b;
				vertices[spine.RegionAttachment.C3A] = color.a;
				vertices[spine.RegionAttachment.U3] = uvs[4];
				vertices[spine.RegionAttachment.V3] = uvs[5];
				vertices[spine.RegionAttachment.C4R] = color.r;
				vertices[spine.RegionAttachment.C4G] = color.g;
				vertices[spine.RegionAttachment.C4B] = color.b;
				vertices[spine.RegionAttachment.C4A] = color.a;
				vertices[spine.RegionAttachment.U4] = uvs[6];
				vertices[spine.RegionAttachment.V4] = uvs[7];
				return vertices;
			};
			SkeletonRenderer.prototype.computeMeshVertices = function (slot, mesh, pma) {
				var skeleton = slot.bone.skeleton;
				var skeletonColor = skeleton.color;
				var slotColor = slot.color;
				var regionColor = mesh.color;
				var alpha = skeletonColor.a * slotColor.a * regionColor.a;
				var multiplier = pma ? alpha : 1;
				var color = this.tempColor;
				color.set(skeletonColor.r * slotColor.r * regionColor.r * multiplier, skeletonColor.g * slotColor.g * regionColor.g * multiplier, skeletonColor.b * slotColor.b * regionColor.b * multiplier, alpha);
				var numVertices = mesh.worldVerticesLength / 2;
				if (this.vertices.length < mesh.worldVerticesLength) {
					this.vertices = spine.Utils.newFloatArray(mesh.worldVerticesLength);
				}
				var vertices = this.vertices;
				mesh.computeWorldVertices(slot, 0, mesh.worldVerticesLength, vertices, 0, SkeletonRenderer.VERTEX_SIZE);
				var uvs = mesh.uvs;
				for (var i = 0, n = numVertices, u = 0, v = 2; i < n; i++) {
					vertices[v++] = color.r;
					vertices[v++] = color.g;
					vertices[v++] = color.b;
					vertices[v++] = color.a;
					vertices[v++] = uvs[u++];
					vertices[v++] = uvs[u++];
					v += 2;
				}
				return vertices;
			};
			SkeletonRenderer.QUAD_TRIANGLES = [0, 1, 2, 2, 3, 0];
			SkeletonRenderer.VERTEX_SIZE = 2 + 2 + 4;
			return SkeletonRenderer;
		}());
		canvas.SkeletonRenderer = SkeletonRenderer;
	})(canvas = spine.canvas || (spine.canvas = {}));
})(spine || (spine = {}));
var spine;
(function (spine) {
	var Animation = (function () {
		function Animation(name, timelines, duration) {
			if (name == null)
				throw new Error("name cannot be null.");
			if (timelines == null)
				throw new Error("timelines cannot be null.");
			this.name = name;
			this.timelines = timelines;
			this.duration = duration;
		}
		Animation.prototype.apply = function (skeleton, lastTime, time, loop, events, alpha, setupPose, mixingOut) {
			if (skeleton == null)
				throw new Error("skeleton cannot be null.");
			if (loop && this.duration != 0) {
				time %= this.duration;
				if (lastTime > 0)
					lastTime %= this.duration;
			}
			var timelines = this.timelines;
			for (var i = 0, n = timelines.length; i < n; i++)
				timelines[i].apply(skeleton, lastTime, time, events, alpha, setupPose, mixingOut);
		};
		Animation.binarySearch = function (values, target, step) {
			if (step === void 0) { step = 1; }
			var low = 0;
			var high = values.length / step - 2;
			if (high == 0)
				return step;
			var current = high >>> 1;
			while (true) {
				if (values[(current + 1) * step] <= target)
					low = current + 1;
				else
					high = current;
				if (low == high)
					return (low + 1) * step;
				current = (low + high) >>> 1;
			}
		};
		Animation.linearSearch = function (values, target, step) {
			for (var i = 0, last = values.length - step; i <= last; i += step)
				if (values[i] > target)
					return i;
			return -1;
		};
		return Animation;
	}());
	spine.Animation = Animation;
	(function (TimelineType) {
		TimelineType[TimelineType["rotate"] = 0] = "rotate";
		TimelineType[TimelineType["translate"] = 1] = "translate";
		TimelineType[TimelineType["scale"] = 2] = "scale";
		TimelineType[TimelineType["shear"] = 3] = "shear";
		TimelineType[TimelineType["attachment"] = 4] = "attachment";
		TimelineType[TimelineType["color"] = 5] = "color";
		TimelineType[TimelineType["deform"] = 6] = "deform";
		TimelineType[TimelineType["event"] = 7] = "event";
		TimelineType[TimelineType["drawOrder"] = 8] = "drawOrder";
		TimelineType[TimelineType["ikConstraint"] = 9] = "ikConstraint";
		TimelineType[TimelineType["transformConstraint"] = 10] = "transformConstraint";
		TimelineType[TimelineType["pathConstraintPosition"] = 11] = "pathConstraintPosition";
		TimelineType[TimelineType["pathConstraintSpacing"] = 12] = "pathConstraintSpacing";
		TimelineType[TimelineType["pathConstraintMix"] = 13] = "pathConstraintMix";
		TimelineType[TimelineType["twoColor"] = 14] = "twoColor";
	})(spine.TimelineType || (spine.TimelineType = {}));
	var TimelineType = spine.TimelineType;
	var CurveTimeline = (function () {
		function CurveTimeline(frameCount) {
			if (frameCount <= 0)
				throw new Error("frameCount must be > 0: " + frameCount);
			this.curves = spine.Utils.newFloatArray((frameCount - 1) * CurveTimeline.BEZIER_SIZE);
		}
		CurveTimeline.prototype.getFrameCount = function () {
			return this.curves.length / CurveTimeline.BEZIER_SIZE + 1;
		};
		CurveTimeline.prototype.setLinear = function (frameIndex) {
			this.curves[frameIndex * CurveTimeline.BEZIER_SIZE] = CurveTimeline.LINEAR;
		};
		CurveTimeline.prototype.setStepped = function (frameIndex) {
			this.curves[frameIndex * CurveTimeline.BEZIER_SIZE] = CurveTimeline.STEPPED;
		};
		CurveTimeline.prototype.getCurveType = function (frameIndex) {
			var index = frameIndex * CurveTimeline.BEZIER_SIZE;
			if (index == this.curves.length)
				return CurveTimeline.LINEAR;
			var type = this.curves[index];
			if (type == CurveTimeline.LINEAR)
				return CurveTimeline.LINEAR;
			if (type == CurveTimeline.STEPPED)
				return CurveTimeline.STEPPED;
			return CurveTimeline.BEZIER;
		};
		CurveTimeline.prototype.setCurve = function (frameIndex, cx1, cy1, cx2, cy2) {
			var tmpx = (-cx1 * 2 + cx2) * 0.03, tmpy = (-cy1 * 2 + cy2) * 0.03;
			var dddfx = ((cx1 - cx2) * 3 + 1) * 0.006, dddfy = ((cy1 - cy2) * 3 + 1) * 0.006;
			var ddfx = tmpx * 2 + dddfx, ddfy = tmpy * 2 + dddfy;
			var dfx = cx1 * 0.3 + tmpx + dddfx * 0.16666667, dfy = cy1 * 0.3 + tmpy + dddfy * 0.16666667;
			var i = frameIndex * CurveTimeline.BEZIER_SIZE;
			var curves = this.curves;
			curves[i++] = CurveTimeline.BEZIER;
			var x = dfx, y = dfy;
			for (var n = i + CurveTimeline.BEZIER_SIZE - 1; i < n; i += 2) {
				curves[i] = x;
				curves[i + 1] = y;
				dfx += ddfx;
				dfy += ddfy;
				ddfx += dddfx;
				ddfy += dddfy;
				x += dfx;
				y += dfy;
			}
		};
		CurveTimeline.prototype.getCurvePercent = function (frameIndex, percent) {
			percent = spine.MathUtils.clamp(percent, 0, 1);
			var curves = this.curves;
			var i = frameIndex * CurveTimeline.BEZIER_SIZE;
			var type = curves[i];
			if (type == CurveTimeline.LINEAR)
				return percent;
			if (type == CurveTimeline.STEPPED)
				return 0;
			i++;
			var x = 0;
			for (var start = i, n = i + CurveTimeline.BEZIER_SIZE - 1; i < n; i += 2) {
				x = curves[i];
				if (x >= percent) {
					var prevX = void 0, prevY = void 0;
					if (i == start) {
						prevX = 0;
						prevY = 0;
					}
					else {
						prevX = curves[i - 2];
						prevY = curves[i - 1];
					}
					return prevY + (curves[i + 1] - prevY) * (percent - prevX) / (x - prevX);
				}
			}
			var y = curves[i - 1];
			return y + (1 - y) * (percent - x) / (1 - x);
		};
		CurveTimeline.LINEAR = 0;
		CurveTimeline.STEPPED = 1;
		CurveTimeline.BEZIER = 2;
		CurveTimeline.BEZIER_SIZE = 10 * 2 - 1;
		return CurveTimeline;
	}());
	spine.CurveTimeline = CurveTimeline;
	var RotateTimeline = (function (_super) {
		__extends(RotateTimeline, _super);
		function RotateTimeline(frameCount) {
			_super.call(this, frameCount);
			this.frames = spine.Utils.newFloatArray(frameCount << 1);
		}
		RotateTimeline.prototype.getPropertyId = function () {
			return (TimelineType.rotate << 24) + this.boneIndex;
		};
		RotateTimeline.prototype.setFrame = function (frameIndex, time, degrees) {
			frameIndex <<= 1;
			this.frames[frameIndex] = time;
			this.frames[frameIndex + RotateTimeline.ROTATION] = degrees;
		};
		RotateTimeline.prototype.apply = function (skeleton, lastTime, time, events, alpha, setupPose, mixingOut) {
			var frames = this.frames;
			var bone = skeleton.bones[this.boneIndex];
			if (time < frames[0]) {
				if (setupPose)
					bone.rotation = bone.data.rotation;
				return;
			}
			if (time >= frames[frames.length - RotateTimeline.ENTRIES]) {
				if (setupPose)
					bone.rotation = bone.data.rotation + frames[frames.length + RotateTimeline.PREV_ROTATION] * alpha;
				else {
					var r_1 = bone.data.rotation + frames[frames.length + RotateTimeline.PREV_ROTATION] - bone.rotation;
					r_1 -= (16384 - ((16384.499999999996 - r_1 / 360) | 0)) * 360;
					bone.rotation += r_1 * alpha;
				}
				return;
			}
			var frame = Animation.binarySearch(frames, time, RotateTimeline.ENTRIES);
			var prevRotation = frames[frame + RotateTimeline.PREV_ROTATION];
			var frameTime = frames[frame];
			var percent = this.getCurvePercent((frame >> 1) - 1, 1 - (time - frameTime) / (frames[frame + RotateTimeline.PREV_TIME] - frameTime));
			var r = frames[frame + RotateTimeline.ROTATION] - prevRotation;
			r -= (16384 - ((16384.499999999996 - r / 360) | 0)) * 360;
			r = prevRotation + r * percent;
			if (setupPose) {
				r -= (16384 - ((16384.499999999996 - r / 360) | 0)) * 360;
				bone.rotation = bone.data.rotation + r * alpha;
			}
			else {
				r = bone.data.rotation + r - bone.rotation;
				r -= (16384 - ((16384.499999999996 - r / 360) | 0)) * 360;
				bone.rotation += r * alpha;
			}
		};
		RotateTimeline.ENTRIES = 2;
		RotateTimeline.PREV_TIME = -2;
		RotateTimeline.PREV_ROTATION = -1;
		RotateTimeline.ROTATION = 1;
		return RotateTimeline;
	}(CurveTimeline));
	spine.RotateTimeline = RotateTimeline;
	var TranslateTimeline = (function (_super) {
		__extends(TranslateTimeline, _super);
		function TranslateTimeline(frameCount) {
			_super.call(this, frameCount);
			this.frames = spine.Utils.newFloatArray(frameCount * TranslateTimeline.ENTRIES);
		}
		TranslateTimeline.prototype.getPropertyId = function () {
			return (TimelineType.translate << 24) + this.boneIndex;
		};
		TranslateTimeline.prototype.setFrame = function (frameIndex, time, x, y) {
			frameIndex *= TranslateTimeline.ENTRIES;
			this.frames[frameIndex] = time;
			this.frames[frameIndex + TranslateTimeline.X] = x;
			this.frames[frameIndex + TranslateTimeline.Y] = y;
		};
		TranslateTimeline.prototype.apply = function (skeleton, lastTime, time, events, alpha, setupPose, mixingOut) {
			var frames = this.frames;
			var bone = skeleton.bones[this.boneIndex];
			if (time < frames[0]) {
				if (setupPose) {
					bone.x = bone.data.x;
					bone.y = bone.data.y;
				}
				return;
			}
			var x = 0, y = 0;
			if (time >= frames[frames.length - TranslateTimeline.ENTRIES]) {
				x = frames[frames.length + TranslateTimeline.PREV_X];
				y = frames[frames.length + TranslateTimeline.PREV_Y];
			}
			else {
				var frame = Animation.binarySearch(frames, time, TranslateTimeline.ENTRIES);
				x = frames[frame + TranslateTimeline.PREV_X];
				y = frames[frame + TranslateTimeline.PREV_Y];
				var frameTime = frames[frame];
				var percent = this.getCurvePercent(frame / TranslateTimeline.ENTRIES - 1, 1 - (time - frameTime) / (frames[frame + TranslateTimeline.PREV_TIME] - frameTime));
				x += (frames[frame + TranslateTimeline.X] - x) * percent;
				y += (frames[frame + TranslateTimeline.Y] - y) * percent;
			}
			if (setupPose) {
				bone.x = bone.data.x + x * alpha;
				bone.y = bone.data.y + y * alpha;
			}
			else {
				bone.x += (bone.data.x + x - bone.x) * alpha;
				bone.y += (bone.data.y + y - bone.y) * alpha;
			}
		};
		TranslateTimeline.ENTRIES = 3;
		TranslateTimeline.PREV_TIME = -3;
		TranslateTimeline.PREV_X = -2;
		TranslateTimeline.PREV_Y = -1;
		TranslateTimeline.X = 1;
		TranslateTimeline.Y = 2;
		return TranslateTimeline;
	}(CurveTimeline));
	spine.TranslateTimeline = TranslateTimeline;
	var ScaleTimeline = (function (_super) {
		__extends(ScaleTimeline, _super);
		function ScaleTimeline(frameCount) {
			_super.call(this, frameCount);
		}
		ScaleTimeline.prototype.getPropertyId = function () {
			return (TimelineType.scale << 24) + this.boneIndex;
		};
		ScaleTimeline.prototype.apply = function (skeleton, lastTime, time, events, alpha, setupPose, mixingOut) {
			var frames = this.frames;
			var bone = skeleton.bones[this.boneIndex];
			if (time < frames[0]) {
				if (setupPose) {
					bone.scaleX = bone.data.scaleX;
					bone.scaleY = bone.data.scaleY;
				}
				return;
			}
			var x = 0, y = 0;
			if (time >= frames[frames.length - ScaleTimeline.ENTRIES]) {
				x = frames[frames.length + ScaleTimeline.PREV_X] * bone.data.scaleX;
				y = frames[frames.length + ScaleTimeline.PREV_Y] * bone.data.scaleY;
			}
			else {
				var frame = Animation.binarySearch(frames, time, ScaleTimeline.ENTRIES);
				x = frames[frame + ScaleTimeline.PREV_X];
				y = frames[frame + ScaleTimeline.PREV_Y];
				var frameTime = frames[frame];
				var percent = this.getCurvePercent(frame / ScaleTimeline.ENTRIES - 1, 1 - (time - frameTime) / (frames[frame + ScaleTimeline.PREV_TIME] - frameTime));
				x = (x + (frames[frame + ScaleTimeline.X] - x) * percent) * bone.data.scaleX;
				y = (y + (frames[frame + ScaleTimeline.Y] - y) * percent) * bone.data.scaleY;
			}
			if (alpha == 1) {
				bone.scaleX = x;
				bone.scaleY = y;
			}
			else {
				var bx = 0, by = 0;
				if (setupPose) {
					bx = bone.data.scaleX;
					by = bone.data.scaleY;
				}
				else {
					bx = bone.scaleX;
					by = bone.scaleY;
				}
				if (mixingOut) {
					x = Math.abs(x) * spine.MathUtils.signum(bx);
					y = Math.abs(y) * spine.MathUtils.signum(by);
				}
				else {
					bx = Math.abs(bx) * spine.MathUtils.signum(x);
					by = Math.abs(by) * spine.MathUtils.signum(y);
				}
				bone.scaleX = bx + (x - bx) * alpha;
				bone.scaleY = by + (y - by) * alpha;
			}
		};
		return ScaleTimeline;
	}(TranslateTimeline));
	spine.ScaleTimeline = ScaleTimeline;
	var ShearTimeline = (function (_super) {
		__extends(ShearTimeline, _super);
		function ShearTimeline(frameCount) {
			_super.call(this, frameCount);
		}
		ShearTimeline.prototype.getPropertyId = function () {
			return (TimelineType.shear << 24) + this.boneIndex;
		};
		ShearTimeline.prototype.apply = function (skeleton, lastTime, time, events, alpha, setupPose, mixingOut) {
			var frames = this.frames;
			var bone = skeleton.bones[this.boneIndex];
			if (time < frames[0]) {
				if (setupPose) {
					bone.shearX = bone.data.shearX;
					bone.shearY = bone.data.shearY;
				}
				return;
			}
			var x = 0, y = 0;
			if (time >= frames[frames.length - ShearTimeline.ENTRIES]) {
				x = frames[frames.length + ShearTimeline.PREV_X];
				y = frames[frames.length + ShearTimeline.PREV_Y];
			}
			else {
				var frame = Animation.binarySearch(frames, time, ShearTimeline.ENTRIES);
				x = frames[frame + ShearTimeline.PREV_X];
				y = frames[frame + ShearTimeline.PREV_Y];
				var frameTime = frames[frame];
				var percent = this.getCurvePercent(frame / ShearTimeline.ENTRIES - 1, 1 - (time - frameTime) / (frames[frame + ShearTimeline.PREV_TIME] - frameTime));
				x = x + (frames[frame + ShearTimeline.X] - x) * percent;
				y = y + (frames[frame + ShearTimeline.Y] - y) * percent;
			}
			if (setupPose) {
				bone.shearX = bone.data.shearX + x * alpha;
				bone.shearY = bone.data.shearY + y * alpha;
			}
			else {
				bone.shearX += (bone.data.shearX + x - bone.shearX) * alpha;
				bone.shearY += (bone.data.shearY + y - bone.shearY) * alpha;
			}
		};
		return ShearTimeline;
	}(TranslateTimeline));
	spine.ShearTimeline = ShearTimeline;
	var ColorTimeline = (function (_super) {
		__extends(ColorTimeline, _super);
		function ColorTimeline(frameCount) {
			_super.call(this, frameCount);
			this.frames = spine.Utils.newFloatArray(frameCount * ColorTimeline.ENTRIES);
		}
		ColorTimeline.prototype.getPropertyId = function () {
			return (TimelineType.color << 24) + this.slotIndex;
		};
		ColorTimeline.prototype.setFrame = function (frameIndex, time, r, g, b, a) {
			frameIndex *= ColorTimeline.ENTRIES;
			this.frames[frameIndex] = time;
			this.frames[frameIndex + ColorTimeline.R] = r;
			this.frames[frameIndex + ColorTimeline.G] = g;
			this.frames[frameIndex + ColorTimeline.B] = b;
			this.frames[frameIndex + ColorTimeline.A] = a;
		};
		ColorTimeline.prototype.apply = function (skeleton, lastTime, time, events, alpha, setupPose, mixingOut) {
			var slot = skeleton.slots[this.slotIndex];
			var frames = this.frames;
			if (time < frames[0]) {
				if (setupPose)
					slot.color.setFromColor(slot.data.color);
				return;
			}
			var r = 0, g = 0, b = 0, a = 0;
			if (time >= frames[frames.length - ColorTimeline.ENTRIES]) {
				var i = frames.length;
				r = frames[i + ColorTimeline.PREV_R];
				g = frames[i + ColorTimeline.PREV_G];
				b = frames[i + ColorTimeline.PREV_B];
				a = frames[i + ColorTimeline.PREV_A];
			}
			else {
				var frame = Animation.binarySearch(frames, time, ColorTimeline.ENTRIES);
				r = frames[frame + ColorTimeline.PREV_R];
				g = frames[frame + ColorTimeline.PREV_G];
				b = frames[frame + ColorTimeline.PREV_B];
				a = frames[frame + ColorTimeline.PREV_A];
				var frameTime = frames[frame];
				var percent = this.getCurvePercent(frame / ColorTimeline.ENTRIES - 1, 1 - (time - frameTime) / (frames[frame + ColorTimeline.PREV_TIME] - frameTime));
				r += (frames[frame + ColorTimeline.R] - r) * percent;
				g += (frames[frame + ColorTimeline.G] - g) * percent;
				b += (frames[frame + ColorTimeline.B] - b) * percent;
				a += (frames[frame + ColorTimeline.A] - a) * percent;
			}
			if (alpha == 1)
				slot.color.set(r, g, b, a);
			else {
				var color = slot.color;
				if (setupPose)
					color.setFromColor(slot.data.color);
				color.add((r - color.r) * alpha, (g - color.g) * alpha, (b - color.b) * alpha, (a - color.a) * alpha);
			}
		};
		ColorTimeline.ENTRIES = 5;
		ColorTimeline.PREV_TIME = -5;
		ColorTimeline.PREV_R = -4;
		ColorTimeline.PREV_G = -3;
		ColorTimeline.PREV_B = -2;
		ColorTimeline.PREV_A = -1;
		ColorTimeline.R = 1;
		ColorTimeline.G = 2;
		ColorTimeline.B = 3;
		ColorTimeline.A = 4;
		return ColorTimeline;
	}(CurveTimeline));
	spine.ColorTimeline = ColorTimeline;
	var TwoColorTimeline = (function (_super) {
		__extends(TwoColorTimeline, _super);
		function TwoColorTimeline(frameCount) {
			_super.call(this, frameCount);
			this.frames = spine.Utils.newFloatArray(frameCount * TwoColorTimeline.ENTRIES);
		}
		TwoColorTimeline.prototype.getPropertyId = function () {
			return (TimelineType.twoColor << 24) + this.slotIndex;
		};
		TwoColorTimeline.prototype.setFrame = function (frameIndex, time, r, g, b, a, r2, g2, b2) {
			frameIndex *= TwoColorTimeline.ENTRIES;
			this.frames[frameIndex] = time;
			this.frames[frameIndex + TwoColorTimeline.R] = r;
			this.frames[frameIndex + TwoColorTimeline.G] = g;
			this.frames[frameIndex + TwoColorTimeline.B] = b;
			this.frames[frameIndex + TwoColorTimeline.A] = a;
			this.frames[frameIndex + TwoColorTimeline.R2] = r2;
			this.frames[frameIndex + TwoColorTimeline.G2] = g2;
			this.frames[frameIndex + TwoColorTimeline.B2] = b2;
		};
		TwoColorTimeline.prototype.apply = function (skeleton, lastTime, time, events, alpha, setupPose, mixingOut) {
			var slot = skeleton.slots[this.slotIndex];
			var frames = this.frames;
			if (time < frames[0]) {
				if (setupPose) {
					slot.color.setFromColor(slot.data.color);
					slot.darkColor.setFromColor(slot.data.darkColor);
				}
				return;
			}
			var r = 0, g = 0, b = 0, a = 0, r2 = 0, g2 = 0, b2 = 0;
			if (time >= frames[frames.length - TwoColorTimeline.ENTRIES]) {
				var i = frames.length;
				r = frames[i + TwoColorTimeline.PREV_R];
				g = frames[i + TwoColorTimeline.PREV_G];
				b = frames[i + TwoColorTimeline.PREV_B];
				a = frames[i + TwoColorTimeline.PREV_A];
				r2 = frames[i + TwoColorTimeline.PREV_R2];
				g2 = frames[i + TwoColorTimeline.PREV_G2];
				b2 = frames[i + TwoColorTimeline.PREV_B2];
			}
			else {
				var frame = Animation.binarySearch(frames, time, TwoColorTimeline.ENTRIES);
				r = frames[frame + TwoColorTimeline.PREV_R];
				g = frames[frame + TwoColorTimeline.PREV_G];
				b = frames[frame + TwoColorTimeline.PREV_B];
				a = frames[frame + TwoColorTimeline.PREV_A];
				r2 = frames[frame + TwoColorTimeline.PREV_R2];
				g2 = frames[frame + TwoColorTimeline.PREV_G2];
				b2 = frames[frame + TwoColorTimeline.PREV_B2];
				var frameTime = frames[frame];
				var percent = this.getCurvePercent(frame / TwoColorTimeline.ENTRIES - 1, 1 - (time - frameTime) / (frames[frame + TwoColorTimeline.PREV_TIME] - frameTime));
				r += (frames[frame + TwoColorTimeline.R] - r) * percent;
				g += (frames[frame + TwoColorTimeline.G] - g) * percent;
				b += (frames[frame + TwoColorTimeline.B] - b) * percent;
				a += (frames[frame + TwoColorTimeline.A] - a) * percent;
				r2 += (frames[frame + TwoColorTimeline.R2] - r2) * percent;
				g2 += (frames[frame + TwoColorTimeline.G2] - g2) * percent;
				b2 += (frames[frame + TwoColorTimeline.B2] - b2) * percent;
			}
			if (alpha == 1) {
				slot.color.set(r, g, b, a);
				slot.darkColor.set(r2, g2, b2, 1);
			}
			else {
				var light = slot.color;
				var dark = slot.darkColor;
				if (setupPose) {
					light.setFromColor(slot.data.color);
					dark.setFromColor(slot.data.darkColor);
				}
				light.add((r - light.r) * alpha, (g - light.g) * alpha, (b - light.b) * alpha, (a - light.a) * alpha);
				dark.add((r2 - dark.r) * alpha, (g2 - dark.g) * alpha, (b2 - dark.b) * alpha, 0);
			}
		};
		TwoColorTimeline.ENTRIES = 8;
		TwoColorTimeline.PREV_TIME = -8;
		TwoColorTimeline.PREV_R = -7;
		TwoColorTimeline.PREV_G = -6;
		TwoColorTimeline.PREV_B = -5;
		TwoColorTimeline.PREV_A = -4;
		TwoColorTimeline.PREV_R2 = -3;
		TwoColorTimeline.PREV_G2 = -2;
		TwoColorTimeline.PREV_B2 = -1;
		TwoColorTimeline.R = 1;
		TwoColorTimeline.G = 2;
		TwoColorTimeline.B = 3;
		TwoColorTimeline.A = 4;
		TwoColorTimeline.R2 = 5;
		TwoColorTimeline.G2 = 6;
		TwoColorTimeline.B2 = 7;
		return TwoColorTimeline;
	}(CurveTimeline));
	spine.TwoColorTimeline = TwoColorTimeline;
	var AttachmentTimeline = (function () {
		function AttachmentTimeline(frameCount) {
			this.frames = spine.Utils.newFloatArray(frameCount);
			this.attachmentNames = new Array(frameCount);
		}
		AttachmentTimeline.prototype.getPropertyId = function () {
			return (TimelineType.attachment << 24) + this.slotIndex;
		};
		AttachmentTimeline.prototype.getFrameCount = function () {
			return this.frames.length;
		};
		AttachmentTimeline.prototype.setFrame = function (frameIndex, time, attachmentName) {
			this.frames[frameIndex] = time;
			this.attachmentNames[frameIndex] = attachmentName;
		};
		AttachmentTimeline.prototype.apply = function (skeleton, lastTime, time, events, alpha, setupPose, mixingOut) {
			var slot = skeleton.slots[this.slotIndex];
			if (mixingOut && setupPose) {
				var attachmentName_1 = slot.data.attachmentName;
				slot.setAttachment(attachmentName_1 == null ? null : skeleton.getAttachment(this.slotIndex, attachmentName_1));
				return;
			}
			var frames = this.frames;
			if (time < frames[0]) {
				if (setupPose) {
					var attachmentName_2 = slot.data.attachmentName;
					slot.setAttachment(attachmentName_2 == null ? null : skeleton.getAttachment(this.slotIndex, attachmentName_2));
				}
				return;
			}
			var frameIndex = 0;
			if (time >= frames[frames.length - 1])
				frameIndex = frames.length - 1;
			else
				frameIndex = Animation.binarySearch(frames, time, 1) - 1;
			var attachmentName = this.attachmentNames[frameIndex];
			skeleton.slots[this.slotIndex]
				.setAttachment(attachmentName == null ? null : skeleton.getAttachment(this.slotIndex, attachmentName));
		};
		return AttachmentTimeline;
	}());
	spine.AttachmentTimeline = AttachmentTimeline;
	var DeformTimeline = (function (_super) {
		__extends(DeformTimeline, _super);
		function DeformTimeline(frameCount) {
			_super.call(this, frameCount);
			this.frames = spine.Utils.newFloatArray(frameCount);
			this.frameVertices = new Array(frameCount);
		}
		DeformTimeline.prototype.getPropertyId = function () {
			return (TimelineType.deform << 24) + this.slotIndex;
		};
		DeformTimeline.prototype.setFrame = function (frameIndex, time, vertices) {
			this.frames[frameIndex] = time;
			this.frameVertices[frameIndex] = vertices;
		};
		DeformTimeline.prototype.apply = function (skeleton, lastTime, time, firedEvents, alpha, setupPose, mixingOut) {
			var slot = skeleton.slots[this.slotIndex];
			var slotAttachment = slot.getAttachment();
			if (!(slotAttachment instanceof spine.VertexAttachment) || !slotAttachment.applyDeform(this.attachment))
				return;
			var frames = this.frames;
			var verticesArray = slot.attachmentVertices;
			if (time < frames[0]) {
				if (setupPose)
					spine.Utils.setArraySize(verticesArray, 0);
				return;
			}
			var frameVertices = this.frameVertices;
			var vertexCount = frameVertices[0].length;
			if (verticesArray.length != vertexCount)
				alpha = 1;
			var vertices = spine.Utils.setArraySize(verticesArray, vertexCount);
			if (time >= frames[frames.length - 1]) {
				var lastVertices = frameVertices[frames.length - 1];
				if (alpha == 1) {
					spine.Utils.arrayCopy(lastVertices, 0, vertices, 0, vertexCount);
				}
				else if (setupPose) {
					var vertexAttachment = slotAttachment;
					if (vertexAttachment.bones == null) {
						var setupVertices = vertexAttachment.vertices;
						for (var i = 0; i < vertexCount; i++) {
							var setup = setupVertices[i];
							vertices[i] = setup + (lastVertices[i] - setup) * alpha;
						}
					}
					else {
						for (var i = 0; i < vertexCount; i++)
							vertices[i] = lastVertices[i] * alpha;
					}
				}
				else {
					for (var i = 0; i < vertexCount; i++)
						vertices[i] += (lastVertices[i] - vertices[i]) * alpha;
				}
				return;
			}
			var frame = Animation.binarySearch(frames, time);
			var prevVertices = frameVertices[frame - 1];
			var nextVertices = frameVertices[frame];
			var frameTime = frames[frame];
			var percent = this.getCurvePercent(frame - 1, 1 - (time - frameTime) / (frames[frame - 1] - frameTime));
			if (alpha == 1) {
				for (var i = 0; i < vertexCount; i++) {
					var prev = prevVertices[i];
					vertices[i] = prev + (nextVertices[i] - prev) * percent;
				}
			}
			else if (setupPose) {
				var vertexAttachment = slotAttachment;
				if (vertexAttachment.bones == null) {
					var setupVertices = vertexAttachment.vertices;
					for (var i = 0; i < vertexCount; i++) {
						var prev = prevVertices[i], setup = setupVertices[i];
						vertices[i] = setup + (prev + (nextVertices[i] - prev) * percent - setup) * alpha;
					}
				}
				else {
					for (var i = 0; i < vertexCount; i++) {
						var prev = prevVertices[i];
						vertices[i] = (prev + (nextVertices[i] - prev) * percent) * alpha;
					}
				}
			}
			else {
				for (var i = 0; i < vertexCount; i++) {
					var prev = prevVertices[i];
					vertices[i] += (prev + (nextVertices[i] - prev) * percent - vertices[i]) * alpha;
				}
			}
		};
		return DeformTimeline;
	}(CurveTimeline));
	spine.DeformTimeline = DeformTimeline;
	var EventTimeline = (function () {
		function EventTimeline(frameCount) {
			this.frames = spine.Utils.newFloatArray(frameCount);
			this.events = new Array(frameCount);
		}
		EventTimeline.prototype.getPropertyId = function () {
			return TimelineType.event << 24;
		};
		EventTimeline.prototype.getFrameCount = function () {
			return this.frames.length;
		};
		EventTimeline.prototype.setFrame = function (frameIndex, event) {
			this.frames[frameIndex] = event.time;
			this.events[frameIndex] = event;
		};
		EventTimeline.prototype.apply = function (skeleton, lastTime, time, firedEvents, alpha, setupPose, mixingOut) {
			if (firedEvents == null)
				return;
			var frames = this.frames;
			var frameCount = this.frames.length;
			if (lastTime > time) {
				this.apply(skeleton, lastTime, Number.MAX_VALUE, firedEvents, alpha, setupPose, mixingOut);
				lastTime = -1;
			}
			else if (lastTime >= frames[frameCount - 1])
				return;
			if (time < frames[0])
				return;
			var frame = 0;
			if (lastTime < frames[0])
				frame = 0;
			else {
				frame = Animation.binarySearch(frames, lastTime);
				var frameTime = frames[frame];
				while (frame > 0) {
					if (frames[frame - 1] != frameTime)
						break;
					frame--;
				}
			}
			for (; frame < frameCount && time >= frames[frame]; frame++)
				firedEvents.push(this.events[frame]);
		};
		return EventTimeline;
	}());
	spine.EventTimeline = EventTimeline;
	var DrawOrderTimeline = (function () {
		function DrawOrderTimeline(frameCount) {
			this.frames = spine.Utils.newFloatArray(frameCount);
			this.drawOrders = new Array(frameCount);
		}
		DrawOrderTimeline.prototype.getPropertyId = function () {
			return TimelineType.drawOrder << 24;
		};
		DrawOrderTimeline.prototype.getFrameCount = function () {
			return this.frames.length;
		};
		DrawOrderTimeline.prototype.setFrame = function (frameIndex, time, drawOrder) {
			this.frames[frameIndex] = time;
			this.drawOrders[frameIndex] = drawOrder;
		};
		DrawOrderTimeline.prototype.apply = function (skeleton, lastTime, time, firedEvents, alpha, setupPose, mixingOut) {
			var drawOrder = skeleton.drawOrder;
			var slots = skeleton.slots;
			if (mixingOut && setupPose) {
				spine.Utils.arrayCopy(skeleton.slots, 0, skeleton.drawOrder, 0, skeleton.slots.length);
				return;
			}
			var frames = this.frames;
			if (time < frames[0]) {
				if (setupPose)
					spine.Utils.arrayCopy(skeleton.slots, 0, skeleton.drawOrder, 0, skeleton.slots.length);
				return;
			}
			var frame = 0;
			if (time >= frames[frames.length - 1])
				frame = frames.length - 1;
			else
				frame = Animation.binarySearch(frames, time) - 1;
			var drawOrderToSetupIndex = this.drawOrders[frame];
			if (drawOrderToSetupIndex == null)
				spine.Utils.arrayCopy(slots, 0, drawOrder, 0, slots.length);
			else {
				for (var i = 0, n = drawOrderToSetupIndex.length; i < n; i++)
					drawOrder[i] = slots[drawOrderToSetupIndex[i]];
			}
		};
		return DrawOrderTimeline;
	}());
	spine.DrawOrderTimeline = DrawOrderTimeline;
	var IkConstraintTimeline = (function (_super) {
		__extends(IkConstraintTimeline, _super);
		function IkConstraintTimeline(frameCount) {
			_super.call(this, frameCount);
			this.frames = spine.Utils.newFloatArray(frameCount * IkConstraintTimeline.ENTRIES);
		}
		IkConstraintTimeline.prototype.getPropertyId = function () {
			return (TimelineType.ikConstraint << 24) + this.ikConstraintIndex;
		};
		IkConstraintTimeline.prototype.setFrame = function (frameIndex, time, mix, bendDirection) {
			frameIndex *= IkConstraintTimeline.ENTRIES;
			this.frames[frameIndex] = time;
			this.frames[frameIndex + IkConstraintTimeline.MIX] = mix;
			this.frames[frameIndex + IkConstraintTimeline.BEND_DIRECTION] = bendDirection;
		};
		IkConstraintTimeline.prototype.apply = function (skeleton, lastTime, time, firedEvents, alpha, setupPose, mixingOut) {
			var frames = this.frames;
			var constraint = skeleton.ikConstraints[this.ikConstraintIndex];
			if (time < frames[0]) {
				if (setupPose) {
					constraint.mix = constraint.data.mix;
					constraint.bendDirection = constraint.data.bendDirection;
				}
				return;
			}
			if (time >= frames[frames.length - IkConstraintTimeline.ENTRIES]) {
				if (setupPose) {
					constraint.mix = constraint.data.mix + (frames[frames.length + IkConstraintTimeline.PREV_MIX] - constraint.data.mix) * alpha;
					constraint.bendDirection = mixingOut ? constraint.data.bendDirection
						: frames[frames.length + IkConstraintTimeline.PREV_BEND_DIRECTION];
				}
				else {
					constraint.mix += (frames[frames.length + IkConstraintTimeline.PREV_MIX] - constraint.mix) * alpha;
					if (!mixingOut)
						constraint.bendDirection = frames[frames.length + IkConstraintTimeline.PREV_BEND_DIRECTION];
				}
				return;
			}
			var frame = Animation.binarySearch(frames, time, IkConstraintTimeline.ENTRIES);
			var mix = frames[frame + IkConstraintTimeline.PREV_MIX];
			var frameTime = frames[frame];
			var percent = this.getCurvePercent(frame / IkConstraintTimeline.ENTRIES - 1, 1 - (time - frameTime) / (frames[frame + IkConstraintTimeline.PREV_TIME] - frameTime));
			if (setupPose) {
				constraint.mix = constraint.data.mix + (mix + (frames[frame + IkConstraintTimeline.MIX] - mix) * percent - constraint.data.mix) * alpha;
				constraint.bendDirection = mixingOut ? constraint.data.bendDirection : frames[frame + IkConstraintTimeline.PREV_BEND_DIRECTION];
			}
			else {
				constraint.mix += (mix + (frames[frame + IkConstraintTimeline.MIX] - mix) * percent - constraint.mix) * alpha;
				if (!mixingOut)
					constraint.bendDirection = frames[frame + IkConstraintTimeline.PREV_BEND_DIRECTION];
			}
		};
		IkConstraintTimeline.ENTRIES = 3;
		IkConstraintTimeline.PREV_TIME = -3;
		IkConstraintTimeline.PREV_MIX = -2;
		IkConstraintTimeline.PREV_BEND_DIRECTION = -1;
		IkConstraintTimeline.MIX = 1;
		IkConstraintTimeline.BEND_DIRECTION = 2;
		return IkConstraintTimeline;
	}(CurveTimeline));
	spine.IkConstraintTimeline = IkConstraintTimeline;
	var TransformConstraintTimeline = (function (_super) {
		__extends(TransformConstraintTimeline, _super);
		function TransformConstraintTimeline(frameCount) {
			_super.call(this, frameCount);
			this.frames = spine.Utils.newFloatArray(frameCount * TransformConstraintTimeline.ENTRIES);
		}
		TransformConstraintTimeline.prototype.getPropertyId = function () {
			return (TimelineType.transformConstraint << 24) + this.transformConstraintIndex;
		};
		TransformConstraintTimeline.prototype.setFrame = function (frameIndex, time, rotateMix, translateMix, scaleMix, shearMix) {
			frameIndex *= TransformConstraintTimeline.ENTRIES;
			this.frames[frameIndex] = time;
			this.frames[frameIndex + TransformConstraintTimeline.ROTATE] = rotateMix;
			this.frames[frameIndex + TransformConstraintTimeline.TRANSLATE] = translateMix;
			this.frames[frameIndex + TransformConstraintTimeline.SCALE] = scaleMix;
			this.frames[frameIndex + TransformConstraintTimeline.SHEAR] = shearMix;
		};
		TransformConstraintTimeline.prototype.apply = function (skeleton, lastTime, time, firedEvents, alpha, setupPose, mixingOut) {
			var frames = this.frames;
			var constraint = skeleton.transformConstraints[this.transformConstraintIndex];
			if (time < frames[0]) {
				if (setupPose) {
					var data = constraint.data;
					constraint.rotateMix = data.rotateMix;
					constraint.translateMix = data.rotateMix;
					constraint.scaleMix = data.scaleMix;
					constraint.shearMix = data.shearMix;
				}
				return;
			}
			var rotate = 0, translate = 0, scale = 0, shear = 0;
			if (time >= frames[frames.length - TransformConstraintTimeline.ENTRIES]) {
				var i = frames.length;
				rotate = frames[i + TransformConstraintTimeline.PREV_ROTATE];
				translate = frames[i + TransformConstraintTimeline.PREV_TRANSLATE];
				scale = frames[i + TransformConstraintTimeline.PREV_SCALE];
				shear = frames[i + TransformConstraintTimeline.PREV_SHEAR];
			}
			else {
				var frame = Animation.binarySearch(frames, time, TransformConstraintTimeline.ENTRIES);
				rotate = frames[frame + TransformConstraintTimeline.PREV_ROTATE];
				translate = frames[frame + TransformConstraintTimeline.PREV_TRANSLATE];
				scale = frames[frame + TransformConstraintTimeline.PREV_SCALE];
				shear = frames[frame + TransformConstraintTimeline.PREV_SHEAR];
				var frameTime = frames[frame];
				var percent = this.getCurvePercent(frame / TransformConstraintTimeline.ENTRIES - 1, 1 - (time - frameTime) / (frames[frame + TransformConstraintTimeline.PREV_TIME] - frameTime));
				rotate += (frames[frame + TransformConstraintTimeline.ROTATE] - rotate) * percent;
				translate += (frames[frame + TransformConstraintTimeline.TRANSLATE] - translate) * percent;
				scale += (frames[frame + TransformConstraintTimeline.SCALE] - scale) * percent;
				shear += (frames[frame + TransformConstraintTimeline.SHEAR] - shear) * percent;
			}
			if (setupPose) {
				var data = constraint.data;
				constraint.rotateMix = data.rotateMix + (rotate - data.rotateMix) * alpha;
				constraint.translateMix = data.translateMix + (translate - data.translateMix) * alpha;
				constraint.scaleMix = data.scaleMix + (scale - data.scaleMix) * alpha;
				constraint.shearMix = data.shearMix + (shear - data.shearMix) * alpha;
			}
			else {
				constraint.rotateMix += (rotate - constraint.rotateMix) * alpha;
				constraint.translateMix += (translate - constraint.translateMix) * alpha;
				constraint.scaleMix += (scale - constraint.scaleMix) * alpha;
				constraint.shearMix += (shear - constraint.shearMix) * alpha;
			}
		};
		TransformConstraintTimeline.ENTRIES = 5;
		TransformConstraintTimeline.PREV_TIME = -5;
		TransformConstraintTimeline.PREV_ROTATE = -4;
		TransformConstraintTimeline.PREV_TRANSLATE = -3;
		TransformConstraintTimeline.PREV_SCALE = -2;
		TransformConstraintTimeline.PREV_SHEAR = -1;
		TransformConstraintTimeline.ROTATE = 1;
		TransformConstraintTimeline.TRANSLATE = 2;
		TransformConstraintTimeline.SCALE = 3;
		TransformConstraintTimeline.SHEAR = 4;
		return TransformConstraintTimeline;
	}(CurveTimeline));
	spine.TransformConstraintTimeline = TransformConstraintTimeline;
	var PathConstraintPositionTimeline = (function (_super) {
		__extends(PathConstraintPositionTimeline, _super);
		function PathConstraintPositionTimeline(frameCount) {
			_super.call(this, frameCount);
			this.frames = spine.Utils.newFloatArray(frameCount * PathConstraintPositionTimeline.ENTRIES);
		}
		PathConstraintPositionTimeline.prototype.getPropertyId = function () {
			return (TimelineType.pathConstraintPosition << 24) + this.pathConstraintIndex;
		};
		PathConstraintPositionTimeline.prototype.setFrame = function (frameIndex, time, value) {
			frameIndex *= PathConstraintPositionTimeline.ENTRIES;
			this.frames[frameIndex] = time;
			this.frames[frameIndex + PathConstraintPositionTimeline.VALUE] = value;
		};
		PathConstraintPositionTimeline.prototype.apply = function (skeleton, lastTime, time, firedEvents, alpha, setupPose, mixingOut) {
			var frames = this.frames;
			var constraint = skeleton.pathConstraints[this.pathConstraintIndex];
			if (time < frames[0]) {
				if (setupPose)
					constraint.position = constraint.data.position;
				return;
			}
			var position = 0;
			if (time >= frames[frames.length - PathConstraintPositionTimeline.ENTRIES])
				position = frames[frames.length + PathConstraintPositionTimeline.PREV_VALUE];
			else {
				var frame = Animation.binarySearch(frames, time, PathConstraintPositionTimeline.ENTRIES);
				position = frames[frame + PathConstraintPositionTimeline.PREV_VALUE];
				var frameTime = frames[frame];
				var percent = this.getCurvePercent(frame / PathConstraintPositionTimeline.ENTRIES - 1, 1 - (time - frameTime) / (frames[frame + PathConstraintPositionTimeline.PREV_TIME] - frameTime));
				position += (frames[frame + PathConstraintPositionTimeline.VALUE] - position) * percent;
			}
			if (setupPose)
				constraint.position = constraint.data.position + (position - constraint.data.position) * alpha;
			else
				constraint.position += (position - constraint.position) * alpha;
		};
		PathConstraintPositionTimeline.ENTRIES = 2;
		PathConstraintPositionTimeline.PREV_TIME = -2;
		PathConstraintPositionTimeline.PREV_VALUE = -1;
		PathConstraintPositionTimeline.VALUE = 1;
		return PathConstraintPositionTimeline;
	}(CurveTimeline));
	spine.PathConstraintPositionTimeline = PathConstraintPositionTimeline;
	var PathConstraintSpacingTimeline = (function (_super) {
		__extends(PathConstraintSpacingTimeline, _super);
		function PathConstraintSpacingTimeline(frameCount) {
			_super.call(this, frameCount);
		}
		PathConstraintSpacingTimeline.prototype.getPropertyId = function () {
			return (TimelineType.pathConstraintSpacing << 24) + this.pathConstraintIndex;
		};
		PathConstraintSpacingTimeline.prototype.apply = function (skeleton, lastTime, time, firedEvents, alpha, setupPose, mixingOut) {
			var frames = this.frames;
			var constraint = skeleton.pathConstraints[this.pathConstraintIndex];
			if (time < frames[0]) {
				if (setupPose)
					constraint.spacing = constraint.data.spacing;
				return;
			}
			var spacing = 0;
			if (time >= frames[frames.length - PathConstraintSpacingTimeline.ENTRIES])
				spacing = frames[frames.length + PathConstraintSpacingTimeline.PREV_VALUE];
			else {
				var frame = Animation.binarySearch(frames, time, PathConstraintSpacingTimeline.ENTRIES);
				spacing = frames[frame + PathConstraintSpacingTimeline.PREV_VALUE];
				var frameTime = frames[frame];
				var percent = this.getCurvePercent(frame / PathConstraintSpacingTimeline.ENTRIES - 1, 1 - (time - frameTime) / (frames[frame + PathConstraintSpacingTimeline.PREV_TIME] - frameTime));
				spacing += (frames[frame + PathConstraintSpacingTimeline.VALUE] - spacing) * percent;
			}
			if (setupPose)
				constraint.spacing = constraint.data.spacing + (spacing - constraint.data.spacing) * alpha;
			else
				constraint.spacing += (spacing - constraint.spacing) * alpha;
		};
		return PathConstraintSpacingTimeline;
	}(PathConstraintPositionTimeline));
	spine.PathConstraintSpacingTimeline = PathConstraintSpacingTimeline;
	var PathConstraintMixTimeline = (function (_super) {
		__extends(PathConstraintMixTimeline, _super);
		function PathConstraintMixTimeline(frameCount) {
			_super.call(this, frameCount);
			this.frames = spine.Utils.newFloatArray(frameCount * PathConstraintMixTimeline.ENTRIES);
		}
		PathConstraintMixTimeline.prototype.getPropertyId = function () {
			return (TimelineType.pathConstraintMix << 24) + this.pathConstraintIndex;
		};
		PathConstraintMixTimeline.prototype.setFrame = function (frameIndex, time, rotateMix, translateMix) {
			frameIndex *= PathConstraintMixTimeline.ENTRIES;
			this.frames[frameIndex] = time;
			this.frames[frameIndex + PathConstraintMixTimeline.ROTATE] = rotateMix;
			this.frames[frameIndex + PathConstraintMixTimeline.TRANSLATE] = translateMix;
		};
		PathConstraintMixTimeline.prototype.apply = function (skeleton, lastTime, time, firedEvents, alpha, setupPose, mixingOut) {
			var frames = this.frames;
			var constraint = skeleton.pathConstraints[this.pathConstraintIndex];
			if (time < frames[0]) {
				if (setupPose) {
					constraint.rotateMix = constraint.data.rotateMix;
					constraint.translateMix = constraint.data.translateMix;
				}
				return;
			}
			var rotate = 0, translate = 0;
			if (time >= frames[frames.length - PathConstraintMixTimeline.ENTRIES]) {
				rotate = frames[frames.length + PathConstraintMixTimeline.PREV_ROTATE];
				translate = frames[frames.length + PathConstraintMixTimeline.PREV_TRANSLATE];
			}
			else {
				var frame = Animation.binarySearch(frames, time, PathConstraintMixTimeline.ENTRIES);
				rotate = frames[frame + PathConstraintMixTimeline.PREV_ROTATE];
				translate = frames[frame + PathConstraintMixTimeline.PREV_TRANSLATE];
				var frameTime = frames[frame];
				var percent = this.getCurvePercent(frame / PathConstraintMixTimeline.ENTRIES - 1, 1 - (time - frameTime) / (frames[frame + PathConstraintMixTimeline.PREV_TIME] - frameTime));
				rotate += (frames[frame + PathConstraintMixTimeline.ROTATE] - rotate) * percent;
				translate += (frames[frame + PathConstraintMixTimeline.TRANSLATE] - translate) * percent;
			}
			if (setupPose) {
				constraint.rotateMix = constraint.data.rotateMix + (rotate - constraint.data.rotateMix) * alpha;
				constraint.translateMix = constraint.data.translateMix + (translate - constraint.data.translateMix) * alpha;
			}
			else {
				constraint.rotateMix += (rotate - constraint.rotateMix) * alpha;
				constraint.translateMix += (translate - constraint.translateMix) * alpha;
			}
		};
		PathConstraintMixTimeline.ENTRIES = 3;
		PathConstraintMixTimeline.PREV_TIME = -3;
		PathConstraintMixTimeline.PREV_ROTATE = -2;
		PathConstraintMixTimeline.PREV_TRANSLATE = -1;
		PathConstraintMixTimeline.ROTATE = 1;
		PathConstraintMixTimeline.TRANSLATE = 2;
		return PathConstraintMixTimeline;
	}(CurveTimeline));
	spine.PathConstraintMixTimeline = PathConstraintMixTimeline;
=======
    var canvas;
    (function (canvas) {
        var SkeletonRenderer = (function () {
            function SkeletonRenderer(context) {
                this.triangleRendering = false;
                this.debugRendering = false;
                this.tempColor = new spine.Color(0, 0, 0, 1);
                this.ctx = context;
            }
            SkeletonRenderer.prototype.draw = function (skeleton) {
                if (this.triangleRendering)
                    this.drawTriangles(skeleton);
                else
                    this.drawImages(skeleton);
            };
            SkeletonRenderer.prototype.drawImages = function (skeleton) {
                var ctx = this.ctx;
                var drawOrder = skeleton.drawOrder;
                if (this.debugRendering)
                    ctx.strokeStyle = "green";
                ctx.save();
                for (var i = 0, n = drawOrder.length; i < n; i++) {
                    var slot = drawOrder[i];
                    var attachment = slot.getAttachment();
                    var regionAttachment = null;
                    var region = null;
                    var image = null;
                    if (attachment instanceof spine.RegionAttachment) {
                        regionAttachment = attachment;
                        region = regionAttachment.region;
                        image = region.texture.getImage();
                    }
                    else
                        continue;
                    var skeleton_1 = slot.bone.skeleton;
                    var skeletonColor = skeleton_1.color;
                    var slotColor = slot.color;
                    var regionColor = regionAttachment.color;
                    var alpha = skeletonColor.a * slotColor.a * regionColor.a;
                    var color = this.tempColor;
                    color.set(skeletonColor.r * slotColor.r * regionColor.r, skeletonColor.g * slotColor.g * regionColor.g, skeletonColor.b * slotColor.b * regionColor.b, alpha);
                    var att = attachment;
                    var bone = slot.bone;
                    var w = region.width;
                    var h = region.height;
                    ctx.save();
                    ctx.transform(bone.a, bone.c, bone.b, bone.d, bone.worldX, bone.worldY);
                    ctx.translate(attachment.offset[0], attachment.offset[1]);
                    ctx.rotate(attachment.rotation * Math.PI / 180);
                    ctx.scale(attachment.scaleX, attachment.scaleY);
                    ctx.translate(w / 2, h / 2);
                    ctx.scale(1, -1);
                    ctx.translate(-w / 2, -h / 2);
                    if (color.r != 1 || color.g != 1 || color.b != 1 || color.a != 1) {
                        ctx.globalAlpha = color.a;
                    }
                    ctx.drawImage(image, region.x, region.y, w, h, 0, 0, w, h);
                    if (this.debugRendering)
                        ctx.strokeRect(0, 0, w, h);
                    ctx.restore();
                }
                ctx.restore();
            };
            SkeletonRenderer.prototype.drawTriangles = function (skeleton) {
                var blendMode = null;
                var vertices = null;
                var triangles = null;
                var drawOrder = skeleton.drawOrder;
                for (var i = 0, n = drawOrder.length; i < n; i++) {
                    var slot = drawOrder[i];
                    var attachment = slot.getAttachment();
                    var texture = null;
                    var region = null;
                    if (attachment instanceof spine.RegionAttachment) {
                        var regionAttachment = attachment;
                        vertices = regionAttachment.updateWorldVertices(slot, false);
                        triangles = SkeletonRenderer.QUAD_TRIANGLES;
                        region = regionAttachment.region;
                        texture = region.texture.getImage();
                    }
                    else if (attachment instanceof spine.MeshAttachment) {
                        var mesh = attachment;
                        vertices = mesh.updateWorldVertices(slot, false);
                        triangles = mesh.triangles;
                        texture = mesh.region.renderObject.texture.getImage();
                    }
                    else
                        continue;
                    if (texture != null) {
                        var slotBlendMode = slot.data.blendMode;
                        if (slotBlendMode != blendMode) {
                            blendMode = slotBlendMode;
                        }
                        var ctx = this.ctx;
                        for (var j = 0; j < triangles.length; j += 3) {
                            var t1 = triangles[j] * 8, t2 = triangles[j + 1] * 8, t3 = triangles[j + 2] * 8;
                            var x0 = vertices[t1], y0 = vertices[t1 + 1], u0 = vertices[t1 + 6], v0 = vertices[t1 + 7];
                            var x1 = vertices[t2], y1 = vertices[t2 + 1], u1 = vertices[t2 + 6], v1 = vertices[t2 + 7];
                            var x2 = vertices[t3], y2 = vertices[t3 + 1], u2 = vertices[t3 + 6], v2 = vertices[t3 + 7];
                            this.drawTriangle(texture, x0, y0, u0, v0, x1, y1, u1, v1, x2, y2, u2, v2);
                            if (this.debugRendering) {
                                ctx.strokeStyle = "green";
                                ctx.beginPath();
                                ctx.moveTo(x0, y0);
                                ctx.lineTo(x1, y1);
                                ctx.lineTo(x2, y2);
                                ctx.lineTo(x0, y0);
                                ctx.stroke();
                            }
                        }
                    }
                }
            };
            SkeletonRenderer.prototype.drawTriangle = function (img, x0, y0, u0, v0, x1, y1, u1, v1, x2, y2, u2, v2) {
                var ctx = this.ctx;
                u0 *= img.width;
                v0 *= img.height;
                u1 *= img.width;
                v1 *= img.height;
                u2 *= img.width;
                v2 *= img.height;
                ctx.beginPath();
                ctx.moveTo(x0, y0);
                ctx.lineTo(x1, y1);
                ctx.lineTo(x2, y2);
                ctx.closePath();
                x1 -= x0;
                y1 -= y0;
                x2 -= x0;
                y2 -= y0;
                u1 -= u0;
                v1 -= v0;
                u2 -= u0;
                v2 -= v0;
                var det = 1 / (u1 * v2 - u2 * v1), a = (v2 * x1 - v1 * x2) * det, b = (v2 * y1 - v1 * y2) * det, c = (u1 * x2 - u2 * x1) * det, d = (u1 * y2 - u2 * y1) * det, e = x0 - a * u0 - c * v0, f = y0 - b * u0 - d * v0;
                ctx.save();
                ctx.transform(a, b, c, d, e, f);
                ctx.clip();
                ctx.drawImage(img, 0, 0);
                ctx.restore();
            };
            SkeletonRenderer.QUAD_TRIANGLES = [0, 1, 2, 2, 3, 0];
            return SkeletonRenderer;
        }());
        canvas.SkeletonRenderer = SkeletonRenderer;
    })(canvas = spine.canvas || (spine.canvas = {}));
})(spine || (spine = {}));
var spine;
(function (spine) {
    var Animation = (function () {
        function Animation(name, timelines, duration) {
            if (name == null)
                throw new Error("name cannot be null.");
            if (timelines == null)
                throw new Error("timelines cannot be null.");
            this.name = name;
            this.timelines = timelines;
            this.duration = duration;
        }
        Animation.prototype.apply = function (skeleton, lastTime, time, loop, events, alpha, setupPose, mixingOut) {
            if (skeleton == null)
                throw new Error("skeleton cannot be null.");
            if (loop && this.duration != 0) {
                time %= this.duration;
                if (lastTime > 0)
                    lastTime %= this.duration;
            }
            var timelines = this.timelines;
            for (var i = 0, n = timelines.length; i < n; i++)
                timelines[i].apply(skeleton, lastTime, time, events, alpha, setupPose, mixingOut);
        };
        Animation.binarySearch = function (values, target, step) {
            if (step === void 0) { step = 1; }
            var low = 0;
            var high = values.length / step - 2;
            if (high == 0)
                return step;
            var current = high >>> 1;
            while (true) {
                if (values[(current + 1) * step] <= target)
                    low = current + 1;
                else
                    high = current;
                if (low == high)
                    return (low + 1) * step;
                current = (low + high) >>> 1;
            }
        };
        Animation.linearSearch = function (values, target, step) {
            for (var i = 0, last = values.length - step; i <= last; i += step)
                if (values[i] > target)
                    return i;
            return -1;
        };
        return Animation;
    }());
    spine.Animation = Animation;
    (function (TimelineType) {
        TimelineType[TimelineType["rotate"] = 0] = "rotate";
        TimelineType[TimelineType["translate"] = 1] = "translate";
        TimelineType[TimelineType["scale"] = 2] = "scale";
        TimelineType[TimelineType["shear"] = 3] = "shear";
        TimelineType[TimelineType["attachment"] = 4] = "attachment";
        TimelineType[TimelineType["color"] = 5] = "color";
        TimelineType[TimelineType["deform"] = 6] = "deform";
        TimelineType[TimelineType["event"] = 7] = "event";
        TimelineType[TimelineType["drawOrder"] = 8] = "drawOrder";
        TimelineType[TimelineType["ikConstraint"] = 9] = "ikConstraint";
        TimelineType[TimelineType["transformConstraint"] = 10] = "transformConstraint";
        TimelineType[TimelineType["pathConstraintPosition"] = 11] = "pathConstraintPosition";
        TimelineType[TimelineType["pathConstraintSpacing"] = 12] = "pathConstraintSpacing";
        TimelineType[TimelineType["pathConstraintMix"] = 13] = "pathConstraintMix";
    })(spine.TimelineType || (spine.TimelineType = {}));
    var TimelineType = spine.TimelineType;
    var CurveTimeline = (function () {
        function CurveTimeline(frameCount) {
            if (frameCount <= 0)
                throw new Error("frameCount must be > 0: " + frameCount);
            this.curves = spine.Utils.newFloatArray((frameCount - 1) * CurveTimeline.BEZIER_SIZE);
        }
        CurveTimeline.prototype.getFrameCount = function () {
            return this.curves.length / CurveTimeline.BEZIER_SIZE + 1;
        };
        CurveTimeline.prototype.setLinear = function (frameIndex) {
            this.curves[frameIndex * CurveTimeline.BEZIER_SIZE] = CurveTimeline.LINEAR;
        };
        CurveTimeline.prototype.setStepped = function (frameIndex) {
            this.curves[frameIndex * CurveTimeline.BEZIER_SIZE] = CurveTimeline.STEPPED;
        };
        CurveTimeline.prototype.getCurveType = function (frameIndex) {
            var index = frameIndex * CurveTimeline.BEZIER_SIZE;
            if (index == this.curves.length)
                return CurveTimeline.LINEAR;
            var type = this.curves[index];
            if (type == CurveTimeline.LINEAR)
                return CurveTimeline.LINEAR;
            if (type == CurveTimeline.STEPPED)
                return CurveTimeline.STEPPED;
            return CurveTimeline.BEZIER;
        };
        CurveTimeline.prototype.setCurve = function (frameIndex, cx1, cy1, cx2, cy2) {
            var tmpx = (-cx1 * 2 + cx2) * 0.03, tmpy = (-cy1 * 2 + cy2) * 0.03;
            var dddfx = ((cx1 - cx2) * 3 + 1) * 0.006, dddfy = ((cy1 - cy2) * 3 + 1) * 0.006;
            var ddfx = tmpx * 2 + dddfx, ddfy = tmpy * 2 + dddfy;
            var dfx = cx1 * 0.3 + tmpx + dddfx * 0.16666667, dfy = cy1 * 0.3 + tmpy + dddfy * 0.16666667;
            var i = frameIndex * CurveTimeline.BEZIER_SIZE;
            var curves = this.curves;
            curves[i++] = CurveTimeline.BEZIER;
            var x = dfx, y = dfy;
            for (var n = i + CurveTimeline.BEZIER_SIZE - 1; i < n; i += 2) {
                curves[i] = x;
                curves[i + 1] = y;
                dfx += ddfx;
                dfy += ddfy;
                ddfx += dddfx;
                ddfy += dddfy;
                x += dfx;
                y += dfy;
            }
        };
        CurveTimeline.prototype.getCurvePercent = function (frameIndex, percent) {
            percent = spine.MathUtils.clamp(percent, 0, 1);
            var curves = this.curves;
            var i = frameIndex * CurveTimeline.BEZIER_SIZE;
            var type = curves[i];
            if (type == CurveTimeline.LINEAR)
                return percent;
            if (type == CurveTimeline.STEPPED)
                return 0;
            i++;
            var x = 0;
            for (var start = i, n = i + CurveTimeline.BEZIER_SIZE - 1; i < n; i += 2) {
                x = curves[i];
                if (x >= percent) {
                    var prevX = void 0, prevY = void 0;
                    if (i == start) {
                        prevX = 0;
                        prevY = 0;
                    }
                    else {
                        prevX = curves[i - 2];
                        prevY = curves[i - 1];
                    }
                    return prevY + (curves[i + 1] - prevY) * (percent - prevX) / (x - prevX);
                }
            }
            var y = curves[i - 1];
            return y + (1 - y) * (percent - x) / (1 - x);
        };
        CurveTimeline.LINEAR = 0;
        CurveTimeline.STEPPED = 1;
        CurveTimeline.BEZIER = 2;
        CurveTimeline.BEZIER_SIZE = 10 * 2 - 1;
        return CurveTimeline;
    }());
    spine.CurveTimeline = CurveTimeline;
    var RotateTimeline = (function (_super) {
        __extends(RotateTimeline, _super);
        function RotateTimeline(frameCount) {
            _super.call(this, frameCount);
            this.frames = spine.Utils.newFloatArray(frameCount << 1);
        }
        RotateTimeline.prototype.getPropertyId = function () {
            return (TimelineType.rotate << 24) + this.boneIndex;
        };
        RotateTimeline.prototype.setFrame = function (frameIndex, time, degrees) {
            frameIndex <<= 1;
            this.frames[frameIndex] = time;
            this.frames[frameIndex + RotateTimeline.ROTATION] = degrees;
        };
        RotateTimeline.prototype.apply = function (skeleton, lastTime, time, events, alpha, setupPose, mixingOut) {
            var frames = this.frames;
            var bone = skeleton.bones[this.boneIndex];
            if (time < frames[0]) {
                if (setupPose)
                    bone.rotation = bone.data.rotation;
                return;
            }
            if (time >= frames[frames.length - RotateTimeline.ENTRIES]) {
                if (setupPose)
                    bone.rotation = bone.data.rotation + frames[frames.length + RotateTimeline.PREV_ROTATION] * alpha;
                else {
                    var r_1 = bone.data.rotation + frames[frames.length + RotateTimeline.PREV_ROTATION] - bone.rotation;
                    r_1 -= (16384 - ((16384.499999999996 - r_1 / 360) | 0)) * 360;
                    bone.rotation += r_1 * alpha;
                }
                return;
            }
            var frame = Animation.binarySearch(frames, time, RotateTimeline.ENTRIES);
            var prevRotation = frames[frame + RotateTimeline.PREV_ROTATION];
            var frameTime = frames[frame];
            var percent = this.getCurvePercent((frame >> 1) - 1, 1 - (time - frameTime) / (frames[frame + RotateTimeline.PREV_TIME] - frameTime));
            var r = frames[frame + RotateTimeline.ROTATION] - prevRotation;
            r -= (16384 - ((16384.499999999996 - r / 360) | 0)) * 360;
            r = prevRotation + r * percent;
            if (setupPose) {
                r -= (16384 - ((16384.499999999996 - r / 360) | 0)) * 360;
                bone.rotation = bone.data.rotation + r * alpha;
            }
            else {
                r = bone.data.rotation + r - bone.rotation;
                r -= (16384 - ((16384.499999999996 - r / 360) | 0)) * 360;
                bone.rotation += r * alpha;
            }
        };
        RotateTimeline.ENTRIES = 2;
        RotateTimeline.PREV_TIME = -2;
        RotateTimeline.PREV_ROTATION = -1;
        RotateTimeline.ROTATION = 1;
        return RotateTimeline;
    }(CurveTimeline));
    spine.RotateTimeline = RotateTimeline;
    var TranslateTimeline = (function (_super) {
        __extends(TranslateTimeline, _super);
        function TranslateTimeline(frameCount) {
            _super.call(this, frameCount);
            this.frames = spine.Utils.newFloatArray(frameCount * TranslateTimeline.ENTRIES);
        }
        TranslateTimeline.prototype.getPropertyId = function () {
            return (TimelineType.translate << 24) + this.boneIndex;
        };
        TranslateTimeline.prototype.setFrame = function (frameIndex, time, x, y) {
            frameIndex *= TranslateTimeline.ENTRIES;
            this.frames[frameIndex] = time;
            this.frames[frameIndex + TranslateTimeline.X] = x;
            this.frames[frameIndex + TranslateTimeline.Y] = y;
        };
        TranslateTimeline.prototype.apply = function (skeleton, lastTime, time, events, alpha, setupPose, mixingOut) {
            var frames = this.frames;
            var bone = skeleton.bones[this.boneIndex];
            if (time < frames[0]) {
                if (setupPose) {
                    bone.x = bone.data.x;
                    bone.y = bone.data.y;
                }
                return;
            }
            var x = 0, y = 0;
            if (time >= frames[frames.length - TranslateTimeline.ENTRIES]) {
                x = frames[frames.length + TranslateTimeline.PREV_X];
                y = frames[frames.length + TranslateTimeline.PREV_Y];
            }
            else {
                var frame = Animation.binarySearch(frames, time, TranslateTimeline.ENTRIES);
                x = frames[frame + TranslateTimeline.PREV_X];
                y = frames[frame + TranslateTimeline.PREV_Y];
                var frameTime = frames[frame];
                var percent = this.getCurvePercent(frame / TranslateTimeline.ENTRIES - 1, 1 - (time - frameTime) / (frames[frame + TranslateTimeline.PREV_TIME] - frameTime));
                x += (frames[frame + TranslateTimeline.X] - x) * percent;
                y += (frames[frame + TranslateTimeline.Y] - y) * percent;
            }
            if (setupPose) {
                bone.x = bone.data.x + x * alpha;
                bone.y = bone.data.y + y * alpha;
            }
            else {
                bone.x += (bone.data.x + x - bone.x) * alpha;
                bone.y += (bone.data.y + y - bone.y) * alpha;
            }
        };
        TranslateTimeline.ENTRIES = 3;
        TranslateTimeline.PREV_TIME = -3;
        TranslateTimeline.PREV_X = -2;
        TranslateTimeline.PREV_Y = -1;
        TranslateTimeline.X = 1;
        TranslateTimeline.Y = 2;
        return TranslateTimeline;
    }(CurveTimeline));
    spine.TranslateTimeline = TranslateTimeline;
    var ScaleTimeline = (function (_super) {
        __extends(ScaleTimeline, _super);
        function ScaleTimeline(frameCount) {
            _super.call(this, frameCount);
        }
        ScaleTimeline.prototype.getPropertyId = function () {
            return (TimelineType.scale << 24) + this.boneIndex;
        };
        ScaleTimeline.prototype.apply = function (skeleton, lastTime, time, events, alpha, setupPose, mixingOut) {
            var frames = this.frames;
            var bone = skeleton.bones[this.boneIndex];
            if (time < frames[0]) {
                if (setupPose) {
                    bone.scaleX = bone.data.scaleX;
                    bone.scaleY = bone.data.scaleY;
                }
                return;
            }
            var x = 0, y = 0;
            if (time >= frames[frames.length - ScaleTimeline.ENTRIES]) {
                x = frames[frames.length + ScaleTimeline.PREV_X] * bone.data.scaleX;
                y = frames[frames.length + ScaleTimeline.PREV_Y] * bone.data.scaleY;
            }
            else {
                var frame = Animation.binarySearch(frames, time, ScaleTimeline.ENTRIES);
                x = frames[frame + ScaleTimeline.PREV_X];
                y = frames[frame + ScaleTimeline.PREV_Y];
                var frameTime = frames[frame];
                var percent = this.getCurvePercent(frame / ScaleTimeline.ENTRIES - 1, 1 - (time - frameTime) / (frames[frame + ScaleTimeline.PREV_TIME] - frameTime));
                x = (x + (frames[frame + ScaleTimeline.X] - x) * percent) * bone.data.scaleX;
                y = (y + (frames[frame + ScaleTimeline.Y] - y) * percent) * bone.data.scaleY;
            }
            if (alpha == 1) {
                bone.scaleX = x;
                bone.scaleY = y;
            }
            else {
                var bx = 0, by = 0;
                if (setupPose) {
                    bx = bone.data.scaleX;
                    by = bone.data.scaleY;
                }
                else {
                    bx = bone.scaleX;
                    by = bone.scaleY;
                }
                if (mixingOut) {
                    x = Math.abs(x) * spine.MathUtils.signum(bx);
                    y = Math.abs(y) * spine.MathUtils.signum(by);
                }
                else {
                    bx = Math.abs(bx) * spine.MathUtils.signum(x);
                    by = Math.abs(by) * spine.MathUtils.signum(y);
                }
                bone.scaleX = bx + (x - bx) * alpha;
                bone.scaleY = by + (y - by) * alpha;
            }
        };
        return ScaleTimeline;
    }(TranslateTimeline));
    spine.ScaleTimeline = ScaleTimeline;
    var ShearTimeline = (function (_super) {
        __extends(ShearTimeline, _super);
        function ShearTimeline(frameCount) {
            _super.call(this, frameCount);
        }
        ShearTimeline.prototype.getPropertyId = function () {
            return (TimelineType.shear << 24) + this.boneIndex;
        };
        ShearTimeline.prototype.apply = function (skeleton, lastTime, time, events, alpha, setupPose, mixingOut) {
            var frames = this.frames;
            var bone = skeleton.bones[this.boneIndex];
            if (time < frames[0]) {
                if (setupPose) {
                    bone.shearX = bone.data.shearX;
                    bone.shearY = bone.data.shearY;
                }
                return;
            }
            var x = 0, y = 0;
            if (time >= frames[frames.length - ShearTimeline.ENTRIES]) {
                x = frames[frames.length + ShearTimeline.PREV_X];
                y = frames[frames.length + ShearTimeline.PREV_Y];
            }
            else {
                var frame = Animation.binarySearch(frames, time, ShearTimeline.ENTRIES);
                x = frames[frame + ShearTimeline.PREV_X];
                y = frames[frame + ShearTimeline.PREV_Y];
                var frameTime = frames[frame];
                var percent = this.getCurvePercent(frame / ShearTimeline.ENTRIES - 1, 1 - (time - frameTime) / (frames[frame + ShearTimeline.PREV_TIME] - frameTime));
                x = x + (frames[frame + ShearTimeline.X] - x) * percent;
                y = y + (frames[frame + ShearTimeline.Y] - y) * percent;
            }
            if (setupPose) {
                bone.shearX = bone.data.shearX + x * alpha;
                bone.shearY = bone.data.shearY + y * alpha;
            }
            else {
                bone.shearX += (bone.data.shearX + x - bone.shearX) * alpha;
                bone.shearY += (bone.data.shearY + y - bone.shearY) * alpha;
            }
        };
        return ShearTimeline;
    }(TranslateTimeline));
    spine.ShearTimeline = ShearTimeline;
    var ColorTimeline = (function (_super) {
        __extends(ColorTimeline, _super);
        function ColorTimeline(frameCount) {
            _super.call(this, frameCount);
            this.frames = spine.Utils.newFloatArray(frameCount * ColorTimeline.ENTRIES);
        }
        ColorTimeline.prototype.getPropertyId = function () {
            return (TimelineType.color << 24) + this.slotIndex;
        };
        ColorTimeline.prototype.setFrame = function (frameIndex, time, r, g, b, a) {
            frameIndex *= ColorTimeline.ENTRIES;
            this.frames[frameIndex] = time;
            this.frames[frameIndex + ColorTimeline.R] = r;
            this.frames[frameIndex + ColorTimeline.G] = g;
            this.frames[frameIndex + ColorTimeline.B] = b;
            this.frames[frameIndex + ColorTimeline.A] = a;
        };
        ColorTimeline.prototype.apply = function (skeleton, lastTime, time, events, alpha, setupPose, mixingOut) {
            var slot = skeleton.slots[this.slotIndex];
            var frames = this.frames;
            if (time < frames[0]) {
                if (setupPose)
                    slot.color.setFromColor(slot.data.color);
                return;
            }
            var r = 0, g = 0, b = 0, a = 0;
            if (time >= frames[frames.length - ColorTimeline.ENTRIES]) {
                var i = frames.length;
                r = frames[i + ColorTimeline.PREV_R];
                g = frames[i + ColorTimeline.PREV_G];
                b = frames[i + ColorTimeline.PREV_B];
                a = frames[i + ColorTimeline.PREV_A];
            }
            else {
                var frame = Animation.binarySearch(frames, time, ColorTimeline.ENTRIES);
                r = frames[frame + ColorTimeline.PREV_R];
                g = frames[frame + ColorTimeline.PREV_G];
                b = frames[frame + ColorTimeline.PREV_B];
                a = frames[frame + ColorTimeline.PREV_A];
                var frameTime = frames[frame];
                var percent = this.getCurvePercent(frame / ColorTimeline.ENTRIES - 1, 1 - (time - frameTime) / (frames[frame + ColorTimeline.PREV_TIME] - frameTime));
                r += (frames[frame + ColorTimeline.R] - r) * percent;
                g += (frames[frame + ColorTimeline.G] - g) * percent;
                b += (frames[frame + ColorTimeline.B] - b) * percent;
                a += (frames[frame + ColorTimeline.A] - a) * percent;
            }
            if (alpha == 1)
                slot.color.set(r, g, b, a);
            else {
                var color = slot.color;
                if (setupPose)
                    color.setFromColor(slot.data.color);
                color.add((r - color.r) * alpha, (g - color.g) * alpha, (b - color.b) * alpha, (a - color.a) * alpha);
            }
        };
        ColorTimeline.ENTRIES = 5;
        ColorTimeline.PREV_TIME = -5;
        ColorTimeline.PREV_R = -4;
        ColorTimeline.PREV_G = -3;
        ColorTimeline.PREV_B = -2;
        ColorTimeline.PREV_A = -1;
        ColorTimeline.R = 1;
        ColorTimeline.G = 2;
        ColorTimeline.B = 3;
        ColorTimeline.A = 4;
        return ColorTimeline;
    }(CurveTimeline));
    spine.ColorTimeline = ColorTimeline;
    var AttachmentTimeline = (function () {
        function AttachmentTimeline(frameCount) {
            this.frames = spine.Utils.newFloatArray(frameCount);
            this.attachmentNames = new Array(frameCount);
        }
        AttachmentTimeline.prototype.getPropertyId = function () {
            return (TimelineType.attachment << 24) + this.slotIndex;
        };
        AttachmentTimeline.prototype.getFrameCount = function () {
            return this.frames.length;
        };
        AttachmentTimeline.prototype.setFrame = function (frameIndex, time, attachmentName) {
            this.frames[frameIndex] = time;
            this.attachmentNames[frameIndex] = attachmentName;
        };
        AttachmentTimeline.prototype.apply = function (skeleton, lastTime, time, events, alpha, setupPose, mixingOut) {
            var slot = skeleton.slots[this.slotIndex];
            if (mixingOut && setupPose) {
                var attachmentName_1 = slot.data.attachmentName;
                slot.setAttachment(attachmentName_1 == null ? null : skeleton.getAttachment(this.slotIndex, attachmentName_1));
                return;
            }
            var frames = this.frames;
            if (time < frames[0]) {
                if (setupPose) {
                    var attachmentName_2 = slot.data.attachmentName;
                    slot.setAttachment(attachmentName_2 == null ? null : skeleton.getAttachment(this.slotIndex, attachmentName_2));
                }
                return;
            }
            var frameIndex = 0;
            if (time >= frames[frames.length - 1])
                frameIndex = frames.length - 1;
            else
                frameIndex = Animation.binarySearch(frames, time, 1) - 1;
            var attachmentName = this.attachmentNames[frameIndex];
            skeleton.slots[this.slotIndex]
                .setAttachment(attachmentName == null ? null : skeleton.getAttachment(this.slotIndex, attachmentName));
        };
        return AttachmentTimeline;
    }());
    spine.AttachmentTimeline = AttachmentTimeline;
    var DeformTimeline = (function (_super) {
        __extends(DeformTimeline, _super);
        function DeformTimeline(frameCount) {
            _super.call(this, frameCount);
            this.frames = spine.Utils.newFloatArray(frameCount);
            this.frameVertices = new Array(frameCount);
        }
        DeformTimeline.prototype.getPropertyId = function () {
            return (TimelineType.deform << 24) + this.slotIndex;
        };
        DeformTimeline.prototype.setFrame = function (frameIndex, time, vertices) {
            this.frames[frameIndex] = time;
            this.frameVertices[frameIndex] = vertices;
        };
        DeformTimeline.prototype.apply = function (skeleton, lastTime, time, firedEvents, alpha, setupPose, mixingOut) {
            var slot = skeleton.slots[this.slotIndex];
            var slotAttachment = slot.getAttachment();
            if (!(slotAttachment instanceof spine.VertexAttachment) || !slotAttachment.applyDeform(this.attachment))
                return;
            var frames = this.frames;
            var verticesArray = slot.attachmentVertices;
            if (time < frames[0]) {
                if (setupPose)
                    spine.Utils.setArraySize(verticesArray, 0);
                return;
            }
            var frameVertices = this.frameVertices;
            var vertexCount = frameVertices[0].length;
            if (verticesArray.length != vertexCount)
                alpha = 1;
            var vertices = spine.Utils.setArraySize(verticesArray, vertexCount);
            if (time >= frames[frames.length - 1]) {
                var lastVertices = frameVertices[frames.length - 1];
                if (alpha == 1) {
                    spine.Utils.arrayCopy(lastVertices, 0, vertices, 0, vertexCount);
                }
                else if (setupPose) {
                    var vertexAttachment = slotAttachment;
                    if (vertexAttachment.bones == null) {
                        var setupVertices = vertexAttachment.vertices;
                        for (var i = 0; i < vertexCount; i++) {
                            var setup = setupVertices[i];
                            vertices[i] = setup + (lastVertices[i] - setup) * alpha;
                        }
                    }
                    else {
                        for (var i = 0; i < vertexCount; i++)
                            vertices[i] = lastVertices[i] * alpha;
                    }
                }
                else {
                    for (var i = 0; i < vertexCount; i++)
                        vertices[i] += (lastVertices[i] - vertices[i]) * alpha;
                }
                return;
            }
            var frame = Animation.binarySearch(frames, time);
            var prevVertices = frameVertices[frame - 1];
            var nextVertices = frameVertices[frame];
            var frameTime = frames[frame];
            var percent = this.getCurvePercent(frame - 1, 1 - (time - frameTime) / (frames[frame - 1] - frameTime));
            if (alpha == 1) {
                for (var i = 0; i < vertexCount; i++) {
                    var prev = prevVertices[i];
                    vertices[i] = prev + (nextVertices[i] - prev) * percent;
                }
            }
            else if (setupPose) {
                var vertexAttachment = slotAttachment;
                if (vertexAttachment.bones == null) {
                    var setupVertices = vertexAttachment.vertices;
                    for (var i = 0; i < vertexCount; i++) {
                        var prev = prevVertices[i], setup = setupVertices[i];
                        vertices[i] = setup + (prev + (nextVertices[i] - prev) * percent - setup) * alpha;
                    }
                }
                else {
                    for (var i = 0; i < vertexCount; i++) {
                        var prev = prevVertices[i];
                        vertices[i] = (prev + (nextVertices[i] - prev) * percent) * alpha;
                    }
                }
            }
            else {
                for (var i = 0; i < vertexCount; i++) {
                    var prev = prevVertices[i];
                    vertices[i] += (prev + (nextVertices[i] - prev) * percent - vertices[i]) * alpha;
                }
            }
        };
        return DeformTimeline;
    }(CurveTimeline));
    spine.DeformTimeline = DeformTimeline;
    var EventTimeline = (function () {
        function EventTimeline(frameCount) {
            this.frames = spine.Utils.newFloatArray(frameCount);
            this.events = new Array(frameCount);
        }
        EventTimeline.prototype.getPropertyId = function () {
            return TimelineType.event << 24;
        };
        EventTimeline.prototype.getFrameCount = function () {
            return this.frames.length;
        };
        EventTimeline.prototype.setFrame = function (frameIndex, event) {
            this.frames[frameIndex] = event.time;
            this.events[frameIndex] = event;
        };
        EventTimeline.prototype.apply = function (skeleton, lastTime, time, firedEvents, alpha, setupPose, mixingOut) {
            if (firedEvents == null)
                return;
            var frames = this.frames;
            var frameCount = this.frames.length;
            if (lastTime > time) {
                this.apply(skeleton, lastTime, Number.MAX_VALUE, firedEvents, alpha, setupPose, mixingOut);
                lastTime = -1;
            }
            else if (lastTime >= frames[frameCount - 1])
                return;
            if (time < frames[0])
                return;
            var frame = 0;
            if (lastTime < frames[0])
                frame = 0;
            else {
                frame = Animation.binarySearch(frames, lastTime);
                var frameTime = frames[frame];
                while (frame > 0) {
                    if (frames[frame - 1] != frameTime)
                        break;
                    frame--;
                }
            }
            for (; frame < frameCount && time >= frames[frame]; frame++)
                firedEvents.push(this.events[frame]);
        };
        return EventTimeline;
    }());
    spine.EventTimeline = EventTimeline;
    var DrawOrderTimeline = (function () {
        function DrawOrderTimeline(frameCount) {
            this.frames = spine.Utils.newFloatArray(frameCount);
            this.drawOrders = new Array(frameCount);
        }
        DrawOrderTimeline.prototype.getPropertyId = function () {
            return TimelineType.drawOrder << 24;
        };
        DrawOrderTimeline.prototype.getFrameCount = function () {
            return this.frames.length;
        };
        DrawOrderTimeline.prototype.setFrame = function (frameIndex, time, drawOrder) {
            this.frames[frameIndex] = time;
            this.drawOrders[frameIndex] = drawOrder;
        };
        DrawOrderTimeline.prototype.apply = function (skeleton, lastTime, time, firedEvents, alpha, setupPose, mixingOut) {
            var drawOrder = skeleton.drawOrder;
            var slots = skeleton.slots;
            if (mixingOut && setupPose) {
                spine.Utils.arrayCopy(skeleton.slots, 0, skeleton.drawOrder, 0, skeleton.slots.length);
                return;
            }
            var frames = this.frames;
            if (time < frames[0]) {
                if (setupPose)
                    spine.Utils.arrayCopy(skeleton.slots, 0, skeleton.drawOrder, 0, skeleton.slots.length);
                return;
            }
            var frame = 0;
            if (time >= frames[frames.length - 1])
                frame = frames.length - 1;
            else
                frame = Animation.binarySearch(frames, time) - 1;
            var drawOrderToSetupIndex = this.drawOrders[frame];
            if (drawOrderToSetupIndex == null)
                spine.Utils.arrayCopy(slots, 0, drawOrder, 0, slots.length);
            else {
                for (var i = 0, n = drawOrderToSetupIndex.length; i < n; i++)
                    drawOrder[i] = slots[drawOrderToSetupIndex[i]];
            }
        };
        return DrawOrderTimeline;
    }());
    spine.DrawOrderTimeline = DrawOrderTimeline;
    var IkConstraintTimeline = (function (_super) {
        __extends(IkConstraintTimeline, _super);
        function IkConstraintTimeline(frameCount) {
            _super.call(this, frameCount);
            this.frames = spine.Utils.newFloatArray(frameCount * IkConstraintTimeline.ENTRIES);
        }
        IkConstraintTimeline.prototype.getPropertyId = function () {
            return (TimelineType.ikConstraint << 24) + this.ikConstraintIndex;
        };
        IkConstraintTimeline.prototype.setFrame = function (frameIndex, time, mix, bendDirection) {
            frameIndex *= IkConstraintTimeline.ENTRIES;
            this.frames[frameIndex] = time;
            this.frames[frameIndex + IkConstraintTimeline.MIX] = mix;
            this.frames[frameIndex + IkConstraintTimeline.BEND_DIRECTION] = bendDirection;
        };
        IkConstraintTimeline.prototype.apply = function (skeleton, lastTime, time, firedEvents, alpha, setupPose, mixingOut) {
            var frames = this.frames;
            var constraint = skeleton.ikConstraints[this.ikConstraintIndex];
            if (time < frames[0]) {
                if (setupPose) {
                    constraint.mix = constraint.data.mix;
                    constraint.bendDirection = constraint.data.bendDirection;
                }
                return;
            }
            if (time >= frames[frames.length - IkConstraintTimeline.ENTRIES]) {
                if (setupPose) {
                    constraint.mix = constraint.data.mix + (frames[frames.length + IkConstraintTimeline.PREV_MIX] - constraint.data.mix) * alpha;
                    constraint.bendDirection = mixingOut ? constraint.data.bendDirection
                        : frames[frames.length + IkConstraintTimeline.PREV_BEND_DIRECTION];
                }
                else {
                    constraint.mix += (frames[frames.length + IkConstraintTimeline.PREV_MIX] - constraint.mix) * alpha;
                    if (!mixingOut)
                        constraint.bendDirection = frames[frames.length + IkConstraintTimeline.PREV_BEND_DIRECTION];
                }
                return;
            }
            var frame = Animation.binarySearch(frames, time, IkConstraintTimeline.ENTRIES);
            var mix = frames[frame + IkConstraintTimeline.PREV_MIX];
            var frameTime = frames[frame];
            var percent = this.getCurvePercent(frame / IkConstraintTimeline.ENTRIES - 1, 1 - (time - frameTime) / (frames[frame + IkConstraintTimeline.PREV_TIME] - frameTime));
            if (setupPose) {
                constraint.mix = constraint.data.mix + (mix + (frames[frame + IkConstraintTimeline.MIX] - mix) * percent - constraint.data.mix) * alpha;
                constraint.bendDirection = mixingOut ? constraint.data.bendDirection : frames[frame + IkConstraintTimeline.PREV_BEND_DIRECTION];
            }
            else {
                constraint.mix += (mix + (frames[frame + IkConstraintTimeline.MIX] - mix) * percent - constraint.mix) * alpha;
                if (!mixingOut)
                    constraint.bendDirection = frames[frame + IkConstraintTimeline.PREV_BEND_DIRECTION];
            }
        };
        IkConstraintTimeline.ENTRIES = 3;
        IkConstraintTimeline.PREV_TIME = -3;
        IkConstraintTimeline.PREV_MIX = -2;
        IkConstraintTimeline.PREV_BEND_DIRECTION = -1;
        IkConstraintTimeline.MIX = 1;
        IkConstraintTimeline.BEND_DIRECTION = 2;
        return IkConstraintTimeline;
    }(CurveTimeline));
    spine.IkConstraintTimeline = IkConstraintTimeline;
    var TransformConstraintTimeline = (function (_super) {
        __extends(TransformConstraintTimeline, _super);
        function TransformConstraintTimeline(frameCount) {
            _super.call(this, frameCount);
            this.frames = spine.Utils.newFloatArray(frameCount * TransformConstraintTimeline.ENTRIES);
        }
        TransformConstraintTimeline.prototype.getPropertyId = function () {
            return (TimelineType.transformConstraint << 24) + this.transformConstraintIndex;
        };
        TransformConstraintTimeline.prototype.setFrame = function (frameIndex, time, rotateMix, translateMix, scaleMix, shearMix) {
            frameIndex *= TransformConstraintTimeline.ENTRIES;
            this.frames[frameIndex] = time;
            this.frames[frameIndex + TransformConstraintTimeline.ROTATE] = rotateMix;
            this.frames[frameIndex + TransformConstraintTimeline.TRANSLATE] = translateMix;
            this.frames[frameIndex + TransformConstraintTimeline.SCALE] = scaleMix;
            this.frames[frameIndex + TransformConstraintTimeline.SHEAR] = shearMix;
        };
        TransformConstraintTimeline.prototype.apply = function (skeleton, lastTime, time, firedEvents, alpha, setupPose, mixingOut) {
            var frames = this.frames;
            var constraint = skeleton.transformConstraints[this.transformConstraintIndex];
            if (time < frames[0]) {
                if (setupPose) {
                    var data = constraint.data;
                    constraint.rotateMix = data.rotateMix;
                    constraint.translateMix = data.rotateMix;
                    constraint.scaleMix = data.scaleMix;
                    constraint.shearMix = data.shearMix;
                }
                return;
            }
            var rotate = 0, translate = 0, scale = 0, shear = 0;
            if (time >= frames[frames.length - TransformConstraintTimeline.ENTRIES]) {
                var i = frames.length;
                rotate = frames[i + TransformConstraintTimeline.PREV_ROTATE];
                translate = frames[i + TransformConstraintTimeline.PREV_TRANSLATE];
                scale = frames[i + TransformConstraintTimeline.PREV_SCALE];
                shear = frames[i + TransformConstraintTimeline.PREV_SHEAR];
            }
            else {
                var frame = Animation.binarySearch(frames, time, TransformConstraintTimeline.ENTRIES);
                rotate = frames[frame + TransformConstraintTimeline.PREV_ROTATE];
                translate = frames[frame + TransformConstraintTimeline.PREV_TRANSLATE];
                scale = frames[frame + TransformConstraintTimeline.PREV_SCALE];
                shear = frames[frame + TransformConstraintTimeline.PREV_SHEAR];
                var frameTime = frames[frame];
                var percent = this.getCurvePercent(frame / TransformConstraintTimeline.ENTRIES - 1, 1 - (time - frameTime) / (frames[frame + TransformConstraintTimeline.PREV_TIME] - frameTime));
                rotate += (frames[frame + TransformConstraintTimeline.ROTATE] - rotate) * percent;
                translate += (frames[frame + TransformConstraintTimeline.TRANSLATE] - translate) * percent;
                scale += (frames[frame + TransformConstraintTimeline.SCALE] - scale) * percent;
                shear += (frames[frame + TransformConstraintTimeline.SHEAR] - shear) * percent;
            }
            if (setupPose) {
                var data = constraint.data;
                constraint.rotateMix = data.rotateMix + (rotate - data.rotateMix) * alpha;
                constraint.translateMix = data.translateMix + (translate - data.translateMix) * alpha;
                constraint.scaleMix = data.scaleMix + (scale - data.scaleMix) * alpha;
                constraint.shearMix = data.shearMix + (shear - data.shearMix) * alpha;
            }
            else {
                constraint.rotateMix += (rotate - constraint.rotateMix) * alpha;
                constraint.translateMix += (translate - constraint.translateMix) * alpha;
                constraint.scaleMix += (scale - constraint.scaleMix) * alpha;
                constraint.shearMix += (shear - constraint.shearMix) * alpha;
            }
        };
        TransformConstraintTimeline.ENTRIES = 5;
        TransformConstraintTimeline.PREV_TIME = -5;
        TransformConstraintTimeline.PREV_ROTATE = -4;
        TransformConstraintTimeline.PREV_TRANSLATE = -3;
        TransformConstraintTimeline.PREV_SCALE = -2;
        TransformConstraintTimeline.PREV_SHEAR = -1;
        TransformConstraintTimeline.ROTATE = 1;
        TransformConstraintTimeline.TRANSLATE = 2;
        TransformConstraintTimeline.SCALE = 3;
        TransformConstraintTimeline.SHEAR = 4;
        return TransformConstraintTimeline;
    }(CurveTimeline));
    spine.TransformConstraintTimeline = TransformConstraintTimeline;
    var PathConstraintPositionTimeline = (function (_super) {
        __extends(PathConstraintPositionTimeline, _super);
        function PathConstraintPositionTimeline(frameCount) {
            _super.call(this, frameCount);
            this.frames = spine.Utils.newFloatArray(frameCount * PathConstraintPositionTimeline.ENTRIES);
        }
        PathConstraintPositionTimeline.prototype.getPropertyId = function () {
            return (TimelineType.pathConstraintPosition << 24) + this.pathConstraintIndex;
        };
        PathConstraintPositionTimeline.prototype.setFrame = function (frameIndex, time, value) {
            frameIndex *= PathConstraintPositionTimeline.ENTRIES;
            this.frames[frameIndex] = time;
            this.frames[frameIndex + PathConstraintPositionTimeline.VALUE] = value;
        };
        PathConstraintPositionTimeline.prototype.apply = function (skeleton, lastTime, time, firedEvents, alpha, setupPose, mixingOut) {
            var frames = this.frames;
            var constraint = skeleton.pathConstraints[this.pathConstraintIndex];
            if (time < frames[0]) {
                if (setupPose)
                    constraint.position = constraint.data.position;
                return;
            }
            var position = 0;
            if (time >= frames[frames.length - PathConstraintPositionTimeline.ENTRIES])
                position = frames[frames.length + PathConstraintPositionTimeline.PREV_VALUE];
            else {
                var frame = Animation.binarySearch(frames, time, PathConstraintPositionTimeline.ENTRIES);
                position = frames[frame + PathConstraintPositionTimeline.PREV_VALUE];
                var frameTime = frames[frame];
                var percent = this.getCurvePercent(frame / PathConstraintPositionTimeline.ENTRIES - 1, 1 - (time - frameTime) / (frames[frame + PathConstraintPositionTimeline.PREV_TIME] - frameTime));
                position += (frames[frame + PathConstraintPositionTimeline.VALUE] - position) * percent;
            }
            if (setupPose)
                constraint.position = constraint.data.position + (position - constraint.data.position) * alpha;
            else
                constraint.position += (position - constraint.position) * alpha;
        };
        PathConstraintPositionTimeline.ENTRIES = 2;
        PathConstraintPositionTimeline.PREV_TIME = -2;
        PathConstraintPositionTimeline.PREV_VALUE = -1;
        PathConstraintPositionTimeline.VALUE = 1;
        return PathConstraintPositionTimeline;
    }(CurveTimeline));
    spine.PathConstraintPositionTimeline = PathConstraintPositionTimeline;
    var PathConstraintSpacingTimeline = (function (_super) {
        __extends(PathConstraintSpacingTimeline, _super);
        function PathConstraintSpacingTimeline(frameCount) {
            _super.call(this, frameCount);
        }
        PathConstraintSpacingTimeline.prototype.getPropertyId = function () {
            return (TimelineType.pathConstraintSpacing << 24) + this.pathConstraintIndex;
        };
        PathConstraintSpacingTimeline.prototype.apply = function (skeleton, lastTime, time, firedEvents, alpha, setupPose, mixingOut) {
            var frames = this.frames;
            var constraint = skeleton.pathConstraints[this.pathConstraintIndex];
            if (time < frames[0]) {
                if (setupPose)
                    constraint.spacing = constraint.data.spacing;
                return;
            }
            var spacing = 0;
            if (time >= frames[frames.length - PathConstraintSpacingTimeline.ENTRIES])
                spacing = frames[frames.length + PathConstraintSpacingTimeline.PREV_VALUE];
            else {
                var frame = Animation.binarySearch(frames, time, PathConstraintSpacingTimeline.ENTRIES);
                spacing = frames[frame + PathConstraintSpacingTimeline.PREV_VALUE];
                var frameTime = frames[frame];
                var percent = this.getCurvePercent(frame / PathConstraintSpacingTimeline.ENTRIES - 1, 1 - (time - frameTime) / (frames[frame + PathConstraintSpacingTimeline.PREV_TIME] - frameTime));
                spacing += (frames[frame + PathConstraintSpacingTimeline.VALUE] - spacing) * percent;
            }
            if (setupPose)
                constraint.spacing = constraint.data.spacing + (spacing - constraint.data.spacing) * alpha;
            else
                constraint.spacing += (spacing - constraint.spacing) * alpha;
        };
        return PathConstraintSpacingTimeline;
    }(PathConstraintPositionTimeline));
    spine.PathConstraintSpacingTimeline = PathConstraintSpacingTimeline;
    var PathConstraintMixTimeline = (function (_super) {
        __extends(PathConstraintMixTimeline, _super);
        function PathConstraintMixTimeline(frameCount) {
            _super.call(this, frameCount);
            this.frames = spine.Utils.newFloatArray(frameCount * PathConstraintMixTimeline.ENTRIES);
        }
        PathConstraintMixTimeline.prototype.getPropertyId = function () {
            return (TimelineType.pathConstraintMix << 24) + this.pathConstraintIndex;
        };
        PathConstraintMixTimeline.prototype.setFrame = function (frameIndex, time, rotateMix, translateMix) {
            frameIndex *= PathConstraintMixTimeline.ENTRIES;
            this.frames[frameIndex] = time;
            this.frames[frameIndex + PathConstraintMixTimeline.ROTATE] = rotateMix;
            this.frames[frameIndex + PathConstraintMixTimeline.TRANSLATE] = translateMix;
        };
        PathConstraintMixTimeline.prototype.apply = function (skeleton, lastTime, time, firedEvents, alpha, setupPose, mixingOut) {
            var frames = this.frames;
            var constraint = skeleton.pathConstraints[this.pathConstraintIndex];
            if (time < frames[0]) {
                if (setupPose) {
                    constraint.rotateMix = constraint.data.rotateMix;
                    constraint.translateMix = constraint.data.translateMix;
                }
                return;
            }
            var rotate = 0, translate = 0;
            if (time >= frames[frames.length - PathConstraintMixTimeline.ENTRIES]) {
                rotate = frames[frames.length + PathConstraintMixTimeline.PREV_ROTATE];
                translate = frames[frames.length + PathConstraintMixTimeline.PREV_TRANSLATE];
            }
            else {
                var frame = Animation.binarySearch(frames, time, PathConstraintMixTimeline.ENTRIES);
                rotate = frames[frame + PathConstraintMixTimeline.PREV_ROTATE];
                translate = frames[frame + PathConstraintMixTimeline.PREV_TRANSLATE];
                var frameTime = frames[frame];
                var percent = this.getCurvePercent(frame / PathConstraintMixTimeline.ENTRIES - 1, 1 - (time - frameTime) / (frames[frame + PathConstraintMixTimeline.PREV_TIME] - frameTime));
                rotate += (frames[frame + PathConstraintMixTimeline.ROTATE] - rotate) * percent;
                translate += (frames[frame + PathConstraintMixTimeline.TRANSLATE] - translate) * percent;
            }
            if (setupPose) {
                constraint.rotateMix = constraint.data.rotateMix + (rotate - constraint.data.rotateMix) * alpha;
                constraint.translateMix = constraint.data.translateMix + (translate - constraint.data.translateMix) * alpha;
            }
            else {
                constraint.rotateMix += (rotate - constraint.rotateMix) * alpha;
                constraint.translateMix += (translate - constraint.translateMix) * alpha;
            }
        };
        PathConstraintMixTimeline.ENTRIES = 3;
        PathConstraintMixTimeline.PREV_TIME = -3;
        PathConstraintMixTimeline.PREV_ROTATE = -2;
        PathConstraintMixTimeline.PREV_TRANSLATE = -1;
        PathConstraintMixTimeline.ROTATE = 1;
        PathConstraintMixTimeline.TRANSLATE = 2;
        return PathConstraintMixTimeline;
    }(CurveTimeline));
    spine.PathConstraintMixTimeline = PathConstraintMixTimeline;
>>>>>>> 7e0df8fa
})(spine || (spine = {}));
var spine;
(function (spine) {
    var AnimationState = (function () {
        function AnimationState(data) {
            this.tracks = new Array();
            this.events = new Array();
            this.listeners = new Array();
            this.queue = new EventQueue(this);
            this.propertyIDs = new spine.IntSet();
            this.animationsChanged = false;
            this.timeScale = 1;
            this.trackEntryPool = new spine.Pool(function () { return new TrackEntry(); });
            this.data = data;
        }
        AnimationState.prototype.update = function (delta) {
            delta *= this.timeScale;
            var tracks = this.tracks;
            for (var i = 0, n = tracks.length; i < n; i++) {
                var current = tracks[i];
                if (current == null)
                    continue;
                current.animationLast = current.nextAnimationLast;
                current.trackLast = current.nextTrackLast;
                var currentDelta = delta * current.timeScale;
                if (current.delay > 0) {
                    current.delay -= currentDelta;
                    if (current.delay > 0)
                        continue;
                    currentDelta = -current.delay;
                    current.delay = 0;
                }
                var next = current.next;
                if (next != null) {
                    var nextTime = current.trackLast - next.delay;
                    if (nextTime >= 0) {
                        next.delay = 0;
                        next.trackTime = nextTime + delta * next.timeScale;
                        current.trackTime += currentDelta;
                        this.setCurrent(i, next, true);
                        while (next.mixingFrom != null) {
                            next.mixTime += currentDelta;
                            next = next.mixingFrom;
                        }
                        continue;
                    }
                }
                else {
                    if (current.trackLast >= current.trackEnd && current.mixingFrom == null) {
                        tracks[i] = null;
                        this.queue.end(current);
                        this.disposeNext(current);
                        continue;
                    }
                }
                this.updateMixingFrom(current, delta);
                current.trackTime += currentDelta;
            }
            this.queue.drain();
        };
        AnimationState.prototype.updateMixingFrom = function (entry, delta) {
            var from = entry.mixingFrom;
            if (from == null)
                return;
            this.updateMixingFrom(from, delta);
            if (entry.mixTime >= entry.mixDuration && from.mixingFrom != null && entry.mixTime > 0) {
                entry.mixingFrom = null;
                this.queue.end(from);
                return;
            }
            from.animationLast = from.nextAnimationLast;
            from.trackLast = from.nextTrackLast;
            from.trackTime += delta * from.timeScale;
            entry.mixTime += delta * from.timeScale;
        };
        AnimationState.prototype.apply = function (skeleton) {
            if (skeleton == null)
                throw new Error("skeleton cannot be null.");
            if (this.animationsChanged)
                this._animationsChanged();
            var events = this.events;
            var tracks = this.tracks;
            for (var i = 0, n = tracks.length; i < n; i++) {
                var current = tracks[i];
                if (current == null || current.delay > 0)
                    continue;
                var mix = current.alpha;
                if (current.mixingFrom != null)
                    mix *= this.applyMixingFrom(current, skeleton);
                else if (current.trackTime >= current.trackEnd)
                    mix = 0;
                var animationLast = current.animationLast, animationTime = current.getAnimationTime();
                var timelineCount = current.animation.timelines.length;
                var timelines = current.animation.timelines;
                if (mix == 1) {
                    for (var ii = 0; ii < timelineCount; ii++)
                        timelines[ii].apply(skeleton, animationLast, animationTime, events, 1, true, false);
                }
                else {
                    var firstFrame = current.timelinesRotation.length == 0;
                    if (firstFrame)
                        spine.Utils.setArraySize(current.timelinesRotation, timelineCount << 1, null);
                    var timelinesRotation = current.timelinesRotation;
                    var timelinesFirst = current.timelinesFirst;
                    for (var ii = 0; ii < timelineCount; ii++) {
                        var timeline = timelines[ii];
                        if (timeline instanceof spine.RotateTimeline) {
                            this.applyRotateTimeline(timeline, skeleton, animationTime, mix, timelinesFirst[ii], timelinesRotation, ii << 1, firstFrame);
                        }
                        else
                            timeline.apply(skeleton, animationLast, animationTime, events, mix, timelinesFirst[ii], false);
                    }
                }
                this.queueEvents(current, animationTime);
                events.length = 0;
                current.nextAnimationLast = animationTime;
                current.nextTrackLast = current.trackTime;
            }
            this.queue.drain();
        };
        AnimationState.prototype.applyMixingFrom = function (entry, skeleton) {
            var from = entry.mixingFrom;
            if (from.mixingFrom != null)
                this.applyMixingFrom(from, skeleton);
            var mix = 0;
            if (entry.mixDuration == 0)
                mix = 1;
            else {
                mix = entry.mixTime / entry.mixDuration;
                if (mix > 1)
                    mix = 1;
            }
            var events = mix < from.eventThreshold ? this.events : null;
            var attachments = mix < from.attachmentThreshold, drawOrder = mix < from.drawOrderThreshold;
            var animationLast = from.animationLast, animationTime = from.getAnimationTime();
            var timelineCount = from.animation.timelines.length;
            var timelines = from.animation.timelines;
            var timelinesFirst = from.timelinesFirst;
            var alpha = from.alpha * entry.mixAlpha * (1 - mix);
            var firstFrame = from.timelinesRotation.length == 0;
            if (firstFrame)
                spine.Utils.setArraySize(from.timelinesRotation, timelineCount << 1, null);
            var timelinesRotation = from.timelinesRotation;
            for (var i = 0; i < timelineCount; i++) {
                var timeline = timelines[i];
                var setupPose = timelinesFirst[i];
                if (timeline instanceof spine.RotateTimeline)
                    this.applyRotateTimeline(timeline, skeleton, animationTime, alpha, setupPose, timelinesRotation, i << 1, firstFrame);
                else {
                    if (!setupPose) {
                        if (!attachments && timeline instanceof spine.AttachmentTimeline)
                            continue;
                        if (!drawOrder && timeline instanceof spine.DrawOrderTimeline)
                            continue;
                    }
                    timeline.apply(skeleton, animationLast, animationTime, events, alpha, setupPose, true);
                }
            }
            if (entry.mixDuration > 0)
                this.queueEvents(from, animationTime);
            this.events.length = 0;
            from.nextAnimationLast = animationTime;
            from.nextTrackLast = from.trackTime;
            return mix;
        };
        AnimationState.prototype.applyRotateTimeline = function (timeline, skeleton, time, alpha, setupPose, timelinesRotation, i, firstFrame) {
            if (firstFrame)
                timelinesRotation[i] = 0;
            if (alpha == 1) {
                timeline.apply(skeleton, 0, time, null, 1, setupPose, false);
                return;
            }
            var rotateTimeline = timeline;
            var frames = rotateTimeline.frames;
            var bone = skeleton.bones[rotateTimeline.boneIndex];
            if (time < frames[0]) {
                if (setupPose)
                    bone.rotation = bone.data.rotation;
                return;
            }
            var r2 = 0;
            if (time >= frames[frames.length - spine.RotateTimeline.ENTRIES])
                r2 = bone.data.rotation + frames[frames.length + spine.RotateTimeline.PREV_ROTATION];
            else {
                var frame = spine.Animation.binarySearch(frames, time, spine.RotateTimeline.ENTRIES);
                var prevRotation = frames[frame + spine.RotateTimeline.PREV_ROTATION];
                var frameTime = frames[frame];
                var percent = rotateTimeline.getCurvePercent((frame >> 1) - 1, 1 - (time - frameTime) / (frames[frame + spine.RotateTimeline.PREV_TIME] - frameTime));
                r2 = frames[frame + spine.RotateTimeline.ROTATION] - prevRotation;
                r2 -= (16384 - ((16384.499999999996 - r2 / 360) | 0)) * 360;
                r2 = prevRotation + r2 * percent + bone.data.rotation;
                r2 -= (16384 - ((16384.499999999996 - r2 / 360) | 0)) * 360;
            }
            var r1 = setupPose ? bone.data.rotation : bone.rotation;
            var total = 0, diff = r2 - r1;
            if (diff == 0) {
                total = timelinesRotation[i];
            }
            else {
                diff -= (16384 - ((16384.499999999996 - diff / 360) | 0)) * 360;
                var lastTotal = 0, lastDiff = 0;
                if (firstFrame) {
                    lastTotal = 0;
                    lastDiff = diff;
                }
                else {
                    lastTotal = timelinesRotation[i];
                    lastDiff = timelinesRotation[i + 1];
                }
                var current = diff > 0, dir = lastTotal >= 0;
                if (spine.MathUtils.signum(lastDiff) != spine.MathUtils.signum(diff) && Math.abs(lastDiff) <= 90) {
                    if (Math.abs(lastTotal) > 180)
                        lastTotal += 360 * spine.MathUtils.signum(lastTotal);
                    dir = current;
                }
                total = diff + lastTotal - lastTotal % 360;
                if (dir != current)
                    total += 360 * spine.MathUtils.signum(lastTotal);
                timelinesRotation[i] = total;
            }
            timelinesRotation[i + 1] = diff;
            r1 += total * alpha;
            bone.rotation = r1 - (16384 - ((16384.499999999996 - r1 / 360) | 0)) * 360;
        };
        AnimationState.prototype.queueEvents = function (entry, animationTime) {
            var animationStart = entry.animationStart, animationEnd = entry.animationEnd;
            var duration = animationEnd - animationStart;
            var trackLastWrapped = entry.trackLast % duration;
            var events = this.events;
            var i = 0, n = events.length;
            for (; i < n; i++) {
                var event_1 = events[i];
                if (event_1.time < trackLastWrapped)
                    break;
                if (event_1.time > animationEnd)
                    continue;
                this.queue.event(entry, event_1);
            }
            if (entry.loop ? (trackLastWrapped > entry.trackTime % duration)
                : (animationTime >= animationEnd && entry.animationLast < animationEnd)) {
                this.queue.complete(entry);
            }
            for (; i < n; i++) {
                var event_2 = events[i];
                if (event_2.time < animationStart)
                    continue;
                this.queue.event(entry, events[i]);
            }
        };
        AnimationState.prototype.clearTracks = function () {
            var oldDrainDisabled = this.queue.drainDisabled;
            this.queue.drainDisabled = true;
            for (var i = 0, n = this.tracks.length; i < n; i++)
                this.clearTrack(i);
            this.tracks.length = 0;
            this.queue.drainDisabled = oldDrainDisabled;
            this.queue.drain();
        };
        AnimationState.prototype.clearTrack = function (trackIndex) {
            if (trackIndex >= this.tracks.length)
                return;
            var current = this.tracks[trackIndex];
            if (current == null)
                return;
            this.queue.end(current);
            this.disposeNext(current);
            var entry = current;
            while (true) {
                var from = entry.mixingFrom;
                if (from == null)
                    break;
                this.queue.end(from);
                entry.mixingFrom = null;
                entry = from;
            }
            this.tracks[current.trackIndex] = null;
            this.queue.drain();
        };
        AnimationState.prototype.setCurrent = function (index, current, interrupt) {
            var from = this.expandToIndex(index);
            this.tracks[index] = current;
            if (from != null) {
                if (interrupt)
                    this.queue.interrupt(from);
                current.mixingFrom = from;
                current.mixTime = 0;
                from.timelinesRotation.length = 0;
                if (from.mixingFrom != null && from.mixDuration > 0)
                    current.mixAlpha *= Math.min(from.mixTime / from.mixDuration, 1);
            }
            this.queue.start(current);
        };
        AnimationState.prototype.setAnimation = function (trackIndex, animationName, loop) {
            var animation = this.data.skeletonData.findAnimation(animationName);
            if (animation == null)
                throw new Error("Animation not found: " + animationName);
            return this.setAnimationWith(trackIndex, animation, loop);
        };
        AnimationState.prototype.setAnimationWith = function (trackIndex, animation, loop) {
            if (animation == null)
                throw new Error("animation cannot be null.");
            var interrupt = true;
            var current = this.expandToIndex(trackIndex);
            if (current != null) {
                if (current.nextTrackLast == -1) {
                    this.tracks[trackIndex] = current.mixingFrom;
                    this.queue.interrupt(current);
                    this.queue.end(current);
                    this.disposeNext(current);
                    current = current.mixingFrom;
                    interrupt = false;
                }
                else
                    this.disposeNext(current);
            }
            var entry = this.trackEntry(trackIndex, animation, loop, current);
            this.setCurrent(trackIndex, entry, interrupt);
            this.queue.drain();
            return entry;
        };
        AnimationState.prototype.addAnimation = function (trackIndex, animationName, loop, delay) {
            var animation = this.data.skeletonData.findAnimation(animationName);
            if (animation == null)
                throw new Error("Animation not found: " + animationName);
            return this.addAnimationWith(trackIndex, animation, loop, delay);
        };
        AnimationState.prototype.addAnimationWith = function (trackIndex, animation, loop, delay) {
            if (animation == null)
                throw new Error("animation cannot be null.");
            var last = this.expandToIndex(trackIndex);
            if (last != null) {
                while (last.next != null)
                    last = last.next;
            }
            var entry = this.trackEntry(trackIndex, animation, loop, last);
            if (last == null) {
                this.setCurrent(trackIndex, entry, true);
                this.queue.drain();
            }
            else {
                last.next = entry;
                if (delay <= 0) {
                    var duration = last.animationEnd - last.animationStart;
                    if (duration != 0)
                        delay += duration * (1 + ((last.trackTime / duration) | 0)) - this.data.getMix(last.animation, animation);
                    else
                        delay = 0;
                }
            }
            entry.delay = delay;
            return entry;
        };
        AnimationState.prototype.setEmptyAnimation = function (trackIndex, mixDuration) {
            var entry = this.setAnimationWith(trackIndex, AnimationState.emptyAnimation, false);
            entry.mixDuration = mixDuration;
            entry.trackEnd = mixDuration;
            return entry;
        };
        AnimationState.prototype.addEmptyAnimation = function (trackIndex, mixDuration, delay) {
            if (delay <= 0)
                delay -= mixDuration;
            var entry = this.addAnimationWith(trackIndex, AnimationState.emptyAnimation, false, delay);
            entry.mixDuration = mixDuration;
            entry.trackEnd = mixDuration;
            return entry;
        };
        AnimationState.prototype.setEmptyAnimations = function (mixDuration) {
            var oldDrainDisabled = this.queue.drainDisabled;
            this.queue.drainDisabled = true;
            for (var i = 0, n = this.tracks.length; i < n; i++) {
                var current = this.tracks[i];
                if (current != null)
                    this.setEmptyAnimation(current.trackIndex, mixDuration);
            }
            this.queue.drainDisabled = oldDrainDisabled;
            this.queue.drain();
        };
        AnimationState.prototype.expandToIndex = function (index) {
            if (index < this.tracks.length)
                return this.tracks[index];
            spine.Utils.ensureArrayCapacity(this.tracks, index - this.tracks.length + 1, null);
            this.tracks.length = index + 1;
            return null;
        };
        AnimationState.prototype.trackEntry = function (trackIndex, animation, loop, last) {
            var entry = this.trackEntryPool.obtain();
            entry.trackIndex = trackIndex;
            entry.animation = animation;
            entry.loop = loop;
            entry.eventThreshold = 0;
            entry.attachmentThreshold = 0;
            entry.drawOrderThreshold = 0;
            entry.animationStart = 0;
            entry.animationEnd = animation.duration;
            entry.animationLast = -1;
            entry.nextAnimationLast = -1;
            entry.delay = 0;
            entry.trackTime = 0;
            entry.trackLast = -1;
            entry.nextTrackLast = -1;
            entry.trackEnd = Number.MAX_VALUE;
            entry.timeScale = 1;
            entry.alpha = 1;
            entry.mixAlpha = 1;
            entry.mixTime = 0;
            entry.mixDuration = last == null ? 0 : this.data.getMix(last.animation, animation);
            return entry;
        };
        AnimationState.prototype.disposeNext = function (entry) {
            var next = entry.next;
            while (next != null) {
                this.queue.dispose(next);
                next = next.next;
            }
            entry.next = null;
        };
        AnimationState.prototype._animationsChanged = function () {
            this.animationsChanged = false;
            var propertyIDs = this.propertyIDs;
            var i = 0, n = this.tracks.length;
            propertyIDs.clear();
            for (; i < n; i++) {
                var entry = this.tracks[i];
                if (entry == null)
                    continue;
                this.setTimelinesFirst(entry);
                i++;
                break;
            }
            for (; i < n; i++) {
                var entry = this.tracks[i];
                if (entry != null)
                    this.checkTimelinesFirst(entry);
            }
        };
        AnimationState.prototype.setTimelinesFirst = function (entry) {
            if (entry.mixingFrom != null) {
                this.setTimelinesFirst(entry.mixingFrom);
                this.checkTimelinesUsage(entry, entry.timelinesFirst);
                return;
            }
            var propertyIDs = this.propertyIDs;
            var timelines = entry.animation.timelines;
            var n = timelines.length;
            var usage = spine.Utils.setArraySize(entry.timelinesFirst, n, false);
            for (var i = 0; i < n; i++) {
                propertyIDs.add(timelines[i].getPropertyId());
                usage[i] = true;
            }
        };
        AnimationState.prototype.checkTimelinesFirst = function (entry) {
            if (entry.mixingFrom != null)
                this.checkTimelinesFirst(entry.mixingFrom);
            this.checkTimelinesUsage(entry, entry.timelinesFirst);
        };
        AnimationState.prototype.checkTimelinesUsage = function (entry, usageArray) {
            var propertyIDs = this.propertyIDs;
            var timelines = entry.animation.timelines;
            var n = timelines.length;
            var usage = spine.Utils.setArraySize(usageArray, n);
            for (var i = 0; i < n; i++)
                usage[i] = propertyIDs.add(timelines[i].getPropertyId());
        };
        AnimationState.prototype.getCurrent = function (trackIndex) {
            if (trackIndex >= this.tracks.length)
                return null;
            return this.tracks[trackIndex];
        };
        AnimationState.prototype.addListener = function (listener) {
            if (listener == null)
                throw new Error("listener cannot be null.");
            this.listeners.push(listener);
        };
        AnimationState.prototype.removeListener = function (listener) {
            var index = this.listeners.indexOf(listener);
            if (index >= 0)
                this.listeners.splice(index, 1);
        };
        AnimationState.prototype.clearListeners = function () {
            this.listeners.length = 0;
        };
        AnimationState.prototype.clearListenerNotifications = function () {
            this.queue.clear();
        };
        AnimationState.emptyAnimation = new spine.Animation("<empty>", [], 0);
        return AnimationState;
    }());
    spine.AnimationState = AnimationState;
    var TrackEntry = (function () {
        function TrackEntry() {
            this.timelinesFirst = new Array();
            this.timelinesRotation = new Array();
        }
        TrackEntry.prototype.reset = function () {
            this.next = null;
            this.mixingFrom = null;
            this.animation = null;
            this.listener = null;
            this.timelinesFirst.length = 0;
            this.timelinesRotation.length = 0;
        };
        TrackEntry.prototype.getAnimationTime = function () {
            if (this.loop) {
                var duration = this.animationEnd - this.animationStart;
                if (duration == 0)
                    return this.animationStart;
                return (this.trackTime % duration) + this.animationStart;
            }
            return Math.min(this.trackTime + this.animationStart, this.animationEnd);
        };
        TrackEntry.prototype.setAnimationLast = function (animationLast) {
            this.animationLast = animationLast;
            this.nextAnimationLast = animationLast;
        };
        TrackEntry.prototype.isComplete = function () {
            return this.trackTime >= this.animationEnd - this.animationStart;
        };
        TrackEntry.prototype.resetRotationDirections = function () {
            this.timelinesRotation.length = 0;
        };
        return TrackEntry;
    }());
    spine.TrackEntry = TrackEntry;
    var EventQueue = (function () {
        function EventQueue(animState) {
            this.objects = [];
            this.drainDisabled = false;
            this.animState = animState;
        }
        EventQueue.prototype.start = function (entry) {
            this.objects.push(EventType.start);
            this.objects.push(entry);
            this.animState.animationsChanged = true;
        };
        EventQueue.prototype.interrupt = function (entry) {
            this.objects.push(EventType.interrupt);
            this.objects.push(entry);
        };
        EventQueue.prototype.end = function (entry) {
            this.objects.push(EventType.end);
            this.objects.push(entry);
            this.animState.animationsChanged = true;
        };
        EventQueue.prototype.dispose = function (entry) {
            this.objects.push(EventType.dispose);
            this.objects.push(entry);
        };
        EventQueue.prototype.complete = function (entry) {
            this.objects.push(EventType.complete);
            this.objects.push(entry);
        };
        EventQueue.prototype.event = function (entry, event) {
            this.objects.push(EventType.event);
            this.objects.push(entry);
            this.objects.push(event);
        };
        EventQueue.prototype.drain = function () {
            if (this.drainDisabled)
                return;
            this.drainDisabled = true;
            var objects = this.objects;
            var listeners = this.animState.listeners;
            for (var i = 0; i < objects.length; i += 2) {
                var type = objects[i];
                var entry = objects[i + 1];
                switch (type) {
                    case EventType.start:
                        if (entry.listener != null && entry.listener.start)
                            entry.listener.start(entry);
                        for (var ii = 0; ii < listeners.length; ii++)
                            if (listeners[ii].start)
                                listeners[ii].start(entry);
                        break;
                    case EventType.interrupt:
                        if (entry.listener != null && entry.listener.interrupt)
                            entry.listener.interrupt(entry);
                        for (var ii = 0; ii < listeners.length; ii++)
                            if (listeners[ii].interrupt)
                                listeners[ii].interrupt(entry);
                        break;
                    case EventType.end:
                        if (entry.listener != null && entry.listener.end)
                            entry.listener.end(entry);
                        for (var ii = 0; ii < listeners.length; ii++)
                            if (listeners[ii].end)
                                listeners[ii].end(entry);
                    case EventType.dispose:
                        if (entry.listener != null && entry.listener.dispose)
                            entry.listener.dispose(entry);
                        for (var ii = 0; ii < listeners.length; ii++)
                            if (listeners[ii].dispose)
                                listeners[ii].dispose(entry);
                        this.animState.trackEntryPool.free(entry);
                        break;
                    case EventType.complete:
                        if (entry.listener != null && entry.listener.complete)
                            entry.listener.complete(entry);
                        for (var ii = 0; ii < listeners.length; ii++)
                            if (listeners[ii].complete)
                                listeners[ii].complete(entry);
                        break;
                    case EventType.event:
                        var event_3 = objects[i++ + 2];
                        if (entry.listener != null && entry.listener.event)
                            entry.listener.event(entry, event_3);
                        for (var ii = 0; ii < listeners.length; ii++)
                            if (listeners[ii].event)
                                listeners[ii].event(entry, event_3);
                        break;
                }
            }
            this.clear();
            this.drainDisabled = false;
        };
        EventQueue.prototype.clear = function () {
            this.objects.length = 0;
        };
        return EventQueue;
    }());
    spine.EventQueue = EventQueue;
    (function (EventType) {
        EventType[EventType["start"] = 0] = "start";
        EventType[EventType["interrupt"] = 1] = "interrupt";
        EventType[EventType["end"] = 2] = "end";
        EventType[EventType["dispose"] = 3] = "dispose";
        EventType[EventType["complete"] = 4] = "complete";
        EventType[EventType["event"] = 5] = "event";
    })(spine.EventType || (spine.EventType = {}));
    var EventType = spine.EventType;
    var AnimationStateAdapter2 = (function () {
        function AnimationStateAdapter2() {
        }
        AnimationStateAdapter2.prototype.start = function (entry) {
        };
        AnimationStateAdapter2.prototype.interrupt = function (entry) {
        };
        AnimationStateAdapter2.prototype.end = function (entry) {
        };
        AnimationStateAdapter2.prototype.dispose = function (entry) {
        };
        AnimationStateAdapter2.prototype.complete = function (entry) {
        };
        AnimationStateAdapter2.prototype.event = function (entry, event) {
        };
        return AnimationStateAdapter2;
    }());
    spine.AnimationStateAdapter2 = AnimationStateAdapter2;
})(spine || (spine = {}));
var spine;
(function (spine) {
    var AnimationStateData = (function () {
        function AnimationStateData(skeletonData) {
            this.animationToMixTime = {};
            this.defaultMix = 0;
            if (skeletonData == null)
                throw new Error("skeletonData cannot be null.");
            this.skeletonData = skeletonData;
        }
        AnimationStateData.prototype.setMix = function (fromName, toName, duration) {
            var from = this.skeletonData.findAnimation(fromName);
            if (from == null)
                throw new Error("Animation not found: " + fromName);
            var to = this.skeletonData.findAnimation(toName);
            if (to == null)
                throw new Error("Animation not found: " + toName);
            this.setMixWith(from, to, duration);
        };
        AnimationStateData.prototype.setMixWith = function (from, to, duration) {
            if (from == null)
                throw new Error("from cannot be null.");
            if (to == null)
                throw new Error("to cannot be null.");
            var key = from.name + to.name;
            this.animationToMixTime[key] = duration;
        };
        AnimationStateData.prototype.getMix = function (from, to) {
            var key = from.name + to.name;
            var value = this.animationToMixTime[key];
            return value === undefined ? this.defaultMix : value;
        };
        return AnimationStateData;
    }());
    spine.AnimationStateData = AnimationStateData;
})(spine || (spine = {}));
var spine;
(function (spine) {
<<<<<<< HEAD
	var AtlasAttachmentLoader = (function () {
		function AtlasAttachmentLoader(atlas) {
			this.atlas = atlas;
		}
		AtlasAttachmentLoader.prototype.newRegionAttachment = function (skin, name, path) {
			var region = this.atlas.findRegion(path);
			if (region == null)
				throw new Error("Region not found in atlas: " + path + " (region attachment: " + name + ")");
			region.renderObject = region;
			var attachment = new spine.RegionAttachment(name);
			attachment.setRegion(region);
			return attachment;
		};
		AtlasAttachmentLoader.prototype.newMeshAttachment = function (skin, name, path) {
			var region = this.atlas.findRegion(path);
			if (region == null)
				throw new Error("Region not found in atlas: " + path + " (mesh attachment: " + name + ")");
			region.renderObject = region;
			var attachment = new spine.MeshAttachment(name);
			attachment.region = region;
			return attachment;
		};
		AtlasAttachmentLoader.prototype.newBoundingBoxAttachment = function (skin, name) {
			return new spine.BoundingBoxAttachment(name);
		};
		AtlasAttachmentLoader.prototype.newPathAttachment = function (skin, name) {
			return new spine.PathAttachment(name);
		};
		AtlasAttachmentLoader.prototype.newPointAttachment = function (skin, name) {
			return new spine.PointAttachment(name);
		};
		return AtlasAttachmentLoader;
	}());
	spine.AtlasAttachmentLoader = AtlasAttachmentLoader;
})(spine || (spine = {}));
var spine;
(function (spine) {
	var Attachment = (function () {
		function Attachment(name) {
			if (name == null)
				throw new Error("name cannot be null.");
			this.name = name;
		}
		return Attachment;
	}());
	spine.Attachment = Attachment;
	var VertexAttachment = (function (_super) {
		__extends(VertexAttachment, _super);
		function VertexAttachment(name) {
			_super.call(this, name);
			this.worldVerticesLength = 0;
		}
		VertexAttachment.prototype.computeWorldVertices = function (slot, start, count, worldVertices, offset, stride) {
			count = offset + (count >> 1) * stride;
			var skeleton = slot.bone.skeleton;
			var deformArray = slot.attachmentVertices;
			var vertices = this.vertices;
			var bones = this.bones;
			if (bones == null) {
				if (deformArray.length > 0)
					vertices = deformArray;
				var bone = slot.bone;
				var x = bone.worldX;
				var y = bone.worldY;
				var a = bone.a, b = bone.b, c = bone.c, d = bone.d;
				for (var v_1 = start, w = offset; w < count; v_1 += 2, w += stride) {
					var vx = vertices[v_1], vy = vertices[v_1 + 1];
					worldVertices[w] = vx * a + vy * b + x;
					worldVertices[w + 1] = vx * c + vy * d + y;
				}
				return;
			}
			var v = 0, skip = 0;
			for (var i = 0; i < start; i += 2) {
				var n = bones[v];
				v += n + 1;
				skip += n;
			}
			var skeletonBones = skeleton.bones;
			if (deformArray.length == 0) {
				for (var w = offset, b = skip * 3; w < count; w += stride) {
					var wx = 0, wy = 0;
					var n = bones[v++];
					n += v;
					for (; v < n; v++, b += 3) {
						var bone = skeletonBones[bones[v]];
						var vx = vertices[b], vy = vertices[b + 1], weight = vertices[b + 2];
						wx += (vx * bone.a + vy * bone.b + bone.worldX) * weight;
						wy += (vx * bone.c + vy * bone.d + bone.worldY) * weight;
					}
					worldVertices[w] = wx;
					worldVertices[w + 1] = wy;
				}
			}
			else {
				var deform = deformArray;
				for (var w = offset, b = skip * 3, f = skip << 1; w < count; w += stride) {
					var wx = 0, wy = 0;
					var n = bones[v++];
					n += v;
					for (; v < n; v++, b += 3, f += 2) {
						var bone = skeletonBones[bones[v]];
						var vx = vertices[b] + deform[f], vy = vertices[b + 1] + deform[f + 1], weight = vertices[b + 2];
						wx += (vx * bone.a + vy * bone.b + bone.worldX) * weight;
						wy += (vx * bone.c + vy * bone.d + bone.worldY) * weight;
					}
					worldVertices[w] = wx;
					worldVertices[w + 1] = wy;
				}
			}
		};
		VertexAttachment.prototype.applyDeform = function (sourceAttachment) {
			return this == sourceAttachment;
		};
		return VertexAttachment;
	}(Attachment));
	spine.VertexAttachment = VertexAttachment;
})(spine || (spine = {}));
var spine;
(function (spine) {
	(function (AttachmentType) {
		AttachmentType[AttachmentType["Region"] = 0] = "Region";
		AttachmentType[AttachmentType["BoundingBox"] = 1] = "BoundingBox";
		AttachmentType[AttachmentType["Mesh"] = 2] = "Mesh";
		AttachmentType[AttachmentType["LinkedMesh"] = 3] = "LinkedMesh";
		AttachmentType[AttachmentType["Path"] = 4] = "Path";
		AttachmentType[AttachmentType["Point"] = 5] = "Point";
	})(spine.AttachmentType || (spine.AttachmentType = {}));
	var AttachmentType = spine.AttachmentType;
=======
    var AtlasAttachmentLoader = (function () {
        function AtlasAttachmentLoader(atlas) {
            this.atlas = atlas;
        }
        AtlasAttachmentLoader.prototype.newRegionAttachment = function (skin, name, path) {
            var region = this.atlas.findRegion(path);
            if (region == null)
                throw new Error("Region not found in atlas: " + path + " (region attachment: " + name + ")");
            region.renderObject = region;
            var attachment = new spine.RegionAttachment(name);
            attachment.setRegion(region);
            return attachment;
        };
        AtlasAttachmentLoader.prototype.newMeshAttachment = function (skin, name, path) {
            var region = this.atlas.findRegion(path);
            if (region == null)
                throw new Error("Region not found in atlas: " + path + " (mesh attachment: " + name + ")");
            region.renderObject = region;
            var attachment = new spine.MeshAttachment(name);
            attachment.region = region;
            return attachment;
        };
        AtlasAttachmentLoader.prototype.newBoundingBoxAttachment = function (skin, name) {
            return new spine.BoundingBoxAttachment(name);
        };
        AtlasAttachmentLoader.prototype.newPathAttachment = function (skin, name) {
            return new spine.PathAttachment(name);
        };
        return AtlasAttachmentLoader;
    }());
    spine.AtlasAttachmentLoader = AtlasAttachmentLoader;
})(spine || (spine = {}));
var spine;
(function (spine) {
    var Attachment = (function () {
        function Attachment(name) {
            if (name == null)
                throw new Error("name cannot be null.");
            this.name = name;
        }
        return Attachment;
    }());
    spine.Attachment = Attachment;
    var VertexAttachment = (function (_super) {
        __extends(VertexAttachment, _super);
        function VertexAttachment(name) {
            _super.call(this, name);
            this.worldVerticesLength = 0;
        }
        VertexAttachment.prototype.computeWorldVertices = function (slot, worldVertices) {
            this.computeWorldVerticesWith(slot, 0, this.worldVerticesLength, worldVertices, 0);
        };
        VertexAttachment.prototype.computeWorldVerticesWith = function (slot, start, count, worldVertices, offset) {
            count += offset;
            var skeleton = slot.bone.skeleton;
            var deformArray = slot.attachmentVertices;
            var vertices = this.vertices;
            var bones = this.bones;
            if (bones == null) {
                if (deformArray.length > 0)
                    vertices = deformArray;
                var bone = slot.bone;
                var x = bone.worldX;
                var y = bone.worldY;
                var a = bone.a, b = bone.b, c = bone.c, d = bone.d;
                for (var v_1 = start, w = offset; w < count; v_1 += 2, w += 2) {
                    var vx = vertices[v_1], vy = vertices[v_1 + 1];
                    worldVertices[w] = vx * a + vy * b + x;
                    worldVertices[w + 1] = vx * c + vy * d + y;
                }
                return;
            }
            var v = 0, skip = 0;
            for (var i = 0; i < start; i += 2) {
                var n = bones[v];
                v += n + 1;
                skip += n;
            }
            var skeletonBones = skeleton.bones;
            if (deformArray.length == 0) {
                for (var w = offset, b = skip * 3; w < count; w += 2) {
                    var wx = 0, wy = 0;
                    var n = bones[v++];
                    n += v;
                    for (; v < n; v++, b += 3) {
                        var bone = skeletonBones[bones[v]];
                        var vx = vertices[b], vy = vertices[b + 1], weight = vertices[b + 2];
                        wx += (vx * bone.a + vy * bone.b + bone.worldX) * weight;
                        wy += (vx * bone.c + vy * bone.d + bone.worldY) * weight;
                    }
                    worldVertices[w] = wx;
                    worldVertices[w + 1] = wy;
                }
            }
            else {
                var deform = deformArray;
                for (var w = offset, b = skip * 3, f = skip << 1; w < count; w += 2) {
                    var wx = 0, wy = 0;
                    var n = bones[v++];
                    n += v;
                    for (; v < n; v++, b += 3, f += 2) {
                        var bone = skeletonBones[bones[v]];
                        var vx = vertices[b] + deform[f], vy = vertices[b + 1] + deform[f + 1], weight = vertices[b + 2];
                        wx += (vx * bone.a + vy * bone.b + bone.worldX) * weight;
                        wy += (vx * bone.c + vy * bone.d + bone.worldY) * weight;
                    }
                    worldVertices[w] = wx;
                    worldVertices[w + 1] = wy;
                }
            }
        };
        VertexAttachment.prototype.applyDeform = function (sourceAttachment) {
            return this == sourceAttachment;
        };
        return VertexAttachment;
    }(Attachment));
    spine.VertexAttachment = VertexAttachment;
})(spine || (spine = {}));
var spine;
(function (spine) {
    (function (AttachmentType) {
        AttachmentType[AttachmentType["Region"] = 0] = "Region";
        AttachmentType[AttachmentType["BoundingBox"] = 1] = "BoundingBox";
        AttachmentType[AttachmentType["Mesh"] = 2] = "Mesh";
        AttachmentType[AttachmentType["LinkedMesh"] = 3] = "LinkedMesh";
        AttachmentType[AttachmentType["Path"] = 4] = "Path";
    })(spine.AttachmentType || (spine.AttachmentType = {}));
    var AttachmentType = spine.AttachmentType;
>>>>>>> 7e0df8fa
})(spine || (spine = {}));
var spine;
(function (spine) {
    var BoundingBoxAttachment = (function (_super) {
        __extends(BoundingBoxAttachment, _super);
        function BoundingBoxAttachment(name) {
            _super.call(this, name);
            this.color = new spine.Color(1, 1, 1, 1);
        }
        return BoundingBoxAttachment;
    }(spine.VertexAttachment));
    spine.BoundingBoxAttachment = BoundingBoxAttachment;
})(spine || (spine = {}));
var spine;
(function (spine) {
<<<<<<< HEAD
	var MeshAttachment = (function (_super) {
		__extends(MeshAttachment, _super);
		function MeshAttachment(name) {
			_super.call(this, name);
			this.color = new spine.Color(1, 1, 1, 1);
			this.inheritDeform = false;
			this.tempColor = new spine.Color(0, 0, 0, 0);
		}
		MeshAttachment.prototype.updateUVs = function () {
			var u = 0, v = 0, width = 0, height = 0;
			if (this.region == null) {
				u = v = 0;
				width = height = 1;
			}
			else {
				u = this.region.u;
				v = this.region.v;
				width = this.region.u2 - u;
				height = this.region.v2 - v;
			}
			var regionUVs = this.regionUVs;
			if (this.uvs == null || this.uvs.length != regionUVs.length)
				this.uvs = spine.Utils.newFloatArray(regionUVs.length);
			var uvs = this.uvs;
			if (this.region.rotate) {
				for (var i = 0, n = uvs.length; i < n; i += 2) {
					uvs[i] = u + regionUVs[i + 1] * width;
					uvs[i + 1] = v + height - regionUVs[i] * height;
				}
			}
			else {
				for (var i = 0, n = uvs.length; i < n; i += 2) {
					uvs[i] = u + regionUVs[i] * width;
					uvs[i + 1] = v + regionUVs[i + 1] * height;
				}
			}
		};
		MeshAttachment.prototype.applyDeform = function (sourceAttachment) {
			return this == sourceAttachment || (this.inheritDeform && this.parentMesh == sourceAttachment);
		};
		MeshAttachment.prototype.getParentMesh = function () {
			return this.parentMesh;
		};
		MeshAttachment.prototype.setParentMesh = function (parentMesh) {
			this.parentMesh = parentMesh;
			if (parentMesh != null) {
				this.bones = parentMesh.bones;
				this.vertices = parentMesh.vertices;
				this.worldVerticesLength = parentMesh.worldVerticesLength;
				this.regionUVs = parentMesh.regionUVs;
				this.triangles = parentMesh.triangles;
				this.hullLength = parentMesh.hullLength;
				this.worldVerticesLength = parentMesh.worldVerticesLength;
			}
		};
		return MeshAttachment;
	}(spine.VertexAttachment));
	spine.MeshAttachment = MeshAttachment;
=======
    var MeshAttachment = (function (_super) {
        __extends(MeshAttachment, _super);
        function MeshAttachment(name) {
            _super.call(this, name);
            this.color = new spine.Color(1, 1, 1, 1);
            this.inheritDeform = false;
            this.tempColor = new spine.Color(0, 0, 0, 0);
        }
        MeshAttachment.prototype.updateUVs = function () {
            var regionUVs = this.regionUVs;
            var verticesLength = regionUVs.length;
            var worldVerticesLength = (verticesLength >> 1) * 8;
            if (this.worldVertices == null || this.worldVertices.length != worldVerticesLength)
                this.worldVertices = spine.Utils.newFloatArray(worldVerticesLength);
            var u = 0, v = 0, width = 0, height = 0;
            if (this.region == null) {
                u = v = 0;
                width = height = 1;
            }
            else {
                u = this.region.u;
                v = this.region.v;
                width = this.region.u2 - u;
                height = this.region.v2 - v;
            }
            if (this.region.rotate) {
                for (var i = 0, w = 6; i < verticesLength; i += 2, w += 8) {
                    this.worldVertices[w] = u + regionUVs[i + 1] * width;
                    this.worldVertices[w + 1] = v + height - regionUVs[i] * height;
                }
            }
            else {
                for (var i = 0, w = 6; i < verticesLength; i += 2, w += 8) {
                    this.worldVertices[w] = u + regionUVs[i] * width;
                    this.worldVertices[w + 1] = v + regionUVs[i + 1] * height;
                }
            }
        };
        MeshAttachment.prototype.updateWorldVertices = function (slot, premultipliedAlpha) {
            var skeleton = slot.bone.skeleton;
            var skeletonColor = skeleton.color, slotColor = slot.color, meshColor = this.color;
            var alpha = skeletonColor.a * slotColor.a * meshColor.a;
            var multiplier = premultipliedAlpha ? alpha : 1;
            var color = this.tempColor;
            color.set(skeletonColor.r * slotColor.r * meshColor.r * multiplier, skeletonColor.g * slotColor.g * meshColor.g * multiplier, skeletonColor.b * slotColor.b * meshColor.b * multiplier, alpha);
            var deformArray = slot.attachmentVertices;
            var vertices = this.vertices, worldVertices = this.worldVertices;
            var bones = this.bones;
            if (bones == null) {
                var verticesLength = vertices.length;
                if (deformArray.length > 0)
                    vertices = deformArray;
                var bone = slot.bone;
                var x = bone.worldX;
                var y = bone.worldY;
                var a = bone.a, b = bone.b, c = bone.c, d = bone.d;
                for (var v = 0, w = 0; v < verticesLength; v += 2, w += 8) {
                    var vx = vertices[v], vy = vertices[v + 1];
                    worldVertices[w] = vx * a + vy * b + x;
                    worldVertices[w + 1] = vx * c + vy * d + y;
                    worldVertices[w + 2] = color.r;
                    worldVertices[w + 3] = color.g;
                    worldVertices[w + 4] = color.b;
                    worldVertices[w + 5] = color.a;
                }
                return worldVertices;
            }
            var skeletonBones = skeleton.bones;
            if (deformArray.length == 0) {
                for (var w = 0, v = 0, b = 0, n = bones.length; v < n; w += 8) {
                    var wx = 0, wy = 0;
                    var nn = bones[v++] + v;
                    for (; v < nn; v++, b += 3) {
                        var bone = skeletonBones[bones[v]];
                        var vx = vertices[b], vy = vertices[b + 1], weight = vertices[b + 2];
                        wx += (vx * bone.a + vy * bone.b + bone.worldX) * weight;
                        wy += (vx * bone.c + vy * bone.d + bone.worldY) * weight;
                    }
                    worldVertices[w] = wx;
                    worldVertices[w + 1] = wy;
                    worldVertices[w + 2] = color.r;
                    worldVertices[w + 3] = color.g;
                    worldVertices[w + 4] = color.b;
                    worldVertices[w + 5] = color.a;
                }
            }
            else {
                var deform = deformArray;
                for (var w = 0, v = 0, b = 0, f = 0, n = bones.length; v < n; w += 8) {
                    var wx = 0, wy = 0;
                    var nn = bones[v++] + v;
                    for (; v < nn; v++, b += 3, f += 2) {
                        var bone = skeletonBones[bones[v]];
                        var vx = vertices[b] + deform[f], vy = vertices[b + 1] + deform[f + 1], weight = vertices[b + 2];
                        wx += (vx * bone.a + vy * bone.b + bone.worldX) * weight;
                        wy += (vx * bone.c + vy * bone.d + bone.worldY) * weight;
                    }
                    worldVertices[w] = wx;
                    worldVertices[w + 1] = wy;
                    worldVertices[w + 2] = color.r;
                    worldVertices[w + 3] = color.g;
                    worldVertices[w + 4] = color.b;
                    worldVertices[w + 5] = color.a;
                }
            }
            return worldVertices;
        };
        MeshAttachment.prototype.applyDeform = function (sourceAttachment) {
            return this == sourceAttachment || (this.inheritDeform && this.parentMesh == sourceAttachment);
        };
        MeshAttachment.prototype.getParentMesh = function () {
            return this.parentMesh;
        };
        MeshAttachment.prototype.setParentMesh = function (parentMesh) {
            this.parentMesh = parentMesh;
            if (parentMesh != null) {
                this.bones = parentMesh.bones;
                this.vertices = parentMesh.vertices;
                this.regionUVs = parentMesh.regionUVs;
                this.triangles = parentMesh.triangles;
                this.hullLength = parentMesh.hullLength;
                this.worldVerticesLength = parentMesh.worldVerticesLength;
            }
        };
        return MeshAttachment;
    }(spine.VertexAttachment));
    spine.MeshAttachment = MeshAttachment;
>>>>>>> 7e0df8fa
})(spine || (spine = {}));
var spine;
(function (spine) {
    var PathAttachment = (function (_super) {
        __extends(PathAttachment, _super);
        function PathAttachment(name) {
            _super.call(this, name);
            this.closed = false;
            this.constantSpeed = false;
            this.color = new spine.Color(1, 1, 1, 1);
        }
        return PathAttachment;
    }(spine.VertexAttachment));
    spine.PathAttachment = PathAttachment;
})(spine || (spine = {}));
var spine;
(function (spine) {
<<<<<<< HEAD
	var PointAttachment = (function (_super) {
		__extends(PointAttachment, _super);
		function PointAttachment(name) {
			_super.call(this, name);
			this.color = new spine.Color(0.38, 0.94, 0, 1);
		}
		PointAttachment.prototype.computeWorldPosition = function (bone, point) {
			point.x = this.x * bone.a + this.y * bone.b + bone.worldX;
			point.y = this.x * bone.c + this.y * bone.d + bone.worldY;
			return point;
		};
		PointAttachment.prototype.computeWorldRotation = function (bone) {
			var cos = spine.MathUtils.cosDeg(this.rotation), sin = spine.MathUtils.sinDeg(this.rotation);
			var x = cos * bone.a + sin * bone.b;
			var y = cos * bone.c + sin * bone.d;
			return Math.atan2(y, x) * spine.MathUtils.radDeg;
		};
		return PointAttachment;
	}(spine.VertexAttachment));
	spine.PointAttachment = PointAttachment;
})(spine || (spine = {}));
var spine;
(function (spine) {
	var RegionAttachment = (function (_super) {
		__extends(RegionAttachment, _super);
		function RegionAttachment(name) {
			_super.call(this, name);
			this.x = 0;
			this.y = 0;
			this.scaleX = 1;
			this.scaleY = 1;
			this.rotation = 0;
			this.width = 0;
			this.height = 0;
			this.color = new spine.Color(1, 1, 1, 1);
			this.offset = spine.Utils.newFloatArray(8);
			this.uvs = spine.Utils.newFloatArray(8);
			this.tempColor = new spine.Color(1, 1, 1, 1);
		}
		RegionAttachment.prototype.updateOffset = function () {
			var regionScaleX = this.width / this.region.originalWidth * this.scaleX;
			var regionScaleY = this.height / this.region.originalHeight * this.scaleY;
			var localX = -this.width / 2 * this.scaleX + this.region.offsetX * regionScaleX;
			var localY = -this.height / 2 * this.scaleY + this.region.offsetY * regionScaleY;
			var localX2 = localX + this.region.width * regionScaleX;
			var localY2 = localY + this.region.height * regionScaleY;
			var radians = this.rotation * Math.PI / 180;
			var cos = Math.cos(radians);
			var sin = Math.sin(radians);
			var localXCos = localX * cos + this.x;
			var localXSin = localX * sin;
			var localYCos = localY * cos + this.y;
			var localYSin = localY * sin;
			var localX2Cos = localX2 * cos + this.x;
			var localX2Sin = localX2 * sin;
			var localY2Cos = localY2 * cos + this.y;
			var localY2Sin = localY2 * sin;
			var offset = this.offset;
			offset[RegionAttachment.OX1] = localXCos - localYSin;
			offset[RegionAttachment.OY1] = localYCos + localXSin;
			offset[RegionAttachment.OX2] = localXCos - localY2Sin;
			offset[RegionAttachment.OY2] = localY2Cos + localXSin;
			offset[RegionAttachment.OX3] = localX2Cos - localY2Sin;
			offset[RegionAttachment.OY3] = localY2Cos + localX2Sin;
			offset[RegionAttachment.OX4] = localX2Cos - localYSin;
			offset[RegionAttachment.OY4] = localYCos + localX2Sin;
		};
		RegionAttachment.prototype.setRegion = function (region) {
			this.region = region;
			var uvs = this.uvs;
			if (region.rotate) {
				uvs[2] = region.u;
				uvs[3] = region.v2;
				uvs[4] = region.u;
				uvs[5] = region.v;
				uvs[6] = region.u2;
				uvs[7] = region.v;
				uvs[0] = region.u2;
				uvs[1] = region.v2;
			}
			else {
				uvs[0] = region.u;
				uvs[1] = region.v2;
				uvs[2] = region.u;
				uvs[3] = region.v;
				uvs[4] = region.u2;
				uvs[5] = region.v;
				uvs[6] = region.u2;
				uvs[7] = region.v2;
			}
		};
		RegionAttachment.prototype.computeWorldVertices = function (bone, worldVertices, offset, stride) {
			var vertexOffset = this.offset;
			var x = bone.worldX, y = bone.worldY;
			var a = bone.a, b = bone.b, c = bone.c, d = bone.d;
			var offsetX = 0, offsetY = 0;
			offsetX = vertexOffset[RegionAttachment.OX1];
			offsetY = vertexOffset[RegionAttachment.OY1];
			worldVertices[offset] = offsetX * a + offsetY * b + x;
			worldVertices[offset + 1] = offsetX * c + offsetY * d + y;
			offset += stride;
			offsetX = vertexOffset[RegionAttachment.OX2];
			offsetY = vertexOffset[RegionAttachment.OY2];
			worldVertices[offset] = offsetX * a + offsetY * b + x;
			worldVertices[offset + 1] = offsetX * c + offsetY * d + y;
			offset += stride;
			offsetX = vertexOffset[RegionAttachment.OX3];
			offsetY = vertexOffset[RegionAttachment.OY3];
			worldVertices[offset] = offsetX * a + offsetY * b + x;
			worldVertices[offset + 1] = offsetX * c + offsetY * d + y;
			offset += stride;
			offsetX = vertexOffset[RegionAttachment.OX4];
			offsetY = vertexOffset[RegionAttachment.OY4];
			worldVertices[offset] = offsetX * a + offsetY * b + x;
			worldVertices[offset + 1] = offsetX * c + offsetY * d + y;
		};
		RegionAttachment.OX1 = 0;
		RegionAttachment.OY1 = 1;
		RegionAttachment.OX2 = 2;
		RegionAttachment.OY2 = 3;
		RegionAttachment.OX3 = 4;
		RegionAttachment.OY3 = 5;
		RegionAttachment.OX4 = 6;
		RegionAttachment.OY4 = 7;
		RegionAttachment.X1 = 0;
		RegionAttachment.Y1 = 1;
		RegionAttachment.C1R = 2;
		RegionAttachment.C1G = 3;
		RegionAttachment.C1B = 4;
		RegionAttachment.C1A = 5;
		RegionAttachment.U1 = 6;
		RegionAttachment.V1 = 7;
		RegionAttachment.X2 = 8;
		RegionAttachment.Y2 = 9;
		RegionAttachment.C2R = 10;
		RegionAttachment.C2G = 11;
		RegionAttachment.C2B = 12;
		RegionAttachment.C2A = 13;
		RegionAttachment.U2 = 14;
		RegionAttachment.V2 = 15;
		RegionAttachment.X3 = 16;
		RegionAttachment.Y3 = 17;
		RegionAttachment.C3R = 18;
		RegionAttachment.C3G = 19;
		RegionAttachment.C3B = 20;
		RegionAttachment.C3A = 21;
		RegionAttachment.U3 = 22;
		RegionAttachment.V3 = 23;
		RegionAttachment.X4 = 24;
		RegionAttachment.Y4 = 25;
		RegionAttachment.C4R = 26;
		RegionAttachment.C4G = 27;
		RegionAttachment.C4B = 28;
		RegionAttachment.C4A = 29;
		RegionAttachment.U4 = 30;
		RegionAttachment.V4 = 31;
		return RegionAttachment;
	}(spine.Attachment));
	spine.RegionAttachment = RegionAttachment;
=======
    var RegionAttachment = (function (_super) {
        __extends(RegionAttachment, _super);
        function RegionAttachment(name) {
            _super.call(this, name);
            this.x = 0;
            this.y = 0;
            this.scaleX = 1;
            this.scaleY = 1;
            this.rotation = 0;
            this.width = 0;
            this.height = 0;
            this.color = new spine.Color(1, 1, 1, 1);
            this.offset = spine.Utils.newFloatArray(8);
            this.vertices = spine.Utils.newFloatArray(8 * 4);
            this.tempColor = new spine.Color(1, 1, 1, 1);
        }
        RegionAttachment.prototype.setRegion = function (region) {
            var vertices = this.vertices;
            if (region.rotate) {
                vertices[RegionAttachment.U2] = region.u;
                vertices[RegionAttachment.V2] = region.v2;
                vertices[RegionAttachment.U3] = region.u;
                vertices[RegionAttachment.V3] = region.v;
                vertices[RegionAttachment.U4] = region.u2;
                vertices[RegionAttachment.V4] = region.v;
                vertices[RegionAttachment.U1] = region.u2;
                vertices[RegionAttachment.V1] = region.v2;
            }
            else {
                vertices[RegionAttachment.U1] = region.u;
                vertices[RegionAttachment.V1] = region.v2;
                vertices[RegionAttachment.U2] = region.u;
                vertices[RegionAttachment.V2] = region.v;
                vertices[RegionAttachment.U3] = region.u2;
                vertices[RegionAttachment.V3] = region.v;
                vertices[RegionAttachment.U4] = region.u2;
                vertices[RegionAttachment.V4] = region.v2;
            }
            this.region = region;
        };
        RegionAttachment.prototype.updateOffset = function () {
            var regionScaleX = this.width / this.region.originalWidth * this.scaleX;
            var regionScaleY = this.height / this.region.originalHeight * this.scaleY;
            var localX = -this.width / 2 * this.scaleX + this.region.offsetX * regionScaleX;
            var localY = -this.height / 2 * this.scaleY + this.region.offsetY * regionScaleY;
            var localX2 = localX + this.region.width * regionScaleX;
            var localY2 = localY + this.region.height * regionScaleY;
            var radians = this.rotation * Math.PI / 180;
            var cos = Math.cos(radians);
            var sin = Math.sin(radians);
            var localXCos = localX * cos + this.x;
            var localXSin = localX * sin;
            var localYCos = localY * cos + this.y;
            var localYSin = localY * sin;
            var localX2Cos = localX2 * cos + this.x;
            var localX2Sin = localX2 * sin;
            var localY2Cos = localY2 * cos + this.y;
            var localY2Sin = localY2 * sin;
            var offset = this.offset;
            offset[RegionAttachment.OX1] = localXCos - localYSin;
            offset[RegionAttachment.OY1] = localYCos + localXSin;
            offset[RegionAttachment.OX2] = localXCos - localY2Sin;
            offset[RegionAttachment.OY2] = localY2Cos + localXSin;
            offset[RegionAttachment.OX3] = localX2Cos - localY2Sin;
            offset[RegionAttachment.OY3] = localY2Cos + localX2Sin;
            offset[RegionAttachment.OX4] = localX2Cos - localYSin;
            offset[RegionAttachment.OY4] = localYCos + localX2Sin;
        };
        RegionAttachment.prototype.updateWorldVertices = function (slot, premultipliedAlpha) {
            var skeleton = slot.bone.skeleton;
            var skeletonColor = skeleton.color;
            var slotColor = slot.color;
            var regionColor = this.color;
            var alpha = skeletonColor.a * slotColor.a * regionColor.a;
            var multiplier = premultipliedAlpha ? alpha : 1;
            var color = this.tempColor;
            color.set(skeletonColor.r * slotColor.r * regionColor.r * multiplier, skeletonColor.g * slotColor.g * regionColor.g * multiplier, skeletonColor.b * slotColor.b * regionColor.b * multiplier, alpha);
            var vertices = this.vertices;
            var offset = this.offset;
            var bone = slot.bone;
            var x = bone.worldX, y = bone.worldY;
            var a = bone.a, b = bone.b, c = bone.c, d = bone.d;
            var offsetX = 0, offsetY = 0;
            offsetX = offset[RegionAttachment.OX1];
            offsetY = offset[RegionAttachment.OY1];
            vertices[RegionAttachment.X1] = offsetX * a + offsetY * b + x;
            vertices[RegionAttachment.Y1] = offsetX * c + offsetY * d + y;
            vertices[RegionAttachment.C1R] = color.r;
            vertices[RegionAttachment.C1G] = color.g;
            vertices[RegionAttachment.C1B] = color.b;
            vertices[RegionAttachment.C1A] = color.a;
            offsetX = offset[RegionAttachment.OX2];
            offsetY = offset[RegionAttachment.OY2];
            vertices[RegionAttachment.X2] = offsetX * a + offsetY * b + x;
            vertices[RegionAttachment.Y2] = offsetX * c + offsetY * d + y;
            vertices[RegionAttachment.C2R] = color.r;
            vertices[RegionAttachment.C2G] = color.g;
            vertices[RegionAttachment.C2B] = color.b;
            vertices[RegionAttachment.C2A] = color.a;
            offsetX = offset[RegionAttachment.OX3];
            offsetY = offset[RegionAttachment.OY3];
            vertices[RegionAttachment.X3] = offsetX * a + offsetY * b + x;
            vertices[RegionAttachment.Y3] = offsetX * c + offsetY * d + y;
            vertices[RegionAttachment.C3R] = color.r;
            vertices[RegionAttachment.C3G] = color.g;
            vertices[RegionAttachment.C3B] = color.b;
            vertices[RegionAttachment.C3A] = color.a;
            offsetX = offset[RegionAttachment.OX4];
            offsetY = offset[RegionAttachment.OY4];
            vertices[RegionAttachment.X4] = offsetX * a + offsetY * b + x;
            vertices[RegionAttachment.Y4] = offsetX * c + offsetY * d + y;
            vertices[RegionAttachment.C4R] = color.r;
            vertices[RegionAttachment.C4G] = color.g;
            vertices[RegionAttachment.C4B] = color.b;
            vertices[RegionAttachment.C4A] = color.a;
            return vertices;
        };
        RegionAttachment.OX1 = 0;
        RegionAttachment.OY1 = 1;
        RegionAttachment.OX2 = 2;
        RegionAttachment.OY2 = 3;
        RegionAttachment.OX3 = 4;
        RegionAttachment.OY3 = 5;
        RegionAttachment.OX4 = 6;
        RegionAttachment.OY4 = 7;
        RegionAttachment.X1 = 0;
        RegionAttachment.Y1 = 1;
        RegionAttachment.C1R = 2;
        RegionAttachment.C1G = 3;
        RegionAttachment.C1B = 4;
        RegionAttachment.C1A = 5;
        RegionAttachment.U1 = 6;
        RegionAttachment.V1 = 7;
        RegionAttachment.X2 = 8;
        RegionAttachment.Y2 = 9;
        RegionAttachment.C2R = 10;
        RegionAttachment.C2G = 11;
        RegionAttachment.C2B = 12;
        RegionAttachment.C2A = 13;
        RegionAttachment.U2 = 14;
        RegionAttachment.V2 = 15;
        RegionAttachment.X3 = 16;
        RegionAttachment.Y3 = 17;
        RegionAttachment.C3R = 18;
        RegionAttachment.C3G = 19;
        RegionAttachment.C3B = 20;
        RegionAttachment.C3A = 21;
        RegionAttachment.U3 = 22;
        RegionAttachment.V3 = 23;
        RegionAttachment.X4 = 24;
        RegionAttachment.Y4 = 25;
        RegionAttachment.C4R = 26;
        RegionAttachment.C4G = 27;
        RegionAttachment.C4B = 28;
        RegionAttachment.C4A = 29;
        RegionAttachment.U4 = 30;
        RegionAttachment.V4 = 31;
        return RegionAttachment;
    }(spine.Attachment));
    spine.RegionAttachment = RegionAttachment;
>>>>>>> 7e0df8fa
})(spine || (spine = {}));
var spine;
(function (spine) {
    (function (BlendMode) {
        BlendMode[BlendMode["Normal"] = 0] = "Normal";
        BlendMode[BlendMode["Additive"] = 1] = "Additive";
        BlendMode[BlendMode["Multiply"] = 2] = "Multiply";
        BlendMode[BlendMode["Screen"] = 3] = "Screen";
    })(spine.BlendMode || (spine.BlendMode = {}));
    var BlendMode = spine.BlendMode;
})(spine || (spine = {}));
var spine;
(function (spine) {
<<<<<<< HEAD
	var Bone = (function () {
		function Bone(data, skeleton, parent) {
			this.children = new Array();
			this.x = 0;
			this.y = 0;
			this.rotation = 0;
			this.scaleX = 0;
			this.scaleY = 0;
			this.shearX = 0;
			this.shearY = 0;
			this.ax = 0;
			this.ay = 0;
			this.arotation = 0;
			this.ascaleX = 0;
			this.ascaleY = 0;
			this.ashearX = 0;
			this.ashearY = 0;
			this.appliedValid = false;
			this.a = 0;
			this.b = 0;
			this.worldX = 0;
			this.c = 0;
			this.d = 0;
			this.worldY = 0;
			this.sorted = false;
			if (data == null)
				throw new Error("data cannot be null.");
			if (skeleton == null)
				throw new Error("skeleton cannot be null.");
			this.data = data;
			this.skeleton = skeleton;
			this.parent = parent;
			this.setToSetupPose();
		}
		Bone.prototype.update = function () {
			this.updateWorldTransformWith(this.x, this.y, this.rotation, this.scaleX, this.scaleY, this.shearX, this.shearY);
		};
		Bone.prototype.updateWorldTransform = function () {
			this.updateWorldTransformWith(this.x, this.y, this.rotation, this.scaleX, this.scaleY, this.shearX, this.shearY);
		};
		Bone.prototype.updateWorldTransformWith = function (x, y, rotation, scaleX, scaleY, shearX, shearY) {
			this.ax = x;
			this.ay = y;
			this.arotation = rotation;
			this.ascaleX = scaleX;
			this.ascaleY = scaleY;
			this.ashearX = shearX;
			this.ashearY = shearY;
			this.appliedValid = true;
			var parent = this.parent;
			if (parent == null) {
				var rotationY = rotation + 90 + shearY;
				var la = spine.MathUtils.cosDeg(rotation + shearX) * scaleX;
				var lb = spine.MathUtils.cosDeg(rotationY) * scaleY;
				var lc = spine.MathUtils.sinDeg(rotation + shearX) * scaleX;
				var ld = spine.MathUtils.sinDeg(rotationY) * scaleY;
				var skeleton = this.skeleton;
				if (skeleton.flipX) {
					x = -x;
					la = -la;
					lb = -lb;
				}
				if (skeleton.flipY) {
					y = -y;
					lc = -lc;
					ld = -ld;
				}
				this.a = la;
				this.b = lb;
				this.c = lc;
				this.d = ld;
				this.worldX = x + skeleton.x;
				this.worldY = y + skeleton.y;
				return;
			}
			var pa = parent.a, pb = parent.b, pc = parent.c, pd = parent.d;
			this.worldX = pa * x + pb * y + parent.worldX;
			this.worldY = pc * x + pd * y + parent.worldY;
			switch (this.data.transformMode) {
				case spine.TransformMode.Normal: {
					var rotationY = rotation + 90 + shearY;
					var la = spine.MathUtils.cosDeg(rotation + shearX) * scaleX;
					var lb = spine.MathUtils.cosDeg(rotationY) * scaleY;
					var lc = spine.MathUtils.sinDeg(rotation + shearX) * scaleX;
					var ld = spine.MathUtils.sinDeg(rotationY) * scaleY;
					this.a = pa * la + pb * lc;
					this.b = pa * lb + pb * ld;
					this.c = pc * la + pd * lc;
					this.d = pc * lb + pd * ld;
					return;
				}
				case spine.TransformMode.OnlyTranslation: {
					var rotationY = rotation + 90 + shearY;
					this.a = spine.MathUtils.cosDeg(rotation + shearX) * scaleX;
					this.b = spine.MathUtils.cosDeg(rotationY) * scaleY;
					this.c = spine.MathUtils.sinDeg(rotation + shearX) * scaleX;
					this.d = spine.MathUtils.sinDeg(rotationY) * scaleY;
					break;
				}
				case spine.TransformMode.NoRotationOrReflection: {
					var s = pa * pa + pc * pc;
					var prx = 0;
					if (s > 0.0001) {
						s = Math.abs(pa * pd - pb * pc) / s;
						pb = pc * s;
						pd = pa * s;
						prx = Math.atan2(pc, pa) * spine.MathUtils.radDeg;
					}
					else {
						pa = 0;
						pc = 0;
						prx = 90 - Math.atan2(pd, pb) * spine.MathUtils.radDeg;
					}
					var rx = rotation + shearX - prx;
					var ry = rotation + shearY - prx + 90;
					var la = spine.MathUtils.cosDeg(rx) * scaleX;
					var lb = spine.MathUtils.cosDeg(ry) * scaleY;
					var lc = spine.MathUtils.sinDeg(rx) * scaleX;
					var ld = spine.MathUtils.sinDeg(ry) * scaleY;
					this.a = pa * la - pb * lc;
					this.b = pa * lb - pb * ld;
					this.c = pc * la + pd * lc;
					this.d = pc * lb + pd * ld;
					break;
				}
				case spine.TransformMode.NoScale:
				case spine.TransformMode.NoScaleOrReflection: {
					var cos = spine.MathUtils.cosDeg(rotation);
					var sin = spine.MathUtils.sinDeg(rotation);
					var za = pa * cos + pb * sin;
					var zc = pc * cos + pd * sin;
					var s = Math.sqrt(za * za + zc * zc);
					if (s > 0.00001)
						s = 1 / s;
					za *= s;
					zc *= s;
					s = Math.sqrt(za * za + zc * zc);
					var r = Math.PI / 2 + Math.atan2(zc, za);
					var zb = Math.cos(r) * s;
					var zd = Math.sin(r) * s;
					var la = spine.MathUtils.cosDeg(shearX) * scaleX;
					var lb = spine.MathUtils.cosDeg(90 + shearY) * scaleY;
					var lc = spine.MathUtils.sinDeg(shearX) * scaleX;
					var ld = spine.MathUtils.sinDeg(90 + shearY) * scaleY;
					this.a = za * la + zb * lc;
					this.b = za * lb + zb * ld;
					this.c = zc * la + zd * lc;
					this.d = zc * lb + zd * ld;
					if (this.data.transformMode != spine.TransformMode.NoScaleOrReflection ? pa * pd - pb * pc < 0 : this.skeleton.flipX != this.skeleton.flipY) {
						this.b = -this.b;
						this.d = -this.d;
					}
					return;
				}
			}
			if (this.skeleton.flipX) {
				this.a = -this.a;
				this.b = -this.b;
			}
			if (this.skeleton.flipY) {
				this.c = -this.c;
				this.d = -this.d;
			}
		};
		Bone.prototype.setToSetupPose = function () {
			var data = this.data;
			this.x = data.x;
			this.y = data.y;
			this.rotation = data.rotation;
			this.scaleX = data.scaleX;
			this.scaleY = data.scaleY;
			this.shearX = data.shearX;
			this.shearY = data.shearY;
		};
		Bone.prototype.getWorldRotationX = function () {
			return Math.atan2(this.c, this.a) * spine.MathUtils.radDeg;
		};
		Bone.prototype.getWorldRotationY = function () {
			return Math.atan2(this.d, this.b) * spine.MathUtils.radDeg;
		};
		Bone.prototype.getWorldScaleX = function () {
			return Math.sqrt(this.a * this.a + this.c * this.c);
		};
		Bone.prototype.getWorldScaleY = function () {
			return Math.sqrt(this.b * this.b + this.d * this.d);
		};
		Bone.prototype.updateAppliedTransform = function () {
			this.appliedValid = true;
			var parent = this.parent;
			if (parent == null) {
				this.ax = this.worldX;
				this.ay = this.worldY;
				this.arotation = Math.atan2(this.c, this.a) * spine.MathUtils.radDeg;
				this.ascaleX = Math.sqrt(this.a * this.a + this.c * this.c);
				this.ascaleY = Math.sqrt(this.b * this.b + this.d * this.d);
				this.ashearX = 0;
				this.ashearY = Math.atan2(this.a * this.b + this.c * this.d, this.a * this.d - this.b * this.c) * spine.MathUtils.radDeg;
				return;
			}
			var pa = parent.a, pb = parent.b, pc = parent.c, pd = parent.d;
			var pid = 1 / (pa * pd - pb * pc);
			var dx = this.worldX - parent.worldX, dy = this.worldY - parent.worldY;
			this.ax = (dx * pd * pid - dy * pb * pid);
			this.ay = (dy * pa * pid - dx * pc * pid);
			var ia = pid * pd;
			var id = pid * pa;
			var ib = pid * pb;
			var ic = pid * pc;
			var ra = ia * this.a - ib * this.c;
			var rb = ia * this.b - ib * this.d;
			var rc = id * this.c - ic * this.a;
			var rd = id * this.d - ic * this.b;
			this.ashearX = 0;
			this.ascaleX = Math.sqrt(ra * ra + rc * rc);
			if (this.ascaleX > 0.0001) {
				var det = ra * rd - rb * rc;
				this.ascaleY = det / this.ascaleX;
				this.ashearY = Math.atan2(ra * rb + rc * rd, det) * spine.MathUtils.radDeg;
				this.arotation = Math.atan2(rc, ra) * spine.MathUtils.radDeg;
			}
			else {
				this.ascaleX = 0;
				this.ascaleY = Math.sqrt(rb * rb + rd * rd);
				this.ashearY = 0;
				this.arotation = 90 - Math.atan2(rd, rb) * spine.MathUtils.radDeg;
			}
		};
		Bone.prototype.worldToLocal = function (world) {
			var a = this.a, b = this.b, c = this.c, d = this.d;
			var invDet = 1 / (a * d - b * c);
			var x = world.x - this.worldX, y = world.y - this.worldY;
			world.x = (x * d * invDet - y * b * invDet);
			world.y = (y * a * invDet - x * c * invDet);
			return world;
		};
		Bone.prototype.localToWorld = function (local) {
			var x = local.x, y = local.y;
			local.x = x * this.a + y * this.b + this.worldX;
			local.y = x * this.c + y * this.d + this.worldY;
			return local;
		};
		Bone.prototype.worldToLocalRotation = function (worldRotation) {
			var sin = spine.MathUtils.sinDeg(worldRotation), cos = spine.MathUtils.cosDeg(worldRotation);
			return Math.atan2(this.a * sin - this.c * cos, this.d * cos - this.b * sin) * spine.MathUtils.radDeg;
		};
		Bone.prototype.localToWorldRotation = function (localRotation) {
			var sin = spine.MathUtils.sinDeg(localRotation), cos = spine.MathUtils.cosDeg(localRotation);
			return Math.atan2(cos * this.c + sin * this.d, cos * this.a + sin * this.b) * spine.MathUtils.radDeg;
		};
		Bone.prototype.rotateWorld = function (degrees) {
			var a = this.a, b = this.b, c = this.c, d = this.d;
			var cos = spine.MathUtils.cosDeg(degrees), sin = spine.MathUtils.sinDeg(degrees);
			this.a = cos * a - sin * c;
			this.b = cos * b - sin * d;
			this.c = sin * a + cos * c;
			this.d = sin * b + cos * d;
			this.appliedValid = false;
		};
		return Bone;
	}());
	spine.Bone = Bone;
=======
    var Bone = (function () {
        function Bone(data, skeleton, parent) {
            this.children = new Array();
            this.x = 0;
            this.y = 0;
            this.rotation = 0;
            this.scaleX = 0;
            this.scaleY = 0;
            this.shearX = 0;
            this.shearY = 0;
            this.ax = 0;
            this.ay = 0;
            this.arotation = 0;
            this.ascaleX = 0;
            this.ascaleY = 0;
            this.ashearX = 0;
            this.ashearY = 0;
            this.appliedValid = false;
            this.a = 0;
            this.b = 0;
            this.worldX = 0;
            this.c = 0;
            this.d = 0;
            this.worldY = 0;
            this.sorted = false;
            if (data == null)
                throw new Error("data cannot be null.");
            if (skeleton == null)
                throw new Error("skeleton cannot be null.");
            this.data = data;
            this.skeleton = skeleton;
            this.parent = parent;
            this.setToSetupPose();
        }
        Bone.prototype.update = function () {
            this.updateWorldTransformWith(this.x, this.y, this.rotation, this.scaleX, this.scaleY, this.shearX, this.shearY);
        };
        Bone.prototype.updateWorldTransform = function () {
            this.updateWorldTransformWith(this.x, this.y, this.rotation, this.scaleX, this.scaleY, this.shearX, this.shearY);
        };
        Bone.prototype.updateWorldTransformWith = function (x, y, rotation, scaleX, scaleY, shearX, shearY) {
            this.ax = x;
            this.ay = y;
            this.arotation = rotation;
            this.ascaleX = scaleX;
            this.ascaleY = scaleY;
            this.ashearX = shearX;
            this.ashearY = shearY;
            this.appliedValid = true;
            var parent = this.parent;
            if (parent == null) {
                var rotationY = rotation + 90 + shearY;
                var la = spine.MathUtils.cosDeg(rotation + shearX) * scaleX;
                var lb = spine.MathUtils.cosDeg(rotationY) * scaleY;
                var lc = spine.MathUtils.sinDeg(rotation + shearX) * scaleX;
                var ld = spine.MathUtils.sinDeg(rotationY) * scaleY;
                var skeleton = this.skeleton;
                if (skeleton.flipX) {
                    x = -x;
                    la = -la;
                    lb = -lb;
                }
                if (skeleton.flipY) {
                    y = -y;
                    lc = -lc;
                    ld = -ld;
                }
                this.a = la;
                this.b = lb;
                this.c = lc;
                this.d = ld;
                this.worldX = x + skeleton.x;
                this.worldY = y + skeleton.y;
                return;
            }
            var pa = parent.a, pb = parent.b, pc = parent.c, pd = parent.d;
            this.worldX = pa * x + pb * y + parent.worldX;
            this.worldY = pc * x + pd * y + parent.worldY;
            switch (this.data.transformMode) {
                case spine.TransformMode.Normal: {
                    var rotationY = rotation + 90 + shearY;
                    var la = spine.MathUtils.cosDeg(rotation + shearX) * scaleX;
                    var lb = spine.MathUtils.cosDeg(rotationY) * scaleY;
                    var lc = spine.MathUtils.sinDeg(rotation + shearX) * scaleX;
                    var ld = spine.MathUtils.sinDeg(rotationY) * scaleY;
                    this.a = pa * la + pb * lc;
                    this.b = pa * lb + pb * ld;
                    this.c = pc * la + pd * lc;
                    this.d = pc * lb + pd * ld;
                    return;
                }
                case spine.TransformMode.OnlyTranslation: {
                    var rotationY = rotation + 90 + shearY;
                    this.a = spine.MathUtils.cosDeg(rotation + shearX) * scaleX;
                    this.b = spine.MathUtils.cosDeg(rotationY) * scaleY;
                    this.c = spine.MathUtils.sinDeg(rotation + shearX) * scaleX;
                    this.d = spine.MathUtils.sinDeg(rotationY) * scaleY;
                    break;
                }
                case spine.TransformMode.NoRotationOrReflection: {
                    var s = pa * pa + pc * pc;
                    var prx = 0;
                    if (s > 0.0001) {
                        s = Math.abs(pa * pd - pb * pc) / s;
                        pb = pc * s;
                        pd = pa * s;
                        prx = Math.atan2(pc, pa) * spine.MathUtils.radDeg;
                    }
                    else {
                        pa = 0;
                        pc = 0;
                        prx = 90 - Math.atan2(pd, pb) * spine.MathUtils.radDeg;
                    }
                    var rx = rotation + shearX - prx;
                    var ry = rotation + shearY - prx + 90;
                    var la = spine.MathUtils.cosDeg(rx) * scaleX;
                    var lb = spine.MathUtils.cosDeg(ry) * scaleY;
                    var lc = spine.MathUtils.sinDeg(rx) * scaleX;
                    var ld = spine.MathUtils.sinDeg(ry) * scaleY;
                    this.a = pa * la - pb * lc;
                    this.b = pa * lb - pb * ld;
                    this.c = pc * la + pd * lc;
                    this.d = pc * lb + pd * ld;
                    break;
                }
                case spine.TransformMode.NoScale:
                case spine.TransformMode.NoScaleOrReflection: {
                    var cos = spine.MathUtils.cosDeg(rotation);
                    var sin = spine.MathUtils.sinDeg(rotation);
                    var za = pa * cos + pb * sin;
                    var zc = pc * cos + pd * sin;
                    var s = Math.sqrt(za * za + zc * zc);
                    if (s > 0.00001)
                        s = 1 / s;
                    za *= s;
                    zc *= s;
                    s = Math.sqrt(za * za + zc * zc);
                    var r = Math.PI / 2 + Math.atan2(zc, za);
                    var zb = Math.cos(r) * s;
                    var zd = Math.sin(r) * s;
                    var la = spine.MathUtils.cosDeg(shearX) * scaleX;
                    var lb = spine.MathUtils.cosDeg(90 + shearY) * scaleY;
                    var lc = spine.MathUtils.sinDeg(shearX) * scaleX;
                    var ld = spine.MathUtils.sinDeg(90 + shearY) * scaleY;
                    this.a = za * la + zb * lc;
                    this.b = za * lb + zb * ld;
                    this.c = zc * la + zd * lc;
                    this.d = zc * lb + zd * ld;
                    if (this.data.transformMode != spine.TransformMode.NoScaleOrReflection ? pa * pd - pb * pc < 0 : this.skeleton.flipX != this.skeleton.flipY) {
                        this.b = -this.b;
                        this.d = -this.d;
                    }
                    return;
                }
            }
            if (this.skeleton.flipX) {
                this.a = -this.a;
                this.b = -this.b;
            }
            if (this.skeleton.flipY) {
                this.c = -this.c;
                this.d = -this.d;
            }
        };
        Bone.prototype.setToSetupPose = function () {
            var data = this.data;
            this.x = data.x;
            this.y = data.y;
            this.rotation = data.rotation;
            this.scaleX = data.scaleX;
            this.scaleY = data.scaleY;
            this.shearX = data.shearX;
            this.shearY = data.shearY;
        };
        Bone.prototype.getWorldRotationX = function () {
            return Math.atan2(this.c, this.a) * spine.MathUtils.radDeg;
        };
        Bone.prototype.getWorldRotationY = function () {
            return Math.atan2(this.d, this.b) * spine.MathUtils.radDeg;
        };
        Bone.prototype.getWorldScaleX = function () {
            return Math.sqrt(this.a * this.a + this.c * this.c);
        };
        Bone.prototype.getWorldScaleY = function () {
            return Math.sqrt(this.b * this.b + this.d * this.d);
        };
        Bone.prototype.worldToLocalRotationX = function () {
            var parent = this.parent;
            if (parent == null)
                return this.arotation;
            var pa = parent.a, pb = parent.b, pc = parent.c, pd = parent.d, a = this.a, c = this.c;
            return Math.atan2(pa * c - pc * a, pd * a - pb * c) * spine.MathUtils.radDeg;
        };
        Bone.prototype.worldToLocalRotationY = function () {
            var parent = this.parent;
            if (parent == null)
                return this.arotation;
            var pa = parent.a, pb = parent.b, pc = parent.c, pd = parent.d, b = this.b, d = this.d;
            return Math.atan2(pa * d - pc * b, pd * b - pb * d) * spine.MathUtils.radDeg;
        };
        Bone.prototype.rotateWorld = function (degrees) {
            var a = this.a, b = this.b, c = this.c, d = this.d;
            var cos = spine.MathUtils.cosDeg(degrees), sin = spine.MathUtils.sinDeg(degrees);
            this.a = cos * a - sin * c;
            this.b = cos * b - sin * d;
            this.c = sin * a + cos * c;
            this.d = sin * b + cos * d;
            this.appliedValid = false;
        };
        Bone.prototype.updateAppliedTransform = function () {
            this.appliedValid = true;
            var parent = this.parent;
            if (parent == null) {
                this.ax = this.worldX;
                this.ay = this.worldY;
                this.arotation = Math.atan2(this.c, this.a) * spine.MathUtils.radDeg;
                this.ascaleX = Math.sqrt(this.a * this.a + this.c * this.c);
                this.ascaleY = Math.sqrt(this.b * this.b + this.d * this.d);
                this.ashearX = 0;
                this.ashearY = Math.atan2(this.a * this.b + this.c * this.d, this.a * this.d - this.b * this.c) * spine.MathUtils.radDeg;
                return;
            }
            var pa = parent.a, pb = parent.b, pc = parent.c, pd = parent.d;
            var pid = 1 / (pa * pd - pb * pc);
            var dx = this.worldX - parent.worldX, dy = this.worldY - parent.worldY;
            this.ax = (dx * pd * pid - dy * pb * pid);
            this.ay = (dy * pa * pid - dx * pc * pid);
            var ia = pid * pd;
            var id = pid * pa;
            var ib = pid * pb;
            var ic = pid * pc;
            var ra = ia * this.a - ib * this.c;
            var rb = ia * this.b - ib * this.d;
            var rc = id * this.c - ic * this.a;
            var rd = id * this.d - ic * this.b;
            this.ashearX = 0;
            this.ascaleX = Math.sqrt(ra * ra + rc * rc);
            if (this.ascaleX > 0.0001) {
                var det = ra * rd - rb * rc;
                this.ascaleY = det / this.ascaleX;
                this.ashearY = Math.atan2(ra * rb + rc * rd, det) * spine.MathUtils.radDeg;
                this.arotation = Math.atan2(rc, ra) * spine.MathUtils.radDeg;
            }
            else {
                this.ascaleX = 0;
                this.ascaleY = Math.sqrt(rb * rb + rd * rd);
                this.ashearY = 0;
                this.arotation = 90 - Math.atan2(rd, rb) * spine.MathUtils.radDeg;
            }
        };
        Bone.prototype.worldToLocal = function (world) {
            var a = this.a, b = this.b, c = this.c, d = this.d;
            var invDet = 1 / (a * d - b * c);
            var x = world.x - this.worldX, y = world.y - this.worldY;
            world.x = (x * d * invDet - y * b * invDet);
            world.y = (y * a * invDet - x * c * invDet);
            return world;
        };
        Bone.prototype.localToWorld = function (local) {
            var x = local.x, y = local.y;
            local.x = x * this.a + y * this.b + this.worldX;
            local.y = x * this.c + y * this.d + this.worldY;
            return local;
        };
        return Bone;
    }());
    spine.Bone = Bone;
>>>>>>> 7e0df8fa
})(spine || (spine = {}));
var spine;
(function (spine) {
    var BoneData = (function () {
        function BoneData(index, name, parent) {
            this.x = 0;
            this.y = 0;
            this.rotation = 0;
            this.scaleX = 1;
            this.scaleY = 1;
            this.shearX = 0;
            this.shearY = 0;
            this.transformMode = TransformMode.Normal;
            if (index < 0)
                throw new Error("index must be >= 0.");
            if (name == null)
                throw new Error("name cannot be null.");
            this.index = index;
            this.name = name;
            this.parent = parent;
        }
        return BoneData;
    }());
    spine.BoneData = BoneData;
    (function (TransformMode) {
        TransformMode[TransformMode["Normal"] = 0] = "Normal";
        TransformMode[TransformMode["OnlyTranslation"] = 1] = "OnlyTranslation";
        TransformMode[TransformMode["NoRotationOrReflection"] = 2] = "NoRotationOrReflection";
        TransformMode[TransformMode["NoScale"] = 3] = "NoScale";
        TransformMode[TransformMode["NoScaleOrReflection"] = 4] = "NoScaleOrReflection";
    })(spine.TransformMode || (spine.TransformMode = {}));
    var TransformMode = spine.TransformMode;
})(spine || (spine = {}));
var spine;
(function (spine) {
    var Event = (function () {
        function Event(time, data) {
            if (data == null)
                throw new Error("data cannot be null.");
            this.time = time;
            this.data = data;
        }
        return Event;
    }());
    spine.Event = Event;
})(spine || (spine = {}));
var spine;
(function (spine) {
    var EventData = (function () {
        function EventData(name) {
            this.name = name;
        }
        return EventData;
    }());
    spine.EventData = EventData;
})(spine || (spine = {}));
var spine;
(function (spine) {
    var IkConstraint = (function () {
        function IkConstraint(data, skeleton) {
            this.mix = 1;
            this.bendDirection = 0;
            if (data == null)
                throw new Error("data cannot be null.");
            if (skeleton == null)
                throw new Error("skeleton cannot be null.");
            this.data = data;
            this.mix = data.mix;
            this.bendDirection = data.bendDirection;
            this.bones = new Array();
            for (var i = 0; i < data.bones.length; i++)
                this.bones.push(skeleton.findBone(data.bones[i].name));
            this.target = skeleton.findBone(data.target.name);
        }
        IkConstraint.prototype.getOrder = function () {
            return this.data.order;
        };
        IkConstraint.prototype.apply = function () {
            this.update();
        };
        IkConstraint.prototype.update = function () {
            var target = this.target;
            var bones = this.bones;
            switch (bones.length) {
                case 1:
                    this.apply1(bones[0], target.worldX, target.worldY, this.mix);
                    break;
                case 2:
                    this.apply2(bones[0], bones[1], target.worldX, target.worldY, this.bendDirection, this.mix);
                    break;
            }
        };
        IkConstraint.prototype.apply1 = function (bone, targetX, targetY, alpha) {
            if (!bone.appliedValid)
                bone.updateAppliedTransform();
            var p = bone.parent;
            var id = 1 / (p.a * p.d - p.b * p.c);
            var x = targetX - p.worldX, y = targetY - p.worldY;
            var tx = (x * p.d - y * p.b) * id - bone.ax, ty = (y * p.a - x * p.c) * id - bone.ay;
            var rotationIK = Math.atan2(ty, tx) * spine.MathUtils.radDeg - bone.ashearX - bone.arotation;
            if (bone.ascaleX < 0)
                rotationIK += 180;
            if (rotationIK > 180)
                rotationIK -= 360;
            else if (rotationIK < -180)
                rotationIK += 360;
            bone.updateWorldTransformWith(bone.ax, bone.ay, bone.arotation + rotationIK * alpha, bone.ascaleX, bone.ascaleY, bone.ashearX, bone.ashearY);
        };
        IkConstraint.prototype.apply2 = function (parent, child, targetX, targetY, bendDir, alpha) {
            if (alpha == 0) {
                child.updateWorldTransform();
                return;
            }
            if (!parent.appliedValid)
                parent.updateAppliedTransform();
            if (!child.appliedValid)
                child.updateAppliedTransform();
            var px = parent.ax, py = parent.ay, psx = parent.ascaleX, psy = parent.ascaleY, csx = child.ascaleX;
            var os1 = 0, os2 = 0, s2 = 0;
            if (psx < 0) {
                psx = -psx;
                os1 = 180;
                s2 = -1;
            }
            else {
                os1 = 0;
                s2 = 1;
            }
            if (psy < 0) {
                psy = -psy;
                s2 = -s2;
            }
            if (csx < 0) {
                csx = -csx;
                os2 = 180;
            }
            else
                os2 = 0;
            var cx = child.ax, cy = 0, cwx = 0, cwy = 0, a = parent.a, b = parent.b, c = parent.c, d = parent.d;
            var u = Math.abs(psx - psy) <= 0.0001;
            if (!u) {
                cy = 0;
                cwx = a * cx + parent.worldX;
                cwy = c * cx + parent.worldY;
            }
            else {
                cy = child.ay;
                cwx = a * cx + b * cy + parent.worldX;
                cwy = c * cx + d * cy + parent.worldY;
            }
            var pp = parent.parent;
            a = pp.a;
            b = pp.b;
            c = pp.c;
            d = pp.d;
            var id = 1 / (a * d - b * c), x = targetX - pp.worldX, y = targetY - pp.worldY;
            var tx = (x * d - y * b) * id - px, ty = (y * a - x * c) * id - py;
            x = cwx - pp.worldX;
            y = cwy - pp.worldY;
            var dx = (x * d - y * b) * id - px, dy = (y * a - x * c) * id - py;
            var l1 = Math.sqrt(dx * dx + dy * dy), l2 = child.data.length * csx, a1 = 0, a2 = 0;
            outer: if (u) {
                l2 *= psx;
                var cos = (tx * tx + ty * ty - l1 * l1 - l2 * l2) / (2 * l1 * l2);
                if (cos < -1)
                    cos = -1;
                else if (cos > 1)
                    cos = 1;
                a2 = Math.acos(cos) * bendDir;
                a = l1 + l2 * cos;
                b = l2 * Math.sin(a2);
                a1 = Math.atan2(ty * a - tx * b, tx * a + ty * b);
            }
            else {
                a = psx * l2;
                b = psy * l2;
                var aa = a * a, bb = b * b, dd = tx * tx + ty * ty, ta = Math.atan2(ty, tx);
                c = bb * l1 * l1 + aa * dd - aa * bb;
                var c1 = -2 * bb * l1, c2 = bb - aa;
                d = c1 * c1 - 4 * c2 * c;
                if (d >= 0) {
                    var q = Math.sqrt(d);
                    if (c1 < 0)
                        q = -q;
                    q = -(c1 + q) / 2;
                    var r0 = q / c2, r1 = c / q;
                    var r = Math.abs(r0) < Math.abs(r1) ? r0 : r1;
                    if (r * r <= dd) {
                        y = Math.sqrt(dd - r * r) * bendDir;
                        a1 = ta - Math.atan2(y, r);
                        a2 = Math.atan2(y / psy, (r - l1) / psx);
                        break outer;
                    }
                }
                var minAngle = 0, minDist = Number.MAX_VALUE, minX = 0, minY = 0;
                var maxAngle = 0, maxDist = 0, maxX = 0, maxY = 0;
                x = l1 + a;
                d = x * x;
                if (d > maxDist) {
                    maxAngle = 0;
                    maxDist = d;
                    maxX = x;
                }
                x = l1 - a;
                d = x * x;
                if (d < minDist) {
                    minAngle = spine.MathUtils.PI;
                    minDist = d;
                    minX = x;
                }
                var angle = Math.acos(-a * l1 / (aa - bb));
                x = a * Math.cos(angle) + l1;
                y = b * Math.sin(angle);
                d = x * x + y * y;
                if (d < minDist) {
                    minAngle = angle;
                    minDist = d;
                    minX = x;
                    minY = y;
                }
                if (d > maxDist) {
                    maxAngle = angle;
                    maxDist = d;
                    maxX = x;
                    maxY = y;
                }
                if (dd <= (minDist + maxDist) / 2) {
                    a1 = ta - Math.atan2(minY * bendDir, minX);
                    a2 = minAngle * bendDir;
                }
                else {
                    a1 = ta - Math.atan2(maxY * bendDir, maxX);
                    a2 = maxAngle * bendDir;
                }
            }
            var os = Math.atan2(cy, cx) * s2;
            var rotation = parent.arotation;
            a1 = (a1 - os) * spine.MathUtils.radDeg + os1 - rotation;
            if (a1 > 180)
                a1 -= 360;
            else if (a1 < -180)
                a1 += 360;
            parent.updateWorldTransformWith(px, py, rotation + a1 * alpha, parent.ascaleX, parent.ascaleY, 0, 0);
            rotation = child.arotation;
            a2 = ((a2 + os) * spine.MathUtils.radDeg - child.ashearX) * s2 + os2 - rotation;
            if (a2 > 180)
                a2 -= 360;
            else if (a2 < -180)
                a2 += 360;
            child.updateWorldTransformWith(cx, cy, rotation + a2 * alpha, child.ascaleX, child.ascaleY, child.ashearX, child.ashearY);
        };
        return IkConstraint;
    }());
    spine.IkConstraint = IkConstraint;
})(spine || (spine = {}));
var spine;
(function (spine) {
    var IkConstraintData = (function () {
        function IkConstraintData(name) {
            this.order = 0;
            this.bones = new Array();
            this.bendDirection = 1;
            this.mix = 1;
            this.name = name;
        }
        return IkConstraintData;
    }());
    spine.IkConstraintData = IkConstraintData;
})(spine || (spine = {}));
var spine;
(function (spine) {
<<<<<<< HEAD
	var PathConstraint = (function () {
		function PathConstraint(data, skeleton) {
			this.position = 0;
			this.spacing = 0;
			this.rotateMix = 0;
			this.translateMix = 0;
			this.spaces = new Array();
			this.positions = new Array();
			this.world = new Array();
			this.curves = new Array();
			this.lengths = new Array();
			this.segments = new Array();
			if (data == null)
				throw new Error("data cannot be null.");
			if (skeleton == null)
				throw new Error("skeleton cannot be null.");
			this.data = data;
			this.bones = new Array();
			for (var i = 0, n = data.bones.length; i < n; i++)
				this.bones.push(skeleton.findBone(data.bones[i].name));
			this.target = skeleton.findSlot(data.target.name);
			this.position = data.position;
			this.spacing = data.spacing;
			this.rotateMix = data.rotateMix;
			this.translateMix = data.translateMix;
		}
		PathConstraint.prototype.apply = function () {
			this.update();
		};
		PathConstraint.prototype.update = function () {
			var attachment = this.target.getAttachment();
			if (!(attachment instanceof spine.PathAttachment))
				return;
			var rotateMix = this.rotateMix, translateMix = this.translateMix;
			var translate = translateMix > 0, rotate = rotateMix > 0;
			if (!translate && !rotate)
				return;
			var data = this.data;
			var spacingMode = data.spacingMode;
			var lengthSpacing = spacingMode == spine.SpacingMode.Length;
			var rotateMode = data.rotateMode;
			var tangents = rotateMode == spine.RotateMode.Tangent, scale = rotateMode == spine.RotateMode.ChainScale;
			var boneCount = this.bones.length, spacesCount = tangents ? boneCount : boneCount + 1;
			var bones = this.bones;
			var spaces = spine.Utils.setArraySize(this.spaces, spacesCount), lengths = null;
			var spacing = this.spacing;
			if (scale || lengthSpacing) {
				if (scale)
					lengths = spine.Utils.setArraySize(this.lengths, boneCount);
				for (var i = 0, n = spacesCount - 1; i < n;) {
					var bone = bones[i];
					var setupLength = bone.data.length, x = setupLength * bone.a, y = setupLength * bone.c;
					var length_1 = Math.sqrt(x * x + y * y);
					if (scale)
						lengths[i] = length_1;
					spaces[++i] = (lengthSpacing ? setupLength + spacing : spacing) * length_1 / setupLength;
				}
			}
			else {
				for (var i = 1; i < spacesCount; i++)
					spaces[i] = spacing;
			}
			var positions = this.computeWorldPositions(attachment, spacesCount, tangents, data.positionMode == spine.PositionMode.Percent, spacingMode == spine.SpacingMode.Percent);
			var boneX = positions[0], boneY = positions[1], offsetRotation = data.offsetRotation;
			var tip = false;
			if (offsetRotation == 0)
				tip = rotateMode == spine.RotateMode.Chain;
			else {
				tip = false;
				var p = this.target.bone;
				offsetRotation *= p.a * p.d - p.b * p.c > 0 ? spine.MathUtils.degRad : -spine.MathUtils.degRad;
			}
			for (var i = 0, p = 3; i < boneCount; i++, p += 3) {
				var bone = bones[i];
				bone.worldX += (boneX - bone.worldX) * translateMix;
				bone.worldY += (boneY - bone.worldY) * translateMix;
				var x = positions[p], y = positions[p + 1], dx = x - boneX, dy = y - boneY;
				if (scale) {
					var length_2 = lengths[i];
					if (length_2 != 0) {
						var s = (Math.sqrt(dx * dx + dy * dy) / length_2 - 1) * rotateMix + 1;
						bone.a *= s;
						bone.c *= s;
					}
				}
				boneX = x;
				boneY = y;
				if (rotate) {
					var a = bone.a, b = bone.b, c = bone.c, d = bone.d, r = 0, cos = 0, sin = 0;
					if (tangents)
						r = positions[p - 1];
					else if (spaces[i + 1] == 0)
						r = positions[p + 2];
					else
						r = Math.atan2(dy, dx);
					r -= Math.atan2(c, a);
					if (tip) {
						cos = Math.cos(r);
						sin = Math.sin(r);
						var length_3 = bone.data.length;
						boneX += (length_3 * (cos * a - sin * c) - dx) * rotateMix;
						boneY += (length_3 * (sin * a + cos * c) - dy) * rotateMix;
					}
					else {
						r += offsetRotation;
					}
					if (r > spine.MathUtils.PI)
						r -= spine.MathUtils.PI2;
					else if (r < -spine.MathUtils.PI)
						r += spine.MathUtils.PI2;
					r *= rotateMix;
					cos = Math.cos(r);
					sin = Math.sin(r);
					bone.a = cos * a - sin * c;
					bone.b = cos * b - sin * d;
					bone.c = sin * a + cos * c;
					bone.d = sin * b + cos * d;
				}
				bone.appliedValid = false;
			}
		};
		PathConstraint.prototype.computeWorldPositions = function (path, spacesCount, tangents, percentPosition, percentSpacing) {
			var target = this.target;
			var position = this.position;
			var spaces = this.spaces, out = spine.Utils.setArraySize(this.positions, spacesCount * 3 + 2), world = null;
			var closed = path.closed;
			var verticesLength = path.worldVerticesLength, curveCount = verticesLength / 6, prevCurve = PathConstraint.NONE;
			if (!path.constantSpeed) {
				var lengths = path.lengths;
				curveCount -= closed ? 1 : 2;
				var pathLength_1 = lengths[curveCount];
				if (percentPosition)
					position *= pathLength_1;
				if (percentSpacing) {
					for (var i = 0; i < spacesCount; i++)
						spaces[i] *= pathLength_1;
				}
				world = spine.Utils.setArraySize(this.world, 8);
				for (var i = 0, o = 0, curve = 0; i < spacesCount; i++, o += 3) {
					var space = spaces[i];
					position += space;
					var p = position;
					if (closed) {
						p %= pathLength_1;
						if (p < 0)
							p += pathLength_1;
						curve = 0;
					}
					else if (p < 0) {
						if (prevCurve != PathConstraint.BEFORE) {
							prevCurve = PathConstraint.BEFORE;
							path.computeWorldVertices(target, 2, 4, world, 0, 2);
						}
						this.addBeforePosition(p, world, 0, out, o);
						continue;
					}
					else if (p > pathLength_1) {
						if (prevCurve != PathConstraint.AFTER) {
							prevCurve = PathConstraint.AFTER;
							path.computeWorldVertices(target, verticesLength - 6, 4, world, 0, 2);
						}
						this.addAfterPosition(p - pathLength_1, world, 0, out, o);
						continue;
					}
					for (;; curve++) {
						var length_4 = lengths[curve];
						if (p > length_4)
							continue;
						if (curve == 0)
							p /= length_4;
						else {
							var prev = lengths[curve - 1];
							p = (p - prev) / (length_4 - prev);
						}
						break;
					}
					if (curve != prevCurve) {
						prevCurve = curve;
						if (closed && curve == curveCount) {
							path.computeWorldVertices(target, verticesLength - 4, 4, world, 0, 2);
							path.computeWorldVertices(target, 0, 4, world, 4, 2);
						}
						else
							path.computeWorldVertices(target, curve * 6 + 2, 8, world, 0, 2);
					}
					this.addCurvePosition(p, world[0], world[1], world[2], world[3], world[4], world[5], world[6], world[7], out, o, tangents || (i > 0 && space == 0));
				}
				return out;
			}
			if (closed) {
				verticesLength += 2;
				world = spine.Utils.setArraySize(this.world, verticesLength);
				path.computeWorldVertices(target, 2, verticesLength - 4, world, 0, 2);
				path.computeWorldVertices(target, 0, 2, world, verticesLength - 4, 2);
				world[verticesLength - 2] = world[0];
				world[verticesLength - 1] = world[1];
			}
			else {
				curveCount--;
				verticesLength -= 4;
				world = spine.Utils.setArraySize(this.world, verticesLength);
				path.computeWorldVertices(target, 2, verticesLength, world, 0, 2);
			}
			var curves = spine.Utils.setArraySize(this.curves, curveCount);
			var pathLength = 0;
			var x1 = world[0], y1 = world[1], cx1 = 0, cy1 = 0, cx2 = 0, cy2 = 0, x2 = 0, y2 = 0;
			var tmpx = 0, tmpy = 0, dddfx = 0, dddfy = 0, ddfx = 0, ddfy = 0, dfx = 0, dfy = 0;
			for (var i = 0, w = 2; i < curveCount; i++, w += 6) {
				cx1 = world[w];
				cy1 = world[w + 1];
				cx2 = world[w + 2];
				cy2 = world[w + 3];
				x2 = world[w + 4];
				y2 = world[w + 5];
				tmpx = (x1 - cx1 * 2 + cx2) * 0.1875;
				tmpy = (y1 - cy1 * 2 + cy2) * 0.1875;
				dddfx = ((cx1 - cx2) * 3 - x1 + x2) * 0.09375;
				dddfy = ((cy1 - cy2) * 3 - y1 + y2) * 0.09375;
				ddfx = tmpx * 2 + dddfx;
				ddfy = tmpy * 2 + dddfy;
				dfx = (cx1 - x1) * 0.75 + tmpx + dddfx * 0.16666667;
				dfy = (cy1 - y1) * 0.75 + tmpy + dddfy * 0.16666667;
				pathLength += Math.sqrt(dfx * dfx + dfy * dfy);
				dfx += ddfx;
				dfy += ddfy;
				ddfx += dddfx;
				ddfy += dddfy;
				pathLength += Math.sqrt(dfx * dfx + dfy * dfy);
				dfx += ddfx;
				dfy += ddfy;
				pathLength += Math.sqrt(dfx * dfx + dfy * dfy);
				dfx += ddfx + dddfx;
				dfy += ddfy + dddfy;
				pathLength += Math.sqrt(dfx * dfx + dfy * dfy);
				curves[i] = pathLength;
				x1 = x2;
				y1 = y2;
			}
			if (percentPosition)
				position *= pathLength;
			if (percentSpacing) {
				for (var i = 0; i < spacesCount; i++)
					spaces[i] *= pathLength;
			}
			var segments = this.segments;
			var curveLength = 0;
			for (var i = 0, o = 0, curve = 0, segment = 0; i < spacesCount; i++, o += 3) {
				var space = spaces[i];
				position += space;
				var p = position;
				if (closed) {
					p %= pathLength;
					if (p < 0)
						p += pathLength;
					curve = 0;
				}
				else if (p < 0) {
					this.addBeforePosition(p, world, 0, out, o);
					continue;
				}
				else if (p > pathLength) {
					this.addAfterPosition(p - pathLength, world, verticesLength - 4, out, o);
					continue;
				}
				for (;; curve++) {
					var length_5 = curves[curve];
					if (p > length_5)
						continue;
					if (curve == 0)
						p /= length_5;
					else {
						var prev = curves[curve - 1];
						p = (p - prev) / (length_5 - prev);
					}
					break;
				}
				if (curve != prevCurve) {
					prevCurve = curve;
					var ii = curve * 6;
					x1 = world[ii];
					y1 = world[ii + 1];
					cx1 = world[ii + 2];
					cy1 = world[ii + 3];
					cx2 = world[ii + 4];
					cy2 = world[ii + 5];
					x2 = world[ii + 6];
					y2 = world[ii + 7];
					tmpx = (x1 - cx1 * 2 + cx2) * 0.03;
					tmpy = (y1 - cy1 * 2 + cy2) * 0.03;
					dddfx = ((cx1 - cx2) * 3 - x1 + x2) * 0.006;
					dddfy = ((cy1 - cy2) * 3 - y1 + y2) * 0.006;
					ddfx = tmpx * 2 + dddfx;
					ddfy = tmpy * 2 + dddfy;
					dfx = (cx1 - x1) * 0.3 + tmpx + dddfx * 0.16666667;
					dfy = (cy1 - y1) * 0.3 + tmpy + dddfy * 0.16666667;
					curveLength = Math.sqrt(dfx * dfx + dfy * dfy);
					segments[0] = curveLength;
					for (ii = 1; ii < 8; ii++) {
						dfx += ddfx;
						dfy += ddfy;
						ddfx += dddfx;
						ddfy += dddfy;
						curveLength += Math.sqrt(dfx * dfx + dfy * dfy);
						segments[ii] = curveLength;
					}
					dfx += ddfx;
					dfy += ddfy;
					curveLength += Math.sqrt(dfx * dfx + dfy * dfy);
					segments[8] = curveLength;
					dfx += ddfx + dddfx;
					dfy += ddfy + dddfy;
					curveLength += Math.sqrt(dfx * dfx + dfy * dfy);
					segments[9] = curveLength;
					segment = 0;
				}
				p *= curveLength;
				for (;; segment++) {
					var length_6 = segments[segment];
					if (p > length_6)
						continue;
					if (segment == 0)
						p /= length_6;
					else {
						var prev = segments[segment - 1];
						p = segment + (p - prev) / (length_6 - prev);
					}
					break;
				}
				this.addCurvePosition(p * 0.1, x1, y1, cx1, cy1, cx2, cy2, x2, y2, out, o, tangents || (i > 0 && space == 0));
			}
			return out;
		};
		PathConstraint.prototype.addBeforePosition = function (p, temp, i, out, o) {
			var x1 = temp[i], y1 = temp[i + 1], dx = temp[i + 2] - x1, dy = temp[i + 3] - y1, r = Math.atan2(dy, dx);
			out[o] = x1 + p * Math.cos(r);
			out[o + 1] = y1 + p * Math.sin(r);
			out[o + 2] = r;
		};
		PathConstraint.prototype.addAfterPosition = function (p, temp, i, out, o) {
			var x1 = temp[i + 2], y1 = temp[i + 3], dx = x1 - temp[i], dy = y1 - temp[i + 1], r = Math.atan2(dy, dx);
			out[o] = x1 + p * Math.cos(r);
			out[o + 1] = y1 + p * Math.sin(r);
			out[o + 2] = r;
		};
		PathConstraint.prototype.addCurvePosition = function (p, x1, y1, cx1, cy1, cx2, cy2, x2, y2, out, o, tangents) {
			if (p == 0 || isNaN(p))
				p = 0.0001;
			var tt = p * p, ttt = tt * p, u = 1 - p, uu = u * u, uuu = uu * u;
			var ut = u * p, ut3 = ut * 3, uut3 = u * ut3, utt3 = ut3 * p;
			var x = x1 * uuu + cx1 * uut3 + cx2 * utt3 + x2 * ttt, y = y1 * uuu + cy1 * uut3 + cy2 * utt3 + y2 * ttt;
			out[o] = x;
			out[o + 1] = y;
			if (tangents)
				out[o + 2] = Math.atan2(y - (y1 * uu + cy1 * ut * 2 + cy2 * tt), x - (x1 * uu + cx1 * ut * 2 + cx2 * tt));
		};
		PathConstraint.prototype.getOrder = function () {
			return this.data.order;
		};
		PathConstraint.NONE = -1;
		PathConstraint.BEFORE = -2;
		PathConstraint.AFTER = -3;
		return PathConstraint;
	}());
	spine.PathConstraint = PathConstraint;
=======
    var PathConstraint = (function () {
        function PathConstraint(data, skeleton) {
            this.position = 0;
            this.spacing = 0;
            this.rotateMix = 0;
            this.translateMix = 0;
            this.spaces = new Array();
            this.positions = new Array();
            this.world = new Array();
            this.curves = new Array();
            this.lengths = new Array();
            this.segments = new Array();
            if (data == null)
                throw new Error("data cannot be null.");
            if (skeleton == null)
                throw new Error("skeleton cannot be null.");
            this.data = data;
            this.bones = new Array();
            for (var i = 0, n = data.bones.length; i < n; i++)
                this.bones.push(skeleton.findBone(data.bones[i].name));
            this.target = skeleton.findSlot(data.target.name);
            this.position = data.position;
            this.spacing = data.spacing;
            this.rotateMix = data.rotateMix;
            this.translateMix = data.translateMix;
        }
        PathConstraint.prototype.apply = function () {
            this.update();
        };
        PathConstraint.prototype.update = function () {
            var attachment = this.target.getAttachment();
            if (!(attachment instanceof spine.PathAttachment))
                return;
            var rotateMix = this.rotateMix, translateMix = this.translateMix;
            var translate = translateMix > 0, rotate = rotateMix > 0;
            if (!translate && !rotate)
                return;
            var data = this.data;
            var spacingMode = data.spacingMode;
            var lengthSpacing = spacingMode == spine.SpacingMode.Length;
            var rotateMode = data.rotateMode;
            var tangents = rotateMode == spine.RotateMode.Tangent, scale = rotateMode == spine.RotateMode.ChainScale;
            var boneCount = this.bones.length, spacesCount = tangents ? boneCount : boneCount + 1;
            var bones = this.bones;
            var spaces = spine.Utils.setArraySize(this.spaces, spacesCount), lengths = null;
            var spacing = this.spacing;
            if (scale || lengthSpacing) {
                if (scale)
                    lengths = spine.Utils.setArraySize(this.lengths, boneCount);
                for (var i = 0, n = spacesCount - 1; i < n;) {
                    var bone = bones[i];
                    var length_1 = bone.data.length, x = length_1 * bone.a, y = length_1 * bone.c;
                    length_1 = Math.sqrt(x * x + y * y);
                    if (scale)
                        lengths[i] = length_1;
                    spaces[++i] = lengthSpacing ? Math.max(0, length_1 + spacing) : spacing;
                }
            }
            else {
                for (var i = 1; i < spacesCount; i++)
                    spaces[i] = spacing;
            }
            var positions = this.computeWorldPositions(attachment, spacesCount, tangents, data.positionMode == spine.PositionMode.Percent, spacingMode == spine.SpacingMode.Percent);
            var boneX = positions[0], boneY = positions[1], offsetRotation = data.offsetRotation;
            var tip = false;
            if (offsetRotation == 0)
                tip = rotateMode == spine.RotateMode.Chain;
            else {
                tip = false;
                var p = this.target.bone;
                offsetRotation *= p.a * p.d - p.b * p.c > 0 ? spine.MathUtils.degRad : -spine.MathUtils.degRad;
            }
            for (var i = 0, p = 3; i < boneCount; i++, p += 3) {
                var bone = bones[i];
                bone.worldX += (boneX - bone.worldX) * translateMix;
                bone.worldY += (boneY - bone.worldY) * translateMix;
                var x = positions[p], y = positions[p + 1], dx = x - boneX, dy = y - boneY;
                if (scale) {
                    var length_2 = lengths[i];
                    if (length_2 != 0) {
                        var s = (Math.sqrt(dx * dx + dy * dy) / length_2 - 1) * rotateMix + 1;
                        bone.a *= s;
                        bone.c *= s;
                    }
                }
                boneX = x;
                boneY = y;
                if (rotate) {
                    var a = bone.a, b = bone.b, c = bone.c, d = bone.d, r = 0, cos = 0, sin = 0;
                    if (tangents)
                        r = positions[p - 1];
                    else if (spaces[i + 1] == 0)
                        r = positions[p + 2];
                    else
                        r = Math.atan2(dy, dx);
                    r -= Math.atan2(c, a);
                    if (tip) {
                        cos = Math.cos(r);
                        sin = Math.sin(r);
                        var length_3 = bone.data.length;
                        boneX += (length_3 * (cos * a - sin * c) - dx) * rotateMix;
                        boneY += (length_3 * (sin * a + cos * c) - dy) * rotateMix;
                    }
                    else {
                        r += offsetRotation;
                    }
                    if (r > spine.MathUtils.PI)
                        r -= spine.MathUtils.PI2;
                    else if (r < -spine.MathUtils.PI)
                        r += spine.MathUtils.PI2;
                    r *= rotateMix;
                    cos = Math.cos(r);
                    sin = Math.sin(r);
                    bone.a = cos * a - sin * c;
                    bone.b = cos * b - sin * d;
                    bone.c = sin * a + cos * c;
                    bone.d = sin * b + cos * d;
                }
                bone.appliedValid = false;
            }
        };
        PathConstraint.prototype.computeWorldPositions = function (path, spacesCount, tangents, percentPosition, percentSpacing) {
            var target = this.target;
            var position = this.position;
            var spaces = this.spaces, out = spine.Utils.setArraySize(this.positions, spacesCount * 3 + 2), world = null;
            var closed = path.closed;
            var verticesLength = path.worldVerticesLength, curveCount = verticesLength / 6, prevCurve = PathConstraint.NONE;
            if (!path.constantSpeed) {
                var lengths = path.lengths;
                curveCount -= closed ? 1 : 2;
                var pathLength_1 = lengths[curveCount];
                if (percentPosition)
                    position *= pathLength_1;
                if (percentSpacing) {
                    for (var i = 0; i < spacesCount; i++)
                        spaces[i] *= pathLength_1;
                }
                world = spine.Utils.setArraySize(this.world, 8);
                for (var i = 0, o = 0, curve = 0; i < spacesCount; i++, o += 3) {
                    var space = spaces[i];
                    position += space;
                    var p = position;
                    if (closed) {
                        p %= pathLength_1;
                        if (p < 0)
                            p += pathLength_1;
                        curve = 0;
                    }
                    else if (p < 0) {
                        if (prevCurve != PathConstraint.BEFORE) {
                            prevCurve = PathConstraint.BEFORE;
                            path.computeWorldVerticesWith(target, 2, 4, world, 0);
                        }
                        this.addBeforePosition(p, world, 0, out, o);
                        continue;
                    }
                    else if (p > pathLength_1) {
                        if (prevCurve != PathConstraint.AFTER) {
                            prevCurve = PathConstraint.AFTER;
                            path.computeWorldVerticesWith(target, verticesLength - 6, 4, world, 0);
                        }
                        this.addAfterPosition(p - pathLength_1, world, 0, out, o);
                        continue;
                    }
                    for (;; curve++) {
                        var length_4 = lengths[curve];
                        if (p > length_4)
                            continue;
                        if (curve == 0)
                            p /= length_4;
                        else {
                            var prev = lengths[curve - 1];
                            p = (p - prev) / (length_4 - prev);
                        }
                        break;
                    }
                    if (curve != prevCurve) {
                        prevCurve = curve;
                        if (closed && curve == curveCount) {
                            path.computeWorldVerticesWith(target, verticesLength - 4, 4, world, 0);
                            path.computeWorldVerticesWith(target, 0, 4, world, 4);
                        }
                        else
                            path.computeWorldVerticesWith(target, curve * 6 + 2, 8, world, 0);
                    }
                    this.addCurvePosition(p, world[0], world[1], world[2], world[3], world[4], world[5], world[6], world[7], out, o, tangents || (i > 0 && space == 0));
                }
                return out;
            }
            if (closed) {
                verticesLength += 2;
                world = spine.Utils.setArraySize(this.world, verticesLength);
                path.computeWorldVerticesWith(target, 2, verticesLength - 4, world, 0);
                path.computeWorldVerticesWith(target, 0, 2, world, verticesLength - 4);
                world[verticesLength - 2] = world[0];
                world[verticesLength - 1] = world[1];
            }
            else {
                curveCount--;
                verticesLength -= 4;
                world = spine.Utils.setArraySize(this.world, verticesLength);
                path.computeWorldVerticesWith(target, 2, verticesLength, world, 0);
            }
            var curves = spine.Utils.setArraySize(this.curves, curveCount);
            var pathLength = 0;
            var x1 = world[0], y1 = world[1], cx1 = 0, cy1 = 0, cx2 = 0, cy2 = 0, x2 = 0, y2 = 0;
            var tmpx = 0, tmpy = 0, dddfx = 0, dddfy = 0, ddfx = 0, ddfy = 0, dfx = 0, dfy = 0;
            for (var i = 0, w = 2; i < curveCount; i++, w += 6) {
                cx1 = world[w];
                cy1 = world[w + 1];
                cx2 = world[w + 2];
                cy2 = world[w + 3];
                x2 = world[w + 4];
                y2 = world[w + 5];
                tmpx = (x1 - cx1 * 2 + cx2) * 0.1875;
                tmpy = (y1 - cy1 * 2 + cy2) * 0.1875;
                dddfx = ((cx1 - cx2) * 3 - x1 + x2) * 0.09375;
                dddfy = ((cy1 - cy2) * 3 - y1 + y2) * 0.09375;
                ddfx = tmpx * 2 + dddfx;
                ddfy = tmpy * 2 + dddfy;
                dfx = (cx1 - x1) * 0.75 + tmpx + dddfx * 0.16666667;
                dfy = (cy1 - y1) * 0.75 + tmpy + dddfy * 0.16666667;
                pathLength += Math.sqrt(dfx * dfx + dfy * dfy);
                dfx += ddfx;
                dfy += ddfy;
                ddfx += dddfx;
                ddfy += dddfy;
                pathLength += Math.sqrt(dfx * dfx + dfy * dfy);
                dfx += ddfx;
                dfy += ddfy;
                pathLength += Math.sqrt(dfx * dfx + dfy * dfy);
                dfx += ddfx + dddfx;
                dfy += ddfy + dddfy;
                pathLength += Math.sqrt(dfx * dfx + dfy * dfy);
                curves[i] = pathLength;
                x1 = x2;
                y1 = y2;
            }
            if (percentPosition)
                position *= pathLength;
            if (percentSpacing) {
                for (var i = 0; i < spacesCount; i++)
                    spaces[i] *= pathLength;
            }
            var segments = this.segments;
            var curveLength = 0;
            for (var i = 0, o = 0, curve = 0, segment = 0; i < spacesCount; i++, o += 3) {
                var space = spaces[i];
                position += space;
                var p = position;
                if (closed) {
                    p %= pathLength;
                    if (p < 0)
                        p += pathLength;
                    curve = 0;
                }
                else if (p < 0) {
                    this.addBeforePosition(p, world, 0, out, o);
                    continue;
                }
                else if (p > pathLength) {
                    this.addAfterPosition(p - pathLength, world, verticesLength - 4, out, o);
                    continue;
                }
                for (;; curve++) {
                    var length_5 = curves[curve];
                    if (p > length_5)
                        continue;
                    if (curve == 0)
                        p /= length_5;
                    else {
                        var prev = curves[curve - 1];
                        p = (p - prev) / (length_5 - prev);
                    }
                    break;
                }
                if (curve != prevCurve) {
                    prevCurve = curve;
                    var ii = curve * 6;
                    x1 = world[ii];
                    y1 = world[ii + 1];
                    cx1 = world[ii + 2];
                    cy1 = world[ii + 3];
                    cx2 = world[ii + 4];
                    cy2 = world[ii + 5];
                    x2 = world[ii + 6];
                    y2 = world[ii + 7];
                    tmpx = (x1 - cx1 * 2 + cx2) * 0.03;
                    tmpy = (y1 - cy1 * 2 + cy2) * 0.03;
                    dddfx = ((cx1 - cx2) * 3 - x1 + x2) * 0.006;
                    dddfy = ((cy1 - cy2) * 3 - y1 + y2) * 0.006;
                    ddfx = tmpx * 2 + dddfx;
                    ddfy = tmpy * 2 + dddfy;
                    dfx = (cx1 - x1) * 0.3 + tmpx + dddfx * 0.16666667;
                    dfy = (cy1 - y1) * 0.3 + tmpy + dddfy * 0.16666667;
                    curveLength = Math.sqrt(dfx * dfx + dfy * dfy);
                    segments[0] = curveLength;
                    for (ii = 1; ii < 8; ii++) {
                        dfx += ddfx;
                        dfy += ddfy;
                        ddfx += dddfx;
                        ddfy += dddfy;
                        curveLength += Math.sqrt(dfx * dfx + dfy * dfy);
                        segments[ii] = curveLength;
                    }
                    dfx += ddfx;
                    dfy += ddfy;
                    curveLength += Math.sqrt(dfx * dfx + dfy * dfy);
                    segments[8] = curveLength;
                    dfx += ddfx + dddfx;
                    dfy += ddfy + dddfy;
                    curveLength += Math.sqrt(dfx * dfx + dfy * dfy);
                    segments[9] = curveLength;
                    segment = 0;
                }
                p *= curveLength;
                for (;; segment++) {
                    var length_6 = segments[segment];
                    if (p > length_6)
                        continue;
                    if (segment == 0)
                        p /= length_6;
                    else {
                        var prev = segments[segment - 1];
                        p = segment + (p - prev) / (length_6 - prev);
                    }
                    break;
                }
                this.addCurvePosition(p * 0.1, x1, y1, cx1, cy1, cx2, cy2, x2, y2, out, o, tangents || (i > 0 && space == 0));
            }
            return out;
        };
        PathConstraint.prototype.addBeforePosition = function (p, temp, i, out, o) {
            var x1 = temp[i], y1 = temp[i + 1], dx = temp[i + 2] - x1, dy = temp[i + 3] - y1, r = Math.atan2(dy, dx);
            out[o] = x1 + p * Math.cos(r);
            out[o + 1] = y1 + p * Math.sin(r);
            out[o + 2] = r;
        };
        PathConstraint.prototype.addAfterPosition = function (p, temp, i, out, o) {
            var x1 = temp[i + 2], y1 = temp[i + 3], dx = x1 - temp[i], dy = y1 - temp[i + 1], r = Math.atan2(dy, dx);
            out[o] = x1 + p * Math.cos(r);
            out[o + 1] = y1 + p * Math.sin(r);
            out[o + 2] = r;
        };
        PathConstraint.prototype.addCurvePosition = function (p, x1, y1, cx1, cy1, cx2, cy2, x2, y2, out, o, tangents) {
            if (p == 0 || isNaN(p))
                p = 0.0001;
            var tt = p * p, ttt = tt * p, u = 1 - p, uu = u * u, uuu = uu * u;
            var ut = u * p, ut3 = ut * 3, uut3 = u * ut3, utt3 = ut3 * p;
            var x = x1 * uuu + cx1 * uut3 + cx2 * utt3 + x2 * ttt, y = y1 * uuu + cy1 * uut3 + cy2 * utt3 + y2 * ttt;
            out[o] = x;
            out[o + 1] = y;
            if (tangents)
                out[o + 2] = Math.atan2(y - (y1 * uu + cy1 * ut * 2 + cy2 * tt), x - (x1 * uu + cx1 * ut * 2 + cx2 * tt));
        };
        PathConstraint.prototype.getOrder = function () {
            return this.data.order;
        };
        PathConstraint.NONE = -1;
        PathConstraint.BEFORE = -2;
        PathConstraint.AFTER = -3;
        return PathConstraint;
    }());
    spine.PathConstraint = PathConstraint;
>>>>>>> 7e0df8fa
})(spine || (spine = {}));
var spine;
(function (spine) {
    var PathConstraintData = (function () {
        function PathConstraintData(name) {
            this.order = 0;
            this.bones = new Array();
            this.name = name;
        }
        return PathConstraintData;
    }());
    spine.PathConstraintData = PathConstraintData;
    (function (PositionMode) {
        PositionMode[PositionMode["Fixed"] = 0] = "Fixed";
        PositionMode[PositionMode["Percent"] = 1] = "Percent";
    })(spine.PositionMode || (spine.PositionMode = {}));
    var PositionMode = spine.PositionMode;
    (function (SpacingMode) {
        SpacingMode[SpacingMode["Length"] = 0] = "Length";
        SpacingMode[SpacingMode["Fixed"] = 1] = "Fixed";
        SpacingMode[SpacingMode["Percent"] = 2] = "Percent";
    })(spine.SpacingMode || (spine.SpacingMode = {}));
    var SpacingMode = spine.SpacingMode;
    (function (RotateMode) {
        RotateMode[RotateMode["Tangent"] = 0] = "Tangent";
        RotateMode[RotateMode["Chain"] = 1] = "Chain";
        RotateMode[RotateMode["ChainScale"] = 2] = "ChainScale";
    })(spine.RotateMode || (spine.RotateMode = {}));
    var RotateMode = spine.RotateMode;
})(spine || (spine = {}));
var spine;
(function (spine) {
    var Assets = (function () {
        function Assets(clientId) {
            this.toLoad = new Array();
            this.assets = {};
            this.clientId = clientId;
        }
        Assets.prototype.loaded = function () {
            var i = 0;
            for (var v in this.assets)
                i++;
            return i;
        };
        return Assets;
    }());
    var SharedAssetManager = (function () {
        function SharedAssetManager(pathPrefix) {
            if (pathPrefix === void 0) { pathPrefix = ""; }
            this.clientAssets = {};
            this.queuedAssets = {};
            this.rawAssets = {};
            this.errors = {};
            this.pathPrefix = pathPrefix;
        }
        SharedAssetManager.prototype.queueAsset = function (clientId, textureLoader, path) {
            var clientAssets = this.clientAssets[clientId];
            if (clientAssets === null || clientAssets === undefined) {
                clientAssets = new Assets(clientId);
                this.clientAssets[clientId] = clientAssets;
            }
            if (textureLoader !== null)
                clientAssets.textureLoader = textureLoader;
            clientAssets.toLoad.push(path);
            if (this.queuedAssets[path] === path) {
                return false;
            }
            else {
                this.queuedAssets[path] = path;
                return true;
            }
        };
        SharedAssetManager.prototype.loadText = function (clientId, path) {
            var _this = this;
            path = this.pathPrefix + path;
            if (!this.queueAsset(clientId, null, path))
                return;
            var request = new XMLHttpRequest();
            request.onreadystatechange = function () {
                if (request.readyState == XMLHttpRequest.DONE) {
                    if (request.status >= 200 && request.status < 300) {
                        _this.rawAssets[path] = request.responseText;
                    }
                    else {
                        _this.errors[path] = "Couldn't load text " + path + ": status " + request.status + ", " + request.responseText;
                    }
                }
            };
            request.open("GET", path, true);
            request.send();
        };
        SharedAssetManager.prototype.loadJson = function (clientId, path) {
            var _this = this;
            path = this.pathPrefix + path;
            if (!this.queueAsset(clientId, null, path))
                return;
            var request = new XMLHttpRequest();
            request.onreadystatechange = function () {
                if (request.readyState == XMLHttpRequest.DONE) {
                    if (request.status >= 200 && request.status < 300) {
                        _this.rawAssets[path] = JSON.parse(request.responseText);
                    }
                    else {
                        _this.errors[path] = "Couldn't load text " + path + ": status " + request.status + ", " + request.responseText;
                    }
                }
            };
            request.open("GET", path, true);
            request.send();
        };
        SharedAssetManager.prototype.loadTexture = function (clientId, textureLoader, path) {
            var _this = this;
            path = this.pathPrefix + path;
            if (!this.queueAsset(clientId, textureLoader, path))
                return;
            var img = new Image();
            img.src = path;
            img.crossOrigin = "anonymous";
            img.onload = function (ev) {
                _this.rawAssets[path] = img;
            };
            img.onerror = function (ev) {
                _this.errors[path] = "Couldn't load image " + path;
            };
        };
        SharedAssetManager.prototype.get = function (clientId, path) {
            path = this.pathPrefix + path;
            var clientAssets = this.clientAssets[clientId];
            if (clientAssets === null || clientAssets === undefined)
                return true;
            return clientAssets.assets[path];
        };
        SharedAssetManager.prototype.updateClientAssets = function (clientAssets) {
            for (var i = 0; i < clientAssets.toLoad.length; i++) {
                var path = clientAssets.toLoad[i];
                var asset = clientAssets.assets[path];
                if (asset === null || asset === undefined) {
                    var rawAsset = this.rawAssets[path];
                    if (rawAsset === null || rawAsset === undefined)
                        continue;
                    if (rawAsset instanceof HTMLImageElement) {
                        clientAssets.assets[path] = clientAssets.textureLoader(rawAsset);
                    }
                    else {
                        clientAssets.assets[path] = rawAsset;
                    }
                }
            }
        };
        SharedAssetManager.prototype.isLoadingComplete = function (clientId) {
            var clientAssets = this.clientAssets[clientId];
            if (clientAssets === null || clientAssets === undefined)
                return true;
            this.updateClientAssets(clientAssets);
            return clientAssets.toLoad.length == clientAssets.loaded();
        };
        SharedAssetManager.prototype.dispose = function () {
        };
        SharedAssetManager.prototype.hasErrors = function () {
            return Object.keys(this.errors).length > 0;
        };
        SharedAssetManager.prototype.getErrors = function () {
            return this.errors;
        };
        return SharedAssetManager;
    }());
    spine.SharedAssetManager = SharedAssetManager;
})(spine || (spine = {}));
var spine;
(function (spine) {
<<<<<<< HEAD
	var Skeleton = (function () {
		function Skeleton(data) {
			this._updateCache = new Array();
			this.updateCacheReset = new Array();
			this.time = 0;
			this.flipX = false;
			this.flipY = false;
			this.x = 0;
			this.y = 0;
			if (data == null)
				throw new Error("data cannot be null.");
			this.data = data;
			this.bones = new Array();
			for (var i = 0; i < data.bones.length; i++) {
				var boneData = data.bones[i];
				var bone = void 0;
				if (boneData.parent == null)
					bone = new spine.Bone(boneData, this, null);
				else {
					var parent_1 = this.bones[boneData.parent.index];
					bone = new spine.Bone(boneData, this, parent_1);
					parent_1.children.push(bone);
				}
				this.bones.push(bone);
			}
			this.slots = new Array();
			this.drawOrder = new Array();
			for (var i = 0; i < data.slots.length; i++) {
				var slotData = data.slots[i];
				var bone = this.bones[slotData.boneData.index];
				var slot = new spine.Slot(slotData, bone);
				this.slots.push(slot);
				this.drawOrder.push(slot);
			}
			this.ikConstraints = new Array();
			for (var i = 0; i < data.ikConstraints.length; i++) {
				var ikConstraintData = data.ikConstraints[i];
				this.ikConstraints.push(new spine.IkConstraint(ikConstraintData, this));
			}
			this.transformConstraints = new Array();
			for (var i = 0; i < data.transformConstraints.length; i++) {
				var transformConstraintData = data.transformConstraints[i];
				this.transformConstraints.push(new spine.TransformConstraint(transformConstraintData, this));
			}
			this.pathConstraints = new Array();
			for (var i = 0; i < data.pathConstraints.length; i++) {
				var pathConstraintData = data.pathConstraints[i];
				this.pathConstraints.push(new spine.PathConstraint(pathConstraintData, this));
			}
			this.color = new spine.Color(1, 1, 1, 1);
			this.updateCache();
		}
		Skeleton.prototype.updateCache = function () {
			var updateCache = this._updateCache;
			updateCache.length = 0;
			this.updateCacheReset.length = 0;
			var bones = this.bones;
			for (var i = 0, n = bones.length; i < n; i++)
				bones[i].sorted = false;
			var ikConstraints = this.ikConstraints;
			var transformConstraints = this.transformConstraints;
			var pathConstraints = this.pathConstraints;
			var ikCount = ikConstraints.length, transformCount = transformConstraints.length, pathCount = pathConstraints.length;
			var constraintCount = ikCount + transformCount + pathCount;
			outer: for (var i = 0; i < constraintCount; i++) {
				for (var ii = 0; ii < ikCount; ii++) {
					var constraint = ikConstraints[ii];
					if (constraint.data.order == i) {
						this.sortIkConstraint(constraint);
						continue outer;
					}
				}
				for (var ii = 0; ii < transformCount; ii++) {
					var constraint = transformConstraints[ii];
					if (constraint.data.order == i) {
						this.sortTransformConstraint(constraint);
						continue outer;
					}
				}
				for (var ii = 0; ii < pathCount; ii++) {
					var constraint = pathConstraints[ii];
					if (constraint.data.order == i) {
						this.sortPathConstraint(constraint);
						continue outer;
					}
				}
			}
			for (var i = 0, n = bones.length; i < n; i++)
				this.sortBone(bones[i]);
		};
		Skeleton.prototype.sortIkConstraint = function (constraint) {
			var target = constraint.target;
			this.sortBone(target);
			var constrained = constraint.bones;
			var parent = constrained[0];
			this.sortBone(parent);
			if (constrained.length > 1) {
				var child = constrained[constrained.length - 1];
				if (!(this._updateCache.indexOf(child) > -1))
					this.updateCacheReset.push(child);
			}
			this._updateCache.push(constraint);
			this.sortReset(parent.children);
			constrained[constrained.length - 1].sorted = true;
		};
		Skeleton.prototype.sortPathConstraint = function (constraint) {
			var slot = constraint.target;
			var slotIndex = slot.data.index;
			var slotBone = slot.bone;
			if (this.skin != null)
				this.sortPathConstraintAttachment(this.skin, slotIndex, slotBone);
			if (this.data.defaultSkin != null && this.data.defaultSkin != this.skin)
				this.sortPathConstraintAttachment(this.data.defaultSkin, slotIndex, slotBone);
			for (var i = 0, n = this.data.skins.length; i < n; i++)
				this.sortPathConstraintAttachment(this.data.skins[i], slotIndex, slotBone);
			var attachment = slot.getAttachment();
			if (attachment instanceof spine.PathAttachment)
				this.sortPathConstraintAttachmentWith(attachment, slotBone);
			var constrained = constraint.bones;
			var boneCount = constrained.length;
			for (var i = 0; i < boneCount; i++)
				this.sortBone(constrained[i]);
			this._updateCache.push(constraint);
			for (var i = 0; i < boneCount; i++)
				this.sortReset(constrained[i].children);
			for (var i = 0; i < boneCount; i++)
				constrained[i].sorted = true;
		};
		Skeleton.prototype.sortTransformConstraint = function (constraint) {
			this.sortBone(constraint.target);
			var constrained = constraint.bones;
			var boneCount = constrained.length;
			if (constraint.data.local) {
				for (var i = 0; i < boneCount; i++) {
					var child = constrained[i];
					this.sortBone(child.parent);
					if (!(this._updateCache.indexOf(child) > -1))
						this.updateCacheReset.push(child);
				}
			}
			else {
				for (var i = 0; i < boneCount; i++) {
					this.sortBone(constrained[i]);
				}
			}
			this._updateCache.push(constraint);
			for (var ii = 0; ii < boneCount; ii++)
				this.sortReset(constrained[ii].children);
			for (var ii = 0; ii < boneCount; ii++)
				constrained[ii].sorted = true;
		};
		Skeleton.prototype.sortPathConstraintAttachment = function (skin, slotIndex, slotBone) {
			var attachments = skin.attachments[slotIndex];
			if (!attachments)
				return;
			for (var key in attachments) {
				this.sortPathConstraintAttachmentWith(attachments[key], slotBone);
			}
		};
		Skeleton.prototype.sortPathConstraintAttachmentWith = function (attachment, slotBone) {
			if (!(attachment instanceof spine.PathAttachment))
				return;
			var pathBones = attachment.bones;
			if (pathBones == null)
				this.sortBone(slotBone);
			else {
				var bones = this.bones;
				var i = 0;
				while (i < pathBones.length) {
					var boneCount = pathBones[i++];
					for (var n = i + boneCount; i < n; i++) {
						var boneIndex = pathBones[i];
						this.sortBone(bones[boneIndex]);
					}
				}
			}
		};
		Skeleton.prototype.sortBone = function (bone) {
			if (bone.sorted)
				return;
			var parent = bone.parent;
			if (parent != null)
				this.sortBone(parent);
			bone.sorted = true;
			this._updateCache.push(bone);
		};
		Skeleton.prototype.sortReset = function (bones) {
			for (var i = 0, n = bones.length; i < n; i++) {
				var bone = bones[i];
				if (bone.sorted)
					this.sortReset(bone.children);
				bone.sorted = false;
			}
		};
		Skeleton.prototype.updateWorldTransform = function () {
			var updateCacheReset = this.updateCacheReset;
			for (var i = 0, n = updateCacheReset.length; i < n; i++) {
				var bone = updateCacheReset[i];
				bone.ax = bone.x;
				bone.ay = bone.y;
				bone.arotation = bone.rotation;
				bone.ascaleX = bone.scaleX;
				bone.ascaleY = bone.scaleY;
				bone.ashearX = bone.shearX;
				bone.ashearY = bone.shearY;
				bone.appliedValid = true;
			}
			var updateCache = this._updateCache;
			for (var i = 0, n = updateCache.length; i < n; i++)
				updateCache[i].update();
		};
		Skeleton.prototype.setToSetupPose = function () {
			this.setBonesToSetupPose();
			this.setSlotsToSetupPose();
		};
		Skeleton.prototype.setBonesToSetupPose = function () {
			var bones = this.bones;
			for (var i = 0, n = bones.length; i < n; i++)
				bones[i].setToSetupPose();
			var ikConstraints = this.ikConstraints;
			for (var i = 0, n = ikConstraints.length; i < n; i++) {
				var constraint = ikConstraints[i];
				constraint.bendDirection = constraint.data.bendDirection;
				constraint.mix = constraint.data.mix;
			}
			var transformConstraints = this.transformConstraints;
			for (var i = 0, n = transformConstraints.length; i < n; i++) {
				var constraint = transformConstraints[i];
				var data = constraint.data;
				constraint.rotateMix = data.rotateMix;
				constraint.translateMix = data.translateMix;
				constraint.scaleMix = data.scaleMix;
				constraint.shearMix = data.shearMix;
			}
			var pathConstraints = this.pathConstraints;
			for (var i = 0, n = pathConstraints.length; i < n; i++) {
				var constraint = pathConstraints[i];
				var data = constraint.data;
				constraint.position = data.position;
				constraint.spacing = data.spacing;
				constraint.rotateMix = data.rotateMix;
				constraint.translateMix = data.translateMix;
			}
		};
		Skeleton.prototype.setSlotsToSetupPose = function () {
			var slots = this.slots;
			spine.Utils.arrayCopy(slots, 0, this.drawOrder, 0, slots.length);
			for (var i = 0, n = slots.length; i < n; i++)
				slots[i].setToSetupPose();
		};
		Skeleton.prototype.getRootBone = function () {
			if (this.bones.length == 0)
				return null;
			return this.bones[0];
		};
		Skeleton.prototype.findBone = function (boneName) {
			if (boneName == null)
				throw new Error("boneName cannot be null.");
			var bones = this.bones;
			for (var i = 0, n = bones.length; i < n; i++) {
				var bone = bones[i];
				if (bone.data.name == boneName)
					return bone;
			}
			return null;
		};
		Skeleton.prototype.findBoneIndex = function (boneName) {
			if (boneName == null)
				throw new Error("boneName cannot be null.");
			var bones = this.bones;
			for (var i = 0, n = bones.length; i < n; i++)
				if (bones[i].data.name == boneName)
					return i;
			return -1;
		};
		Skeleton.prototype.findSlot = function (slotName) {
			if (slotName == null)
				throw new Error("slotName cannot be null.");
			var slots = this.slots;
			for (var i = 0, n = slots.length; i < n; i++) {
				var slot = slots[i];
				if (slot.data.name == slotName)
					return slot;
			}
			return null;
		};
		Skeleton.prototype.findSlotIndex = function (slotName) {
			if (slotName == null)
				throw new Error("slotName cannot be null.");
			var slots = this.slots;
			for (var i = 0, n = slots.length; i < n; i++)
				if (slots[i].data.name == slotName)
					return i;
			return -1;
		};
		Skeleton.prototype.setSkinByName = function (skinName) {
			var skin = this.data.findSkin(skinName);
			if (skin == null)
				throw new Error("Skin not found: " + skinName);
			this.setSkin(skin);
		};
		Skeleton.prototype.setSkin = function (newSkin) {
			if (newSkin != null) {
				if (this.skin != null)
					newSkin.attachAll(this, this.skin);
				else {
					var slots = this.slots;
					for (var i = 0, n = slots.length; i < n; i++) {
						var slot = slots[i];
						var name_1 = slot.data.attachmentName;
						if (name_1 != null) {
							var attachment = newSkin.getAttachment(i, name_1);
							if (attachment != null)
								slot.setAttachment(attachment);
						}
					}
				}
			}
			this.skin = newSkin;
		};
		Skeleton.prototype.getAttachmentByName = function (slotName, attachmentName) {
			return this.getAttachment(this.data.findSlotIndex(slotName), attachmentName);
		};
		Skeleton.prototype.getAttachment = function (slotIndex, attachmentName) {
			if (attachmentName == null)
				throw new Error("attachmentName cannot be null.");
			if (this.skin != null) {
				var attachment = this.skin.getAttachment(slotIndex, attachmentName);
				if (attachment != null)
					return attachment;
			}
			if (this.data.defaultSkin != null)
				return this.data.defaultSkin.getAttachment(slotIndex, attachmentName);
			return null;
		};
		Skeleton.prototype.setAttachment = function (slotName, attachmentName) {
			if (slotName == null)
				throw new Error("slotName cannot be null.");
			var slots = this.slots;
			for (var i = 0, n = slots.length; i < n; i++) {
				var slot = slots[i];
				if (slot.data.name == slotName) {
					var attachment = null;
					if (attachmentName != null) {
						attachment = this.getAttachment(i, attachmentName);
						if (attachment == null)
							throw new Error("Attachment not found: " + attachmentName + ", for slot: " + slotName);
					}
					slot.setAttachment(attachment);
					return;
				}
			}
			throw new Error("Slot not found: " + slotName);
		};
		Skeleton.prototype.findIkConstraint = function (constraintName) {
			if (constraintName == null)
				throw new Error("constraintName cannot be null.");
			var ikConstraints = this.ikConstraints;
			for (var i = 0, n = ikConstraints.length; i < n; i++) {
				var ikConstraint = ikConstraints[i];
				if (ikConstraint.data.name == constraintName)
					return ikConstraint;
			}
			return null;
		};
		Skeleton.prototype.findTransformConstraint = function (constraintName) {
			if (constraintName == null)
				throw new Error("constraintName cannot be null.");
			var transformConstraints = this.transformConstraints;
			for (var i = 0, n = transformConstraints.length; i < n; i++) {
				var constraint = transformConstraints[i];
				if (constraint.data.name == constraintName)
					return constraint;
			}
			return null;
		};
		Skeleton.prototype.findPathConstraint = function (constraintName) {
			if (constraintName == null)
				throw new Error("constraintName cannot be null.");
			var pathConstraints = this.pathConstraints;
			for (var i = 0, n = pathConstraints.length; i < n; i++) {
				var constraint = pathConstraints[i];
				if (constraint.data.name == constraintName)
					return constraint;
			}
			return null;
		};
		Skeleton.prototype.getBounds = function (offset, size, temp) {
			if (offset == null)
				throw new Error("offset cannot be null.");
			if (size == null)
				throw new Error("size cannot be null.");
			var drawOrder = this.drawOrder;
			var minX = Number.POSITIVE_INFINITY, minY = Number.POSITIVE_INFINITY, maxX = Number.NEGATIVE_INFINITY, maxY = Number.NEGATIVE_INFINITY;
			for (var i = 0, n = drawOrder.length; i < n; i++) {
				var slot = drawOrder[i];
				var verticesLength = 0;
				var vertices = null;
				var attachment = slot.getAttachment();
				if (attachment instanceof spine.RegionAttachment) {
					verticesLength = 8;
					vertices = spine.Utils.setArraySize(temp, verticesLength, 0);
					attachment.computeWorldVertices(slot.bone, vertices, 0, 2);
				}
				else if (attachment instanceof spine.MeshAttachment) {
					var mesh = attachment;
					verticesLength = mesh.worldVerticesLength;
					vertices = spine.Utils.setArraySize(temp, verticesLength, 0);
					mesh.computeWorldVertices(slot, 0, verticesLength, vertices, 0, 2);
				}
				if (vertices != null) {
					for (var ii = 0, nn = vertices.length; ii < nn; ii += 8) {
						var x = vertices[ii], y = vertices[ii + 1];
						minX = Math.min(minX, x);
						minY = Math.min(minY, y);
						maxX = Math.max(maxX, x);
						maxY = Math.max(maxY, y);
					}
				}
			}
			offset.set(minX, minY);
			size.set(maxX - minX, maxY - minY);
		};
		Skeleton.prototype.update = function (delta) {
			this.time += delta;
		};
		return Skeleton;
	}());
	spine.Skeleton = Skeleton;
})(spine || (spine = {}));
var spine;
(function (spine) {
	var SkeletonBounds = (function () {
		function SkeletonBounds() {
			this.minX = 0;
			this.minY = 0;
			this.maxX = 0;
			this.maxY = 0;
			this.boundingBoxes = new Array();
			this.polygons = new Array();
			this.polygonPool = new spine.Pool(function () {
				return spine.Utils.newFloatArray(16);
			});
		}
		SkeletonBounds.prototype.update = function (skeleton, updateAabb) {
			if (skeleton == null)
				throw new Error("skeleton cannot be null.");
			var boundingBoxes = this.boundingBoxes;
			var polygons = this.polygons;
			var polygonPool = this.polygonPool;
			var slots = skeleton.slots;
			var slotCount = slots.length;
			boundingBoxes.length = 0;
			polygonPool.freeAll(polygons);
			polygons.length = 0;
			for (var i = 0; i < slotCount; i++) {
				var slot = slots[i];
				var attachment = slot.getAttachment();
				if (attachment instanceof spine.BoundingBoxAttachment) {
					var boundingBox = attachment;
					boundingBoxes.push(boundingBox);
					var polygon = polygonPool.obtain();
					if (polygon.length != boundingBox.worldVerticesLength) {
						polygon = spine.Utils.newFloatArray(boundingBox.worldVerticesLength);
					}
					polygons.push(polygon);
					boundingBox.computeWorldVertices(slot, 0, boundingBox.worldVerticesLength, polygon, 0, 2);
				}
			}
			if (updateAabb) {
				this.aabbCompute();
			}
			else {
				this.minX = Number.POSITIVE_INFINITY;
				this.minY = Number.POSITIVE_INFINITY;
				this.maxX = Number.NEGATIVE_INFINITY;
				this.maxY = Number.NEGATIVE_INFINITY;
			}
		};
		SkeletonBounds.prototype.aabbCompute = function () {
			var minX = Number.POSITIVE_INFINITY, minY = Number.POSITIVE_INFINITY, maxX = Number.NEGATIVE_INFINITY, maxY = Number.NEGATIVE_INFINITY;
			var polygons = this.polygons;
			for (var i = 0, n = polygons.length; i < n; i++) {
				var polygon = polygons[i];
				var vertices = polygon;
				for (var ii = 0, nn = polygon.length; ii < nn; ii += 2) {
					var x = vertices[ii];
					var y = vertices[ii + 1];
					minX = Math.min(minX, x);
					minY = Math.min(minY, y);
					maxX = Math.max(maxX, x);
					maxY = Math.max(maxY, y);
				}
			}
			this.minX = minX;
			this.minY = minY;
			this.maxX = maxX;
			this.maxY = maxY;
		};
		SkeletonBounds.prototype.aabbContainsPoint = function (x, y) {
			return x >= this.minX && x <= this.maxX && y >= this.minY && y <= this.maxY;
		};
		SkeletonBounds.prototype.aabbIntersectsSegment = function (x1, y1, x2, y2) {
			var minX = this.minX;
			var minY = this.minY;
			var maxX = this.maxX;
			var maxY = this.maxY;
			if ((x1 <= minX && x2 <= minX) || (y1 <= minY && y2 <= minY) || (x1 >= maxX && x2 >= maxX) || (y1 >= maxY && y2 >= maxY))
				return false;
			var m = (y2 - y1) / (x2 - x1);
			var y = m * (minX - x1) + y1;
			if (y > minY && y < maxY)
				return true;
			y = m * (maxX - x1) + y1;
			if (y > minY && y < maxY)
				return true;
			var x = (minY - y1) / m + x1;
			if (x > minX && x < maxX)
				return true;
			x = (maxY - y1) / m + x1;
			if (x > minX && x < maxX)
				return true;
			return false;
		};
		SkeletonBounds.prototype.aabbIntersectsSkeleton = function (bounds) {
			return this.minX < bounds.maxX && this.maxX > bounds.minX && this.minY < bounds.maxY && this.maxY > bounds.minY;
		};
		SkeletonBounds.prototype.containsPoint = function (x, y) {
			var polygons = this.polygons;
			for (var i = 0, n = polygons.length; i < n; i++)
				if (this.containsPointPolygon(polygons[i], x, y))
					return this.boundingBoxes[i];
			return null;
		};
		SkeletonBounds.prototype.containsPointPolygon = function (polygon, x, y) {
			var vertices = polygon;
			var nn = polygon.length;
			var prevIndex = nn - 2;
			var inside = false;
			for (var ii = 0; ii < nn; ii += 2) {
				var vertexY = vertices[ii + 1];
				var prevY = vertices[prevIndex + 1];
				if ((vertexY < y && prevY >= y) || (prevY < y && vertexY >= y)) {
					var vertexX = vertices[ii];
					if (vertexX + (y - vertexY) / (prevY - vertexY) * (vertices[prevIndex] - vertexX) < x)
						inside = !inside;
				}
				prevIndex = ii;
			}
			return inside;
		};
		SkeletonBounds.prototype.intersectsSegment = function (x1, y1, x2, y2) {
			var polygons = this.polygons;
			for (var i = 0, n = polygons.length; i < n; i++)
				if (this.intersectsSegmentPolygon(polygons[i], x1, y1, x2, y2))
					return this.boundingBoxes[i];
			return null;
		};
		SkeletonBounds.prototype.intersectsSegmentPolygon = function (polygon, x1, y1, x2, y2) {
			var vertices = polygon;
			var nn = polygon.length;
			var width12 = x1 - x2, height12 = y1 - y2;
			var det1 = x1 * y2 - y1 * x2;
			var x3 = vertices[nn - 2], y3 = vertices[nn - 1];
			for (var ii = 0; ii < nn; ii += 2) {
				var x4 = vertices[ii], y4 = vertices[ii + 1];
				var det2 = x3 * y4 - y3 * x4;
				var width34 = x3 - x4, height34 = y3 - y4;
				var det3 = width12 * height34 - height12 * width34;
				var x = (det1 * width34 - width12 * det2) / det3;
				if (((x >= x3 && x <= x4) || (x >= x4 && x <= x3)) && ((x >= x1 && x <= x2) || (x >= x2 && x <= x1))) {
					var y = (det1 * height34 - height12 * det2) / det3;
					if (((y >= y3 && y <= y4) || (y >= y4 && y <= y3)) && ((y >= y1 && y <= y2) || (y >= y2 && y <= y1)))
						return true;
				}
				x3 = x4;
				y3 = y4;
			}
			return false;
		};
		SkeletonBounds.prototype.getPolygon = function (boundingBox) {
			if (boundingBox == null)
				throw new Error("boundingBox cannot be null.");
			var index = this.boundingBoxes.indexOf(boundingBox);
			return index == -1 ? null : this.polygons[index];
		};
		SkeletonBounds.prototype.getWidth = function () {
			return this.maxX - this.minX;
		};
		SkeletonBounds.prototype.getHeight = function () {
			return this.maxY - this.minY;
		};
		return SkeletonBounds;
	}());
	spine.SkeletonBounds = SkeletonBounds;
=======
    var Skeleton = (function () {
        function Skeleton(data) {
            this._updateCache = new Array();
            this.updateCacheReset = new Array();
            this.time = 0;
            this.flipX = false;
            this.flipY = false;
            this.x = 0;
            this.y = 0;
            if (data == null)
                throw new Error("data cannot be null.");
            this.data = data;
            this.bones = new Array();
            for (var i = 0; i < data.bones.length; i++) {
                var boneData = data.bones[i];
                var bone = void 0;
                if (boneData.parent == null)
                    bone = new spine.Bone(boneData, this, null);
                else {
                    var parent_1 = this.bones[boneData.parent.index];
                    bone = new spine.Bone(boneData, this, parent_1);
                    parent_1.children.push(bone);
                }
                this.bones.push(bone);
            }
            this.slots = new Array();
            this.drawOrder = new Array();
            for (var i = 0; i < data.slots.length; i++) {
                var slotData = data.slots[i];
                var bone = this.bones[slotData.boneData.index];
                var slot = new spine.Slot(slotData, bone);
                this.slots.push(slot);
                this.drawOrder.push(slot);
            }
            this.ikConstraints = new Array();
            for (var i = 0; i < data.ikConstraints.length; i++) {
                var ikConstraintData = data.ikConstraints[i];
                this.ikConstraints.push(new spine.IkConstraint(ikConstraintData, this));
            }
            this.transformConstraints = new Array();
            for (var i = 0; i < data.transformConstraints.length; i++) {
                var transformConstraintData = data.transformConstraints[i];
                this.transformConstraints.push(new spine.TransformConstraint(transformConstraintData, this));
            }
            this.pathConstraints = new Array();
            for (var i = 0; i < data.pathConstraints.length; i++) {
                var pathConstraintData = data.pathConstraints[i];
                this.pathConstraints.push(new spine.PathConstraint(pathConstraintData, this));
            }
            this.color = new spine.Color(1, 1, 1, 1);
            this.updateCache();
        }
        Skeleton.prototype.updateCache = function () {
            var updateCache = this._updateCache;
            updateCache.length = 0;
            this.updateCacheReset.length = 0;
            var bones = this.bones;
            for (var i = 0, n = bones.length; i < n; i++)
                bones[i].sorted = false;
            var ikConstraints = this.ikConstraints;
            var transformConstraints = this.transformConstraints;
            var pathConstraints = this.pathConstraints;
            var ikCount = ikConstraints.length, transformCount = transformConstraints.length, pathCount = pathConstraints.length;
            var constraintCount = ikCount + transformCount + pathCount;
            outer: for (var i = 0; i < constraintCount; i++) {
                for (var ii = 0; ii < ikCount; ii++) {
                    var constraint = ikConstraints[ii];
                    if (constraint.data.order == i) {
                        this.sortIkConstraint(constraint);
                        continue outer;
                    }
                }
                for (var ii = 0; ii < transformCount; ii++) {
                    var constraint = transformConstraints[ii];
                    if (constraint.data.order == i) {
                        this.sortTransformConstraint(constraint);
                        continue outer;
                    }
                }
                for (var ii = 0; ii < pathCount; ii++) {
                    var constraint = pathConstraints[ii];
                    if (constraint.data.order == i) {
                        this.sortPathConstraint(constraint);
                        continue outer;
                    }
                }
            }
            for (var i = 0, n = bones.length; i < n; i++)
                this.sortBone(bones[i]);
        };
        Skeleton.prototype.sortIkConstraint = function (constraint) {
            var target = constraint.target;
            this.sortBone(target);
            var constrained = constraint.bones;
            var parent = constrained[0];
            this.sortBone(parent);
            if (constrained.length > 1) {
                var child = constrained[constrained.length - 1];
                if (!(this._updateCache.indexOf(child) > -1))
                    this.updateCacheReset.push(child);
            }
            this._updateCache.push(constraint);
            this.sortReset(parent.children);
            constrained[constrained.length - 1].sorted = true;
        };
        Skeleton.prototype.sortPathConstraint = function (constraint) {
            var slot = constraint.target;
            var slotIndex = slot.data.index;
            var slotBone = slot.bone;
            if (this.skin != null)
                this.sortPathConstraintAttachment(this.skin, slotIndex, slotBone);
            if (this.data.defaultSkin != null && this.data.defaultSkin != this.skin)
                this.sortPathConstraintAttachment(this.data.defaultSkin, slotIndex, slotBone);
            for (var ii = 0, nn = this.data.skins.length; ii < nn; ii++)
                this.sortPathConstraintAttachment(this.data.skins[ii], slotIndex, slotBone);
            var attachment = slot.getAttachment();
            if (attachment instanceof spine.PathAttachment)
                this.sortPathConstraintAttachmentWith(attachment, slotBone);
            var constrained = constraint.bones;
            var boneCount = constrained.length;
            for (var ii = 0; ii < boneCount; ii++)
                this.sortBone(constrained[ii]);
            this._updateCache.push(constraint);
            for (var ii = 0; ii < boneCount; ii++)
                this.sortReset(constrained[ii].children);
            for (var ii = 0; ii < boneCount; ii++)
                constrained[ii].sorted = true;
        };
        Skeleton.prototype.sortTransformConstraint = function (constraint) {
            this.sortBone(constraint.target);
            var constrained = constraint.bones;
            var boneCount = constrained.length;
            for (var ii = 0; ii < boneCount; ii++)
                this.sortBone(constrained[ii]);
            this._updateCache.push(constraint);
            for (var ii = 0; ii < boneCount; ii++)
                this.sortReset(constrained[ii].children);
            for (var ii = 0; ii < boneCount; ii++)
                constrained[ii].sorted = true;
        };
        Skeleton.prototype.sortPathConstraintAttachment = function (skin, slotIndex, slotBone) {
            var attachments = skin.attachments[slotIndex];
            if (!attachments)
                return;
            for (var key in attachments) {
                this.sortPathConstraintAttachmentWith(attachments[key], slotBone);
            }
        };
        Skeleton.prototype.sortPathConstraintAttachmentWith = function (attachment, slotBone) {
            if (!(attachment instanceof spine.PathAttachment))
                return;
            var pathBones = attachment.bones;
            if (pathBones == null)
                this.sortBone(slotBone);
            else {
                var bones = this.bones;
                var i = 0;
                while (i < pathBones.length) {
                    var boneCount = pathBones[i++];
                    for (var n = i + boneCount; i < n; i++) {
                        var boneIndex = pathBones[i];
                        this.sortBone(bones[boneIndex]);
                    }
                }
            }
        };
        Skeleton.prototype.sortBone = function (bone) {
            if (bone.sorted)
                return;
            var parent = bone.parent;
            if (parent != null)
                this.sortBone(parent);
            bone.sorted = true;
            this._updateCache.push(bone);
        };
        Skeleton.prototype.sortReset = function (bones) {
            for (var i = 0, n = bones.length; i < n; i++) {
                var bone = bones[i];
                if (bone.sorted)
                    this.sortReset(bone.children);
                bone.sorted = false;
            }
        };
        Skeleton.prototype.updateWorldTransform = function () {
            var updateCacheReset = this.updateCacheReset;
            for (var i = 0, n = updateCacheReset.length; i < n; i++) {
                var bone = updateCacheReset[i];
                bone.ax = bone.x;
                bone.ay = bone.y;
                bone.arotation = bone.rotation;
                bone.ascaleX = bone.scaleX;
                bone.ascaleY = bone.scaleY;
                bone.ashearX = bone.shearX;
                bone.ashearY = bone.shearY;
                bone.appliedValid = true;
            }
            var updateCache = this._updateCache;
            for (var i = 0, n = updateCache.length; i < n; i++)
                updateCache[i].update();
        };
        Skeleton.prototype.setToSetupPose = function () {
            this.setBonesToSetupPose();
            this.setSlotsToSetupPose();
        };
        Skeleton.prototype.setBonesToSetupPose = function () {
            var bones = this.bones;
            for (var i = 0, n = bones.length; i < n; i++)
                bones[i].setToSetupPose();
            var ikConstraints = this.ikConstraints;
            for (var i = 0, n = ikConstraints.length; i < n; i++) {
                var constraint = ikConstraints[i];
                constraint.bendDirection = constraint.data.bendDirection;
                constraint.mix = constraint.data.mix;
            }
            var transformConstraints = this.transformConstraints;
            for (var i = 0, n = transformConstraints.length; i < n; i++) {
                var constraint = transformConstraints[i];
                var data = constraint.data;
                constraint.rotateMix = data.rotateMix;
                constraint.translateMix = data.translateMix;
                constraint.scaleMix = data.scaleMix;
                constraint.shearMix = data.shearMix;
            }
            var pathConstraints = this.pathConstraints;
            for (var i = 0, n = pathConstraints.length; i < n; i++) {
                var constraint = pathConstraints[i];
                var data = constraint.data;
                constraint.position = data.position;
                constraint.spacing = data.spacing;
                constraint.rotateMix = data.rotateMix;
                constraint.translateMix = data.translateMix;
            }
        };
        Skeleton.prototype.setSlotsToSetupPose = function () {
            var slots = this.slots;
            spine.Utils.arrayCopy(slots, 0, this.drawOrder, 0, slots.length);
            for (var i = 0, n = slots.length; i < n; i++)
                slots[i].setToSetupPose();
        };
        Skeleton.prototype.getRootBone = function () {
            if (this.bones.length == 0)
                return null;
            return this.bones[0];
        };
        Skeleton.prototype.findBone = function (boneName) {
            if (boneName == null)
                throw new Error("boneName cannot be null.");
            var bones = this.bones;
            for (var i = 0, n = bones.length; i < n; i++) {
                var bone = bones[i];
                if (bone.data.name == boneName)
                    return bone;
            }
            return null;
        };
        Skeleton.prototype.findBoneIndex = function (boneName) {
            if (boneName == null)
                throw new Error("boneName cannot be null.");
            var bones = this.bones;
            for (var i = 0, n = bones.length; i < n; i++)
                if (bones[i].data.name == boneName)
                    return i;
            return -1;
        };
        Skeleton.prototype.findSlot = function (slotName) {
            if (slotName == null)
                throw new Error("slotName cannot be null.");
            var slots = this.slots;
            for (var i = 0, n = slots.length; i < n; i++) {
                var slot = slots[i];
                if (slot.data.name == slotName)
                    return slot;
            }
            return null;
        };
        Skeleton.prototype.findSlotIndex = function (slotName) {
            if (slotName == null)
                throw new Error("slotName cannot be null.");
            var slots = this.slots;
            for (var i = 0, n = slots.length; i < n; i++)
                if (slots[i].data.name == slotName)
                    return i;
            return -1;
        };
        Skeleton.prototype.setSkinByName = function (skinName) {
            var skin = this.data.findSkin(skinName);
            if (skin == null)
                throw new Error("Skin not found: " + skinName);
            this.setSkin(skin);
        };
        Skeleton.prototype.setSkin = function (newSkin) {
            if (newSkin != null) {
                if (this.skin != null)
                    newSkin.attachAll(this, this.skin);
                else {
                    var slots = this.slots;
                    for (var i = 0, n = slots.length; i < n; i++) {
                        var slot = slots[i];
                        var name_1 = slot.data.attachmentName;
                        if (name_1 != null) {
                            var attachment = newSkin.getAttachment(i, name_1);
                            if (attachment != null)
                                slot.setAttachment(attachment);
                        }
                    }
                }
            }
            this.skin = newSkin;
        };
        Skeleton.prototype.getAttachmentByName = function (slotName, attachmentName) {
            return this.getAttachment(this.data.findSlotIndex(slotName), attachmentName);
        };
        Skeleton.prototype.getAttachment = function (slotIndex, attachmentName) {
            if (attachmentName == null)
                throw new Error("attachmentName cannot be null.");
            if (this.skin != null) {
                var attachment = this.skin.getAttachment(slotIndex, attachmentName);
                if (attachment != null)
                    return attachment;
            }
            if (this.data.defaultSkin != null)
                return this.data.defaultSkin.getAttachment(slotIndex, attachmentName);
            return null;
        };
        Skeleton.prototype.setAttachment = function (slotName, attachmentName) {
            if (slotName == null)
                throw new Error("slotName cannot be null.");
            var slots = this.slots;
            for (var i = 0, n = slots.length; i < n; i++) {
                var slot = slots[i];
                if (slot.data.name == slotName) {
                    var attachment = null;
                    if (attachmentName != null) {
                        attachment = this.getAttachment(i, attachmentName);
                        if (attachment == null)
                            throw new Error("Attachment not found: " + attachmentName + ", for slot: " + slotName);
                    }
                    slot.setAttachment(attachment);
                    return;
                }
            }
            throw new Error("Slot not found: " + slotName);
        };
        Skeleton.prototype.findIkConstraint = function (constraintName) {
            if (constraintName == null)
                throw new Error("constraintName cannot be null.");
            var ikConstraints = this.ikConstraints;
            for (var i = 0, n = ikConstraints.length; i < n; i++) {
                var ikConstraint = ikConstraints[i];
                if (ikConstraint.data.name == constraintName)
                    return ikConstraint;
            }
            return null;
        };
        Skeleton.prototype.findTransformConstraint = function (constraintName) {
            if (constraintName == null)
                throw new Error("constraintName cannot be null.");
            var transformConstraints = this.transformConstraints;
            for (var i = 0, n = transformConstraints.length; i < n; i++) {
                var constraint = transformConstraints[i];
                if (constraint.data.name == constraintName)
                    return constraint;
            }
            return null;
        };
        Skeleton.prototype.findPathConstraint = function (constraintName) {
            if (constraintName == null)
                throw new Error("constraintName cannot be null.");
            var pathConstraints = this.pathConstraints;
            for (var i = 0, n = pathConstraints.length; i < n; i++) {
                var constraint = pathConstraints[i];
                if (constraint.data.name == constraintName)
                    return constraint;
            }
            return null;
        };
        Skeleton.prototype.getBounds = function (offset, size) {
            if (offset == null)
                throw new Error("offset cannot be null.");
            if (size == null)
                throw new Error("size cannot be null.");
            var drawOrder = this.drawOrder;
            var minX = Number.POSITIVE_INFINITY, minY = Number.POSITIVE_INFINITY, maxX = Number.NEGATIVE_INFINITY, maxY = Number.NEGATIVE_INFINITY;
            for (var i = 0, n = drawOrder.length; i < n; i++) {
                var slot = drawOrder[i];
                var vertices = null;
                var attachment = slot.getAttachment();
                if (attachment instanceof spine.RegionAttachment)
                    vertices = attachment.updateWorldVertices(slot, false);
                else if (attachment instanceof spine.MeshAttachment)
                    vertices = attachment.updateWorldVertices(slot, true);
                if (vertices != null) {
                    for (var ii = 0, nn = vertices.length; ii < nn; ii += 8) {
                        var x = vertices[ii], y = vertices[ii + 1];
                        minX = Math.min(minX, x);
                        minY = Math.min(minY, y);
                        maxX = Math.max(maxX, x);
                        maxY = Math.max(maxY, y);
                    }
                }
            }
            offset.set(minX, minY);
            size.set(maxX - minX, maxY - minY);
        };
        Skeleton.prototype.update = function (delta) {
            this.time += delta;
        };
        return Skeleton;
    }());
    spine.Skeleton = Skeleton;
})(spine || (spine = {}));
var spine;
(function (spine) {
    var SkeletonBounds = (function () {
        function SkeletonBounds() {
            this.minX = 0;
            this.minY = 0;
            this.maxX = 0;
            this.maxY = 0;
            this.boundingBoxes = new Array();
            this.polygons = new Array();
            this.polygonPool = new spine.Pool(function () {
                return spine.Utils.newFloatArray(16);
            });
        }
        SkeletonBounds.prototype.update = function (skeleton, updateAabb) {
            if (skeleton == null)
                throw new Error("skeleton cannot be null.");
            var boundingBoxes = this.boundingBoxes;
            var polygons = this.polygons;
            var polygonPool = this.polygonPool;
            var slots = skeleton.slots;
            var slotCount = slots.length;
            boundingBoxes.length = 0;
            polygonPool.freeAll(polygons);
            polygons.length = 0;
            for (var i = 0; i < slotCount; i++) {
                var slot = slots[i];
                var attachment = slot.getAttachment();
                if (attachment instanceof spine.BoundingBoxAttachment) {
                    var boundingBox = attachment;
                    boundingBoxes.push(boundingBox);
                    var polygon = polygonPool.obtain();
                    if (polygon.length != boundingBox.worldVerticesLength) {
                        polygon = spine.Utils.newFloatArray(boundingBox.worldVerticesLength);
                    }
                    polygons.push(polygon);
                    boundingBox.computeWorldVertices(slot, polygon);
                }
            }
            if (updateAabb) {
                this.aabbCompute();
            }
            else {
                this.minX = Number.POSITIVE_INFINITY;
                this.minY = Number.POSITIVE_INFINITY;
                this.maxX = Number.NEGATIVE_INFINITY;
                this.maxY = Number.NEGATIVE_INFINITY;
            }
        };
        SkeletonBounds.prototype.aabbCompute = function () {
            var minX = Number.POSITIVE_INFINITY, minY = Number.POSITIVE_INFINITY, maxX = Number.NEGATIVE_INFINITY, maxY = Number.NEGATIVE_INFINITY;
            var polygons = this.polygons;
            for (var i = 0, n = polygons.length; i < n; i++) {
                var polygon = polygons[i];
                var vertices = polygon;
                for (var ii = 0, nn = polygon.length; ii < nn; ii += 2) {
                    var x = vertices[ii];
                    var y = vertices[ii + 1];
                    minX = Math.min(minX, x);
                    minY = Math.min(minY, y);
                    maxX = Math.max(maxX, x);
                    maxY = Math.max(maxY, y);
                }
            }
            this.minX = minX;
            this.minY = minY;
            this.maxX = maxX;
            this.maxY = maxY;
        };
        SkeletonBounds.prototype.aabbContainsPoint = function (x, y) {
            return x >= this.minX && x <= this.maxX && y >= this.minY && y <= this.maxY;
        };
        SkeletonBounds.prototype.aabbIntersectsSegment = function (x1, y1, x2, y2) {
            var minX = this.minX;
            var minY = this.minY;
            var maxX = this.maxX;
            var maxY = this.maxY;
            if ((x1 <= minX && x2 <= minX) || (y1 <= minY && y2 <= minY) || (x1 >= maxX && x2 >= maxX) || (y1 >= maxY && y2 >= maxY))
                return false;
            var m = (y2 - y1) / (x2 - x1);
            var y = m * (minX - x1) + y1;
            if (y > minY && y < maxY)
                return true;
            y = m * (maxX - x1) + y1;
            if (y > minY && y < maxY)
                return true;
            var x = (minY - y1) / m + x1;
            if (x > minX && x < maxX)
                return true;
            x = (maxY - y1) / m + x1;
            if (x > minX && x < maxX)
                return true;
            return false;
        };
        SkeletonBounds.prototype.aabbIntersectsSkeleton = function (bounds) {
            return this.minX < bounds.maxX && this.maxX > bounds.minX && this.minY < bounds.maxY && this.maxY > bounds.minY;
        };
        SkeletonBounds.prototype.containsPoint = function (x, y) {
            var polygons = this.polygons;
            for (var i = 0, n = polygons.length; i < n; i++)
                if (this.containsPointPolygon(polygons[i], x, y))
                    return this.boundingBoxes[i];
            return null;
        };
        SkeletonBounds.prototype.containsPointPolygon = function (polygon, x, y) {
            var vertices = polygon;
            var nn = polygon.length;
            var prevIndex = nn - 2;
            var inside = false;
            for (var ii = 0; ii < nn; ii += 2) {
                var vertexY = vertices[ii + 1];
                var prevY = vertices[prevIndex + 1];
                if ((vertexY < y && prevY >= y) || (prevY < y && vertexY >= y)) {
                    var vertexX = vertices[ii];
                    if (vertexX + (y - vertexY) / (prevY - vertexY) * (vertices[prevIndex] - vertexX) < x)
                        inside = !inside;
                }
                prevIndex = ii;
            }
            return inside;
        };
        SkeletonBounds.prototype.intersectsSegment = function (x1, y1, x2, y2) {
            var polygons = this.polygons;
            for (var i = 0, n = polygons.length; i < n; i++)
                if (this.intersectsSegmentPolygon(polygons[i], x1, y1, x2, y2))
                    return this.boundingBoxes[i];
            return null;
        };
        SkeletonBounds.prototype.intersectsSegmentPolygon = function (polygon, x1, y1, x2, y2) {
            var vertices = polygon;
            var nn = polygon.length;
            var width12 = x1 - x2, height12 = y1 - y2;
            var det1 = x1 * y2 - y1 * x2;
            var x3 = vertices[nn - 2], y3 = vertices[nn - 1];
            for (var ii = 0; ii < nn; ii += 2) {
                var x4 = vertices[ii], y4 = vertices[ii + 1];
                var det2 = x3 * y4 - y3 * x4;
                var width34 = x3 - x4, height34 = y3 - y4;
                var det3 = width12 * height34 - height12 * width34;
                var x = (det1 * width34 - width12 * det2) / det3;
                if (((x >= x3 && x <= x4) || (x >= x4 && x <= x3)) && ((x >= x1 && x <= x2) || (x >= x2 && x <= x1))) {
                    var y = (det1 * height34 - height12 * det2) / det3;
                    if (((y >= y3 && y <= y4) || (y >= y4 && y <= y3)) && ((y >= y1 && y <= y2) || (y >= y2 && y <= y1)))
                        return true;
                }
                x3 = x4;
                y3 = y4;
            }
            return false;
        };
        SkeletonBounds.prototype.getPolygon = function (boundingBox) {
            if (boundingBox == null)
                throw new Error("boundingBox cannot be null.");
            var index = this.boundingBoxes.indexOf(boundingBox);
            return index == -1 ? null : this.polygons[index];
        };
        SkeletonBounds.prototype.getWidth = function () {
            return this.maxX - this.minX;
        };
        SkeletonBounds.prototype.getHeight = function () {
            return this.maxY - this.minY;
        };
        return SkeletonBounds;
    }());
    spine.SkeletonBounds = SkeletonBounds;
>>>>>>> 7e0df8fa
})(spine || (spine = {}));
var spine;
(function (spine) {
    var SkeletonData = (function () {
        function SkeletonData() {
            this.bones = new Array();
            this.slots = new Array();
            this.skins = new Array();
            this.events = new Array();
            this.animations = new Array();
            this.ikConstraints = new Array();
            this.transformConstraints = new Array();
            this.pathConstraints = new Array();
            this.fps = 0;
        }
        SkeletonData.prototype.findBone = function (boneName) {
            if (boneName == null)
                throw new Error("boneName cannot be null.");
            var bones = this.bones;
            for (var i = 0, n = bones.length; i < n; i++) {
                var bone = bones[i];
                if (bone.name == boneName)
                    return bone;
            }
            return null;
        };
        SkeletonData.prototype.findBoneIndex = function (boneName) {
            if (boneName == null)
                throw new Error("boneName cannot be null.");
            var bones = this.bones;
            for (var i = 0, n = bones.length; i < n; i++)
                if (bones[i].name == boneName)
                    return i;
            return -1;
        };
        SkeletonData.prototype.findSlot = function (slotName) {
            if (slotName == null)
                throw new Error("slotName cannot be null.");
            var slots = this.slots;
            for (var i = 0, n = slots.length; i < n; i++) {
                var slot = slots[i];
                if (slot.name == slotName)
                    return slot;
            }
            return null;
        };
        SkeletonData.prototype.findSlotIndex = function (slotName) {
            if (slotName == null)
                throw new Error("slotName cannot be null.");
            var slots = this.slots;
            for (var i = 0, n = slots.length; i < n; i++)
                if (slots[i].name == slotName)
                    return i;
            return -1;
        };
        SkeletonData.prototype.findSkin = function (skinName) {
            if (skinName == null)
                throw new Error("skinName cannot be null.");
            var skins = this.skins;
            for (var i = 0, n = skins.length; i < n; i++) {
                var skin = skins[i];
                if (skin.name == skinName)
                    return skin;
            }
            return null;
        };
        SkeletonData.prototype.findEvent = function (eventDataName) {
            if (eventDataName == null)
                throw new Error("eventDataName cannot be null.");
            var events = this.events;
            for (var i = 0, n = events.length; i < n; i++) {
                var event_4 = events[i];
                if (event_4.name == eventDataName)
                    return event_4;
            }
            return null;
        };
        SkeletonData.prototype.findAnimation = function (animationName) {
            if (animationName == null)
                throw new Error("animationName cannot be null.");
            var animations = this.animations;
            for (var i = 0, n = animations.length; i < n; i++) {
                var animation = animations[i];
                if (animation.name == animationName)
                    return animation;
            }
            return null;
        };
        SkeletonData.prototype.findIkConstraint = function (constraintName) {
            if (constraintName == null)
                throw new Error("constraintName cannot be null.");
            var ikConstraints = this.ikConstraints;
            for (var i = 0, n = ikConstraints.length; i < n; i++) {
                var constraint = ikConstraints[i];
                if (constraint.name == constraintName)
                    return constraint;
            }
            return null;
        };
        SkeletonData.prototype.findTransformConstraint = function (constraintName) {
            if (constraintName == null)
                throw new Error("constraintName cannot be null.");
            var transformConstraints = this.transformConstraints;
            for (var i = 0, n = transformConstraints.length; i < n; i++) {
                var constraint = transformConstraints[i];
                if (constraint.name == constraintName)
                    return constraint;
            }
            return null;
        };
        SkeletonData.prototype.findPathConstraint = function (constraintName) {
            if (constraintName == null)
                throw new Error("constraintName cannot be null.");
            var pathConstraints = this.pathConstraints;
            for (var i = 0, n = pathConstraints.length; i < n; i++) {
                var constraint = pathConstraints[i];
                if (constraint.name == constraintName)
                    return constraint;
            }
            return null;
        };
        SkeletonData.prototype.findPathConstraintIndex = function (pathConstraintName) {
            if (pathConstraintName == null)
                throw new Error("pathConstraintName cannot be null.");
            var pathConstraints = this.pathConstraints;
            for (var i = 0, n = pathConstraints.length; i < n; i++)
                if (pathConstraints[i].name == pathConstraintName)
                    return i;
            return -1;
        };
        return SkeletonData;
    }());
    spine.SkeletonData = SkeletonData;
})(spine || (spine = {}));
var spine;
(function (spine) {
<<<<<<< HEAD
	var SkeletonJson = (function () {
		function SkeletonJson(attachmentLoader) {
			this.scale = 1;
			this.linkedMeshes = new Array();
			this.attachmentLoader = attachmentLoader;
		}
		SkeletonJson.prototype.readSkeletonData = function (json) {
			var scale = this.scale;
			var skeletonData = new spine.SkeletonData();
			var root = typeof (json) === "string" ? JSON.parse(json) : json;
			var skeletonMap = root.skeleton;
			if (skeletonMap != null) {
				skeletonData.hash = skeletonMap.hash;
				skeletonData.version = skeletonMap.spine;
				skeletonData.width = skeletonMap.width;
				skeletonData.height = skeletonMap.height;
				skeletonData.fps = skeletonMap.fps;
				skeletonData.imagesPath = skeletonMap.images;
			}
			if (root.bones) {
				for (var i = 0; i < root.bones.length; i++) {
					var boneMap = root.bones[i];
					var parent_2 = null;
					var parentName = this.getValue(boneMap, "parent", null);
					if (parentName != null) {
						parent_2 = skeletonData.findBone(parentName);
						if (parent_2 == null)
							throw new Error("Parent bone not found: " + parentName);
					}
					var data = new spine.BoneData(skeletonData.bones.length, boneMap.name, parent_2);
					data.length = this.getValue(boneMap, "length", 0) * scale;
					data.x = this.getValue(boneMap, "x", 0) * scale;
					data.y = this.getValue(boneMap, "y", 0) * scale;
					data.rotation = this.getValue(boneMap, "rotation", 0);
					data.scaleX = this.getValue(boneMap, "scaleX", 1);
					data.scaleY = this.getValue(boneMap, "scaleY", 1);
					data.shearX = this.getValue(boneMap, "shearX", 0);
					data.shearY = this.getValue(boneMap, "shearY", 0);
					data.transformMode = SkeletonJson.transformModeFromString(this.getValue(boneMap, "transform", "normal"));
					skeletonData.bones.push(data);
				}
			}
			if (root.slots) {
				for (var i = 0; i < root.slots.length; i++) {
					var slotMap = root.slots[i];
					var slotName = slotMap.name;
					var boneName = slotMap.bone;
					var boneData = skeletonData.findBone(boneName);
					if (boneData == null)
						throw new Error("Slot bone not found: " + boneName);
					var data = new spine.SlotData(skeletonData.slots.length, slotName, boneData);
					var color = this.getValue(slotMap, "color", null);
					if (color != null)
						data.color.setFromString(color);
					var dark = this.getValue(slotMap, "dark", null);
					if (dark != null) {
						data.darkColor = new spine.Color(1, 1, 1, 1);
						data.darkColor.setFromString(dark);
					}
					data.attachmentName = this.getValue(slotMap, "attachment", null);
					data.blendMode = SkeletonJson.blendModeFromString(this.getValue(slotMap, "blend", "normal"));
					skeletonData.slots.push(data);
				}
			}
			if (root.ik) {
				for (var i = 0; i < root.ik.length; i++) {
					var constraintMap = root.ik[i];
					var data = new spine.IkConstraintData(constraintMap.name);
					data.order = this.getValue(constraintMap, "order", 0);
					for (var j = 0; j < constraintMap.bones.length; j++) {
						var boneName = constraintMap.bones[j];
						var bone = skeletonData.findBone(boneName);
						if (bone == null)
							throw new Error("IK bone not found: " + boneName);
						data.bones.push(bone);
					}
					var targetName = constraintMap.target;
					data.target = skeletonData.findBone(targetName);
					if (data.target == null)
						throw new Error("IK target bone not found: " + targetName);
					data.bendDirection = this.getValue(constraintMap, "bendPositive", true) ? 1 : -1;
					data.mix = this.getValue(constraintMap, "mix", 1);
					skeletonData.ikConstraints.push(data);
				}
			}
			if (root.transform) {
				for (var i = 0; i < root.transform.length; i++) {
					var constraintMap = root.transform[i];
					var data = new spine.TransformConstraintData(constraintMap.name);
					data.order = this.getValue(constraintMap, "order", 0);
					for (var j = 0; j < constraintMap.bones.length; j++) {
						var boneName = constraintMap.bones[j];
						var bone = skeletonData.findBone(boneName);
						if (bone == null)
							throw new Error("Transform constraint bone not found: " + boneName);
						data.bones.push(bone);
					}
					var targetName = constraintMap.target;
					data.target = skeletonData.findBone(targetName);
					if (data.target == null)
						throw new Error("Transform constraint target bone not found: " + targetName);
					data.local = this.getValue(constraintMap, "local", false);
					data.relative = this.getValue(constraintMap, "relative", false);
					data.offsetRotation = this.getValue(constraintMap, "rotation", 0);
					data.offsetX = this.getValue(constraintMap, "x", 0) * scale;
					data.offsetY = this.getValue(constraintMap, "y", 0) * scale;
					data.offsetScaleX = this.getValue(constraintMap, "scaleX", 0);
					data.offsetScaleY = this.getValue(constraintMap, "scaleY", 0);
					data.offsetShearY = this.getValue(constraintMap, "shearY", 0);
					data.rotateMix = this.getValue(constraintMap, "rotateMix", 1);
					data.translateMix = this.getValue(constraintMap, "translateMix", 1);
					data.scaleMix = this.getValue(constraintMap, "scaleMix", 1);
					data.shearMix = this.getValue(constraintMap, "shearMix", 1);
					skeletonData.transformConstraints.push(data);
				}
			}
			if (root.path) {
				for (var i = 0; i < root.path.length; i++) {
					var constraintMap = root.path[i];
					var data = new spine.PathConstraintData(constraintMap.name);
					data.order = this.getValue(constraintMap, "order", 0);
					for (var j = 0; j < constraintMap.bones.length; j++) {
						var boneName = constraintMap.bones[j];
						var bone = skeletonData.findBone(boneName);
						if (bone == null)
							throw new Error("Transform constraint bone not found: " + boneName);
						data.bones.push(bone);
					}
					var targetName = constraintMap.target;
					data.target = skeletonData.findSlot(targetName);
					if (data.target == null)
						throw new Error("Path target slot not found: " + targetName);
					data.positionMode = SkeletonJson.positionModeFromString(this.getValue(constraintMap, "positionMode", "percent"));
					data.spacingMode = SkeletonJson.spacingModeFromString(this.getValue(constraintMap, "spacingMode", "length"));
					data.rotateMode = SkeletonJson.rotateModeFromString(this.getValue(constraintMap, "rotateMode", "tangent"));
					data.offsetRotation = this.getValue(constraintMap, "rotation", 0);
					data.position = this.getValue(constraintMap, "position", 0);
					if (data.positionMode == spine.PositionMode.Fixed)
						data.position *= scale;
					data.spacing = this.getValue(constraintMap, "spacing", 0);
					if (data.spacingMode == spine.SpacingMode.Length || data.spacingMode == spine.SpacingMode.Fixed)
						data.spacing *= scale;
					data.rotateMix = this.getValue(constraintMap, "rotateMix", 1);
					data.translateMix = this.getValue(constraintMap, "translateMix", 1);
					skeletonData.pathConstraints.push(data);
				}
			}
			if (root.skins) {
				for (var skinName in root.skins) {
					var skinMap = root.skins[skinName];
					var skin = new spine.Skin(skinName);
					for (var slotName in skinMap) {
						var slotIndex = skeletonData.findSlotIndex(slotName);
						if (slotIndex == -1)
							throw new Error("Slot not found: " + slotName);
						var slotMap = skinMap[slotName];
						for (var entryName in slotMap) {
							var attachment = this.readAttachment(slotMap[entryName], skin, slotIndex, entryName);
							if (attachment != null)
								skin.addAttachment(slotIndex, entryName, attachment);
						}
					}
					skeletonData.skins.push(skin);
					if (skin.name == "default")
						skeletonData.defaultSkin = skin;
				}
			}
			for (var i = 0, n = this.linkedMeshes.length; i < n; i++) {
				var linkedMesh = this.linkedMeshes[i];
				var skin = linkedMesh.skin == null ? skeletonData.defaultSkin : skeletonData.findSkin(linkedMesh.skin);
				if (skin == null)
					throw new Error("Skin not found: " + linkedMesh.skin);
				var parent_3 = skin.getAttachment(linkedMesh.slotIndex, linkedMesh.parent);
				if (parent_3 == null)
					throw new Error("Parent mesh not found: " + linkedMesh.parent);
				linkedMesh.mesh.setParentMesh(parent_3);
				linkedMesh.mesh.updateUVs();
			}
			this.linkedMeshes.length = 0;
			if (root.events) {
				for (var eventName in root.events) {
					var eventMap = root.events[eventName];
					var data = new spine.EventData(eventName);
					data.intValue = this.getValue(eventMap, "int", 0);
					data.floatValue = this.getValue(eventMap, "float", 0);
					data.stringValue = this.getValue(eventMap, "string", "");
					skeletonData.events.push(data);
				}
			}
			if (root.animations) {
				for (var animationName in root.animations) {
					var animationMap = root.animations[animationName];
					this.readAnimation(animationMap, animationName, skeletonData);
				}
			}
			return skeletonData;
		};
		SkeletonJson.prototype.readAttachment = function (map, skin, slotIndex, name) {
			var scale = this.scale;
			name = this.getValue(map, "name", name);
			var type = this.getValue(map, "type", "region");
			switch (type) {
				case "region": {
					var path = this.getValue(map, "path", name);
					var region = this.attachmentLoader.newRegionAttachment(skin, name, path);
					if (region == null)
						return null;
					region.path = path;
					region.x = this.getValue(map, "x", 0) * scale;
					region.y = this.getValue(map, "y", 0) * scale;
					region.scaleX = this.getValue(map, "scaleX", 1);
					region.scaleY = this.getValue(map, "scaleY", 1);
					region.rotation = this.getValue(map, "rotation", 0);
					region.width = map.width * scale;
					region.height = map.height * scale;
					var color = this.getValue(map, "color", null);
					if (color != null)
						region.color.setFromString(color);
					region.updateOffset();
					return region;
				}
				case "boundingbox": {
					var box = this.attachmentLoader.newBoundingBoxAttachment(skin, name);
					if (box == null)
						return null;
					this.readVertices(map, box, map.vertexCount << 1);
					var color = this.getValue(map, "color", null);
					if (color != null)
						box.color.setFromString(color);
					return box;
				}
				case "mesh":
				case "linkedmesh": {
					var path = this.getValue(map, "path", name);
					var mesh = this.attachmentLoader.newMeshAttachment(skin, name, path);
					if (mesh == null)
						return null;
					mesh.path = path;
					var color = this.getValue(map, "color", null);
					if (color != null)
						mesh.color.setFromString(color);
					var parent_4 = this.getValue(map, "parent", null);
					if (parent_4 != null) {
						mesh.inheritDeform = this.getValue(map, "deform", true);
						this.linkedMeshes.push(new LinkedMesh(mesh, this.getValue(map, "skin", null), slotIndex, parent_4));
						return mesh;
					}
					var uvs = map.uvs;
					this.readVertices(map, mesh, uvs.length);
					mesh.triangles = map.triangles;
					mesh.regionUVs = uvs;
					mesh.updateUVs();
					mesh.hullLength = this.getValue(map, "hull", 0) * 2;
					return mesh;
				}
				case "path": {
					var path = this.attachmentLoader.newPathAttachment(skin, name);
					if (path == null)
						return null;
					path.closed = this.getValue(map, "closed", false);
					path.constantSpeed = this.getValue(map, "constantSpeed", true);
					var vertexCount = map.vertexCount;
					this.readVertices(map, path, vertexCount << 1);
					var lengths = spine.Utils.newArray(vertexCount / 3, 0);
					for (var i = 0; i < map.lengths.length; i++)
						lengths[i++] = map.lengths[i] * scale;
					path.lengths = lengths;
					var color = this.getValue(map, "color", null);
					if (color != null)
						path.color.setFromString(color);
					return path;
				}
				case "point": {
					var point = this.attachmentLoader.newPointAttachment(skin, name);
					if (point == null)
						return null;
					point.x = this.getValue(map, "x", 0) * scale;
					point.y = this.getValue(map, "y", 0) * scale;
					point.rotation = this.getValue(map, "rotation", 0);
					var color = this.getValue(map, "color", null);
					if (color != null)
						point.color.setFromString(color);
					return point;
				}
			}
			return null;
		};
		SkeletonJson.prototype.readVertices = function (map, attachment, verticesLength) {
			var scale = this.scale;
			attachment.worldVerticesLength = verticesLength;
			var vertices = map.vertices;
			if (verticesLength == vertices.length) {
				var scaledVertices = spine.Utils.toFloatArray(vertices);
				if (scale != 1) {
					for (var i = 0, n = vertices.length; i < n; i++)
						scaledVertices[i] *= scale;
				}
				attachment.vertices = scaledVertices;
				return;
			}
			var weights = new Array();
			var bones = new Array();
			for (var i = 0, n = vertices.length; i < n;) {
				var boneCount = vertices[i++];
				bones.push(boneCount);
				for (var nn = i + boneCount * 4; i < nn; i += 4) {
					bones.push(vertices[i]);
					weights.push(vertices[i + 1] * scale);
					weights.push(vertices[i + 2] * scale);
					weights.push(vertices[i + 3]);
				}
			}
			attachment.bones = bones;
			attachment.vertices = spine.Utils.toFloatArray(weights);
		};
		SkeletonJson.prototype.readAnimation = function (map, name, skeletonData) {
			var scale = this.scale;
			var timelines = new Array();
			var duration = 0;
			if (map.slots) {
				for (var slotName in map.slots) {
					var slotMap = map.slots[slotName];
					var slotIndex = skeletonData.findSlotIndex(slotName);
					if (slotIndex == -1)
						throw new Error("Slot not found: " + slotName);
					for (var timelineName in slotMap) {
						var timelineMap = slotMap[timelineName];
						if (timelineName == "attachment") {
							var timeline = new spine.AttachmentTimeline(timelineMap.length);
							timeline.slotIndex = slotIndex;
							var frameIndex = 0;
							for (var i = 0; i < timelineMap.length; i++) {
								var valueMap = timelineMap[i];
								timeline.setFrame(frameIndex++, valueMap.time, valueMap.name);
							}
							timelines.push(timeline);
							duration = Math.max(duration, timeline.frames[timeline.getFrameCount() - 1]);
						}
						else if (timelineName == "color") {
							var timeline = new spine.ColorTimeline(timelineMap.length);
							timeline.slotIndex = slotIndex;
							var frameIndex = 0;
							for (var i = 0; i < timelineMap.length; i++) {
								var valueMap = timelineMap[i];
								var color = new spine.Color();
								color.setFromString(valueMap.color);
								timeline.setFrame(frameIndex, valueMap.time, color.r, color.g, color.b, color.a);
								this.readCurve(valueMap, timeline, frameIndex);
								frameIndex++;
							}
							timelines.push(timeline);
							duration = Math.max(duration, timeline.frames[(timeline.getFrameCount() - 1) * spine.ColorTimeline.ENTRIES]);
						}
						else if (timelineName == "twoColor") {
							var timeline = new spine.TwoColorTimeline(timelineMap.length);
							timeline.slotIndex = slotIndex;
							var frameIndex = 0;
							for (var i = 0; i < timelineMap.length; i++) {
								var valueMap = timelineMap[i];
								var light = new spine.Color();
								var dark = new spine.Color();
								light.setFromString(valueMap.light);
								dark.setFromString(valueMap.dark);
								timeline.setFrame(frameIndex, valueMap.time, light.r, light.g, light.b, light.a, dark.r, dark.g, dark.b);
								this.readCurve(valueMap, timeline, frameIndex);
								frameIndex++;
							}
							timelines.push(timeline);
							duration = Math.max(duration, timeline.frames[(timeline.getFrameCount() - 1) * spine.TwoColorTimeline.ENTRIES]);
						}
						else
							throw new Error("Invalid timeline type for a slot: " + timelineName + " (" + slotName + ")");
					}
				}
			}
			if (map.bones) {
				for (var boneName in map.bones) {
					var boneMap = map.bones[boneName];
					var boneIndex = skeletonData.findBoneIndex(boneName);
					if (boneIndex == -1)
						throw new Error("Bone not found: " + boneName);
					for (var timelineName in boneMap) {
						var timelineMap = boneMap[timelineName];
						if (timelineName === "rotate") {
							var timeline = new spine.RotateTimeline(timelineMap.length);
							timeline.boneIndex = boneIndex;
							var frameIndex = 0;
							for (var i = 0; i < timelineMap.length; i++) {
								var valueMap = timelineMap[i];
								timeline.setFrame(frameIndex, valueMap.time, valueMap.angle);
								this.readCurve(valueMap, timeline, frameIndex);
								frameIndex++;
							}
							timelines.push(timeline);
							duration = Math.max(duration, timeline.frames[(timeline.getFrameCount() - 1) * spine.RotateTimeline.ENTRIES]);
						}
						else if (timelineName === "translate" || timelineName === "scale" || timelineName === "shear") {
							var timeline = null;
							var timelineScale = 1;
							if (timelineName === "scale")
								timeline = new spine.ScaleTimeline(timelineMap.length);
							else if (timelineName === "shear")
								timeline = new spine.ShearTimeline(timelineMap.length);
							else {
								timeline = new spine.TranslateTimeline(timelineMap.length);
								timelineScale = scale;
							}
							timeline.boneIndex = boneIndex;
							var frameIndex = 0;
							for (var i = 0; i < timelineMap.length; i++) {
								var valueMap = timelineMap[i];
								var x = this.getValue(valueMap, "x", 0), y = this.getValue(valueMap, "y", 0);
								timeline.setFrame(frameIndex, valueMap.time, x * timelineScale, y * timelineScale);
								this.readCurve(valueMap, timeline, frameIndex);
								frameIndex++;
							}
							timelines.push(timeline);
							duration = Math.max(duration, timeline.frames[(timeline.getFrameCount() - 1) * spine.TranslateTimeline.ENTRIES]);
						}
						else
							throw new Error("Invalid timeline type for a bone: " + timelineName + " (" + boneName + ")");
					}
				}
			}
			if (map.ik) {
				for (var constraintName in map.ik) {
					var constraintMap = map.ik[constraintName];
					var constraint = skeletonData.findIkConstraint(constraintName);
					var timeline = new spine.IkConstraintTimeline(constraintMap.length);
					timeline.ikConstraintIndex = skeletonData.ikConstraints.indexOf(constraint);
					var frameIndex = 0;
					for (var i = 0; i < constraintMap.length; i++) {
						var valueMap = constraintMap[i];
						timeline.setFrame(frameIndex, valueMap.time, this.getValue(valueMap, "mix", 1), this.getValue(valueMap, "bendPositive", true) ? 1 : -1);
						this.readCurve(valueMap, timeline, frameIndex);
						frameIndex++;
					}
					timelines.push(timeline);
					duration = Math.max(duration, timeline.frames[(timeline.getFrameCount() - 1) * spine.IkConstraintTimeline.ENTRIES]);
				}
			}
			if (map.transform) {
				for (var constraintName in map.transform) {
					var constraintMap = map.transform[constraintName];
					var constraint = skeletonData.findTransformConstraint(constraintName);
					var timeline = new spine.TransformConstraintTimeline(constraintMap.length);
					timeline.transformConstraintIndex = skeletonData.transformConstraints.indexOf(constraint);
					var frameIndex = 0;
					for (var i = 0; i < constraintMap.length; i++) {
						var valueMap = constraintMap[i];
						timeline.setFrame(frameIndex, valueMap.time, this.getValue(valueMap, "rotateMix", 1), this.getValue(valueMap, "translateMix", 1), this.getValue(valueMap, "scaleMix", 1), this.getValue(valueMap, "shearMix", 1));
						this.readCurve(valueMap, timeline, frameIndex);
						frameIndex++;
					}
					timelines.push(timeline);
					duration = Math.max(duration, timeline.frames[(timeline.getFrameCount() - 1) * spine.TransformConstraintTimeline.ENTRIES]);
				}
			}
			if (map.paths) {
				for (var constraintName in map.paths) {
					var constraintMap = map.paths[constraintName];
					var index = skeletonData.findPathConstraintIndex(constraintName);
					if (index == -1)
						throw new Error("Path constraint not found: " + constraintName);
					var data = skeletonData.pathConstraints[index];
					for (var timelineName in constraintMap) {
						var timelineMap = constraintMap[timelineName];
						if (timelineName === "position" || timelineName === "spacing") {
							var timeline = null;
							var timelineScale = 1;
							if (timelineName === "spacing") {
								timeline = new spine.PathConstraintSpacingTimeline(timelineMap.length);
								if (data.spacingMode == spine.SpacingMode.Length || data.spacingMode == spine.SpacingMode.Fixed)
									timelineScale = scale;
							}
							else {
								timeline = new spine.PathConstraintPositionTimeline(timelineMap.length);
								if (data.positionMode == spine.PositionMode.Fixed)
									timelineScale = scale;
							}
							timeline.pathConstraintIndex = index;
							var frameIndex = 0;
							for (var i = 0; i < timelineMap.length; i++) {
								var valueMap = timelineMap[i];
								timeline.setFrame(frameIndex, valueMap.time, this.getValue(valueMap, timelineName, 0) * timelineScale);
								this.readCurve(valueMap, timeline, frameIndex);
								frameIndex++;
							}
							timelines.push(timeline);
							duration = Math.max(duration, timeline.frames[(timeline.getFrameCount() - 1) * spine.PathConstraintPositionTimeline.ENTRIES]);
						}
						else if (timelineName === "mix") {
							var timeline = new spine.PathConstraintMixTimeline(timelineMap.length);
							timeline.pathConstraintIndex = index;
							var frameIndex = 0;
							for (var i = 0; i < timelineMap.length; i++) {
								var valueMap = timelineMap[i];
								timeline.setFrame(frameIndex, valueMap.time, this.getValue(valueMap, "rotateMix", 1), this.getValue(valueMap, "translateMix", 1));
								this.readCurve(valueMap, timeline, frameIndex);
								frameIndex++;
							}
							timelines.push(timeline);
							duration = Math.max(duration, timeline.frames[(timeline.getFrameCount() - 1) * spine.PathConstraintMixTimeline.ENTRIES]);
						}
					}
				}
			}
			if (map.deform) {
				for (var deformName in map.deform) {
					var deformMap = map.deform[deformName];
					var skin = skeletonData.findSkin(deformName);
					if (skin == null)
						throw new Error("Skin not found: " + deformName);
					for (var slotName in deformMap) {
						var slotMap = deformMap[slotName];
						var slotIndex = skeletonData.findSlotIndex(slotName);
						if (slotIndex == -1)
							throw new Error("Slot not found: " + slotMap.name);
						for (var timelineName in slotMap) {
							var timelineMap = slotMap[timelineName];
							var attachment = skin.getAttachment(slotIndex, timelineName);
							if (attachment == null)
								throw new Error("Deform attachment not found: " + timelineMap.name);
							var weighted = attachment.bones != null;
							var vertices = attachment.vertices;
							var deformLength = weighted ? vertices.length / 3 * 2 : vertices.length;
							var timeline = new spine.DeformTimeline(timelineMap.length);
							timeline.slotIndex = slotIndex;
							timeline.attachment = attachment;
							var frameIndex = 0;
							for (var j = 0; j < timelineMap.length; j++) {
								var valueMap = timelineMap[j];
								var deform = void 0;
								var verticesValue = this.getValue(valueMap, "vertices", null);
								if (verticesValue == null)
									deform = weighted ? spine.Utils.newFloatArray(deformLength) : vertices;
								else {
									deform = spine.Utils.newFloatArray(deformLength);
									var start = this.getValue(valueMap, "offset", 0);
									spine.Utils.arrayCopy(verticesValue, 0, deform, start, verticesValue.length);
									if (scale != 1) {
										for (var i = start, n = i + verticesValue.length; i < n; i++)
											deform[i] *= scale;
									}
									if (!weighted) {
										for (var i = 0; i < deformLength; i++)
											deform[i] += vertices[i];
									}
								}
								timeline.setFrame(frameIndex, valueMap.time, deform);
								this.readCurve(valueMap, timeline, frameIndex);
								frameIndex++;
							}
							timelines.push(timeline);
							duration = Math.max(duration, timeline.frames[timeline.getFrameCount() - 1]);
						}
					}
				}
			}
			var drawOrderNode = map.drawOrder;
			if (drawOrderNode == null)
				drawOrderNode = map.draworder;
			if (drawOrderNode != null) {
				var timeline = new spine.DrawOrderTimeline(drawOrderNode.length);
				var slotCount = skeletonData.slots.length;
				var frameIndex = 0;
				for (var j = 0; j < drawOrderNode.length; j++) {
					var drawOrderMap = drawOrderNode[j];
					var drawOrder = null;
					var offsets = this.getValue(drawOrderMap, "offsets", null);
					if (offsets != null) {
						drawOrder = spine.Utils.newArray(slotCount, -1);
						var unchanged = spine.Utils.newArray(slotCount - offsets.length, 0);
						var originalIndex = 0, unchangedIndex = 0;
						for (var i = 0; i < offsets.length; i++) {
							var offsetMap = offsets[i];
							var slotIndex = skeletonData.findSlotIndex(offsetMap.slot);
							if (slotIndex == -1)
								throw new Error("Slot not found: " + offsetMap.slot);
							while (originalIndex != slotIndex)
								unchanged[unchangedIndex++] = originalIndex++;
							drawOrder[originalIndex + offsetMap.offset] = originalIndex++;
						}
						while (originalIndex < slotCount)
							unchanged[unchangedIndex++] = originalIndex++;
						for (var i = slotCount - 1; i >= 0; i--)
							if (drawOrder[i] == -1)
								drawOrder[i] = unchanged[--unchangedIndex];
					}
					timeline.setFrame(frameIndex++, drawOrderMap.time, drawOrder);
				}
				timelines.push(timeline);
				duration = Math.max(duration, timeline.frames[timeline.getFrameCount() - 1]);
			}
			if (map.events) {
				var timeline = new spine.EventTimeline(map.events.length);
				var frameIndex = 0;
				for (var i = 0; i < map.events.length; i++) {
					var eventMap = map.events[i];
					var eventData = skeletonData.findEvent(eventMap.name);
					if (eventData == null)
						throw new Error("Event not found: " + eventMap.name);
					var event_5 = new spine.Event(eventMap.time, eventData);
					event_5.intValue = this.getValue(eventMap, "int", eventData.intValue);
					event_5.floatValue = this.getValue(eventMap, "float", eventData.floatValue);
					event_5.stringValue = this.getValue(eventMap, "string", eventData.stringValue);
					timeline.setFrame(frameIndex++, event_5);
				}
				timelines.push(timeline);
				duration = Math.max(duration, timeline.frames[timeline.getFrameCount() - 1]);
			}
			if (isNaN(duration)) {
				throw new Error("Error while parsing animation, duration is NaN");
			}
			skeletonData.animations.push(new spine.Animation(name, timelines, duration));
		};
		SkeletonJson.prototype.readCurve = function (map, timeline, frameIndex) {
			if (!map.curve)
				return;
			if (map.curve === "stepped")
				timeline.setStepped(frameIndex);
			else if (Object.prototype.toString.call(map.curve) === '[object Array]') {
				var curve = map.curve;
				timeline.setCurve(frameIndex, curve[0], curve[1], curve[2], curve[3]);
			}
		};
		SkeletonJson.prototype.getValue = function (map, prop, defaultValue) {
			return map[prop] !== undefined ? map[prop] : defaultValue;
		};
		SkeletonJson.blendModeFromString = function (str) {
			str = str.toLowerCase();
			if (str == "normal")
				return spine.BlendMode.Normal;
			if (str == "additive")
				return spine.BlendMode.Additive;
			if (str == "multiply")
				return spine.BlendMode.Multiply;
			if (str == "screen")
				return spine.BlendMode.Screen;
			throw new Error("Unknown blend mode: " + str);
		};
		SkeletonJson.positionModeFromString = function (str) {
			str = str.toLowerCase();
			if (str == "fixed")
				return spine.PositionMode.Fixed;
			if (str == "percent")
				return spine.PositionMode.Percent;
			throw new Error("Unknown position mode: " + str);
		};
		SkeletonJson.spacingModeFromString = function (str) {
			str = str.toLowerCase();
			if (str == "length")
				return spine.SpacingMode.Length;
			if (str == "fixed")
				return spine.SpacingMode.Fixed;
			if (str == "percent")
				return spine.SpacingMode.Percent;
			throw new Error("Unknown position mode: " + str);
		};
		SkeletonJson.rotateModeFromString = function (str) {
			str = str.toLowerCase();
			if (str == "tangent")
				return spine.RotateMode.Tangent;
			if (str == "chain")
				return spine.RotateMode.Chain;
			if (str == "chainscale")
				return spine.RotateMode.ChainScale;
			throw new Error("Unknown rotate mode: " + str);
		};
		SkeletonJson.transformModeFromString = function (str) {
			str = str.toLowerCase();
			if (str == "normal")
				return spine.TransformMode.Normal;
			if (str == "onlytranslation")
				return spine.TransformMode.OnlyTranslation;
			if (str == "norotationorreflection")
				return spine.TransformMode.NoRotationOrReflection;
			if (str == "noscale")
				return spine.TransformMode.NoScale;
			if (str == "noscaleorreflection")
				return spine.TransformMode.NoScaleOrReflection;
			throw new Error("Unknown transform mode: " + str);
		};
		return SkeletonJson;
	}());
	spine.SkeletonJson = SkeletonJson;
	var LinkedMesh = (function () {
		function LinkedMesh(mesh, skin, slotIndex, parent) {
			this.mesh = mesh;
			this.skin = skin;
			this.slotIndex = slotIndex;
			this.parent = parent;
		}
		return LinkedMesh;
	}());
=======
    var SkeletonJson = (function () {
        function SkeletonJson(attachmentLoader) {
            this.scale = 1;
            this.linkedMeshes = new Array();
            this.attachmentLoader = attachmentLoader;
        }
        SkeletonJson.prototype.readSkeletonData = function (json) {
            var scale = this.scale;
            var skeletonData = new spine.SkeletonData();
            var root = typeof (json) === "string" ? JSON.parse(json) : json;
            var skeletonMap = root.skeleton;
            if (skeletonMap != null) {
                skeletonData.hash = skeletonMap.hash;
                skeletonData.version = skeletonMap.spine;
                skeletonData.width = skeletonMap.width;
                skeletonData.height = skeletonMap.height;
                skeletonData.fps = skeletonMap.fps;
                skeletonData.imagesPath = skeletonMap.images;
            }
            if (root.bones) {
                for (var i = 0; i < root.bones.length; i++) {
                    var boneMap = root.bones[i];
                    var parent_2 = null;
                    var parentName = this.getValue(boneMap, "parent", null);
                    if (parentName != null) {
                        parent_2 = skeletonData.findBone(parentName);
                        if (parent_2 == null)
                            throw new Error("Parent bone not found: " + parentName);
                    }
                    var data = new spine.BoneData(skeletonData.bones.length, boneMap.name, parent_2);
                    data.length = this.getValue(boneMap, "length", 0) * scale;
                    data.x = this.getValue(boneMap, "x", 0) * scale;
                    data.y = this.getValue(boneMap, "y", 0) * scale;
                    data.rotation = this.getValue(boneMap, "rotation", 0);
                    data.scaleX = this.getValue(boneMap, "scaleX", 1);
                    data.scaleY = this.getValue(boneMap, "scaleY", 1);
                    data.shearX = this.getValue(boneMap, "shearX", 0);
                    data.shearY = this.getValue(boneMap, "shearY", 0);
                    data.transformMode = SkeletonJson.transformModeFromString(this.getValue(boneMap, "transform", "normal"));
                    skeletonData.bones.push(data);
                }
            }
            if (root.slots) {
                for (var i = 0; i < root.slots.length; i++) {
                    var slotMap = root.slots[i];
                    var slotName = slotMap.name;
                    var boneName = slotMap.bone;
                    var boneData = skeletonData.findBone(boneName);
                    if (boneData == null)
                        throw new Error("Slot bone not found: " + boneName);
                    var data = new spine.SlotData(skeletonData.slots.length, slotName, boneData);
                    var color = this.getValue(slotMap, "color", null);
                    if (color != null)
                        data.color.setFromString(color);
                    data.attachmentName = this.getValue(slotMap, "attachment", null);
                    data.blendMode = SkeletonJson.blendModeFromString(this.getValue(slotMap, "blend", "normal"));
                    skeletonData.slots.push(data);
                }
            }
            if (root.ik) {
                for (var i = 0; i < root.ik.length; i++) {
                    var constraintMap = root.ik[i];
                    var data = new spine.IkConstraintData(constraintMap.name);
                    data.order = this.getValue(constraintMap, "order", 0);
                    for (var j = 0; j < constraintMap.bones.length; j++) {
                        var boneName = constraintMap.bones[j];
                        var bone = skeletonData.findBone(boneName);
                        if (bone == null)
                            throw new Error("IK bone not found: " + boneName);
                        data.bones.push(bone);
                    }
                    var targetName = constraintMap.target;
                    data.target = skeletonData.findBone(targetName);
                    if (data.target == null)
                        throw new Error("IK target bone not found: " + targetName);
                    data.bendDirection = this.getValue(constraintMap, "bendPositive", true) ? 1 : -1;
                    data.mix = this.getValue(constraintMap, "mix", 1);
                    skeletonData.ikConstraints.push(data);
                }
            }
            if (root.transform) {
                for (var i = 0; i < root.transform.length; i++) {
                    var constraintMap = root.transform[i];
                    var data = new spine.TransformConstraintData(constraintMap.name);
                    data.order = this.getValue(constraintMap, "order", 0);
                    for (var j = 0; j < constraintMap.bones.length; j++) {
                        var boneName = constraintMap.bones[j];
                        var bone = skeletonData.findBone(boneName);
                        if (bone == null)
                            throw new Error("Transform constraint bone not found: " + boneName);
                        data.bones.push(bone);
                    }
                    var targetName = constraintMap.target;
                    data.target = skeletonData.findBone(targetName);
                    if (data.target == null)
                        throw new Error("Transform constraint target bone not found: " + targetName);
                    data.offsetRotation = this.getValue(constraintMap, "rotation", 0);
                    data.offsetX = this.getValue(constraintMap, "x", 0) * scale;
                    data.offsetY = this.getValue(constraintMap, "y", 0) * scale;
                    data.offsetScaleX = this.getValue(constraintMap, "scaleX", 0);
                    data.offsetScaleY = this.getValue(constraintMap, "scaleY", 0);
                    data.offsetShearY = this.getValue(constraintMap, "shearY", 0);
                    data.rotateMix = this.getValue(constraintMap, "rotateMix", 1);
                    data.translateMix = this.getValue(constraintMap, "translateMix", 1);
                    data.scaleMix = this.getValue(constraintMap, "scaleMix", 1);
                    data.shearMix = this.getValue(constraintMap, "shearMix", 1);
                    skeletonData.transformConstraints.push(data);
                }
            }
            if (root.path) {
                for (var i = 0; i < root.path.length; i++) {
                    var constraintMap = root.path[i];
                    var data = new spine.PathConstraintData(constraintMap.name);
                    data.order = this.getValue(constraintMap, "order", 0);
                    for (var j = 0; j < constraintMap.bones.length; j++) {
                        var boneName = constraintMap.bones[j];
                        var bone = skeletonData.findBone(boneName);
                        if (bone == null)
                            throw new Error("Transform constraint bone not found: " + boneName);
                        data.bones.push(bone);
                    }
                    var targetName = constraintMap.target;
                    data.target = skeletonData.findSlot(targetName);
                    if (data.target == null)
                        throw new Error("Path target slot not found: " + targetName);
                    data.positionMode = SkeletonJson.positionModeFromString(this.getValue(constraintMap, "positionMode", "percent"));
                    data.spacingMode = SkeletonJson.spacingModeFromString(this.getValue(constraintMap, "spacingMode", "length"));
                    data.rotateMode = SkeletonJson.rotateModeFromString(this.getValue(constraintMap, "rotateMode", "tangent"));
                    data.offsetRotation = this.getValue(constraintMap, "rotation", 0);
                    data.position = this.getValue(constraintMap, "position", 0);
                    if (data.positionMode == spine.PositionMode.Fixed)
                        data.position *= scale;
                    data.spacing = this.getValue(constraintMap, "spacing", 0);
                    if (data.spacingMode == spine.SpacingMode.Length || data.spacingMode == spine.SpacingMode.Fixed)
                        data.spacing *= scale;
                    data.rotateMix = this.getValue(constraintMap, "rotateMix", 1);
                    data.translateMix = this.getValue(constraintMap, "translateMix", 1);
                    skeletonData.pathConstraints.push(data);
                }
            }
            if (root.skins) {
                for (var skinName in root.skins) {
                    var skinMap = root.skins[skinName];
                    var skin = new spine.Skin(skinName);
                    for (var slotName in skinMap) {
                        var slotIndex = skeletonData.findSlotIndex(slotName);
                        if (slotIndex == -1)
                            throw new Error("Slot not found: " + slotName);
                        var slotMap = skinMap[slotName];
                        for (var entryName in slotMap) {
                            var attachment = this.readAttachment(slotMap[entryName], skin, slotIndex, entryName);
                            if (attachment != null)
                                skin.addAttachment(slotIndex, entryName, attachment);
                        }
                    }
                    skeletonData.skins.push(skin);
                    if (skin.name == "default")
                        skeletonData.defaultSkin = skin;
                }
            }
            for (var i = 0, n = this.linkedMeshes.length; i < n; i++) {
                var linkedMesh = this.linkedMeshes[i];
                var skin = linkedMesh.skin == null ? skeletonData.defaultSkin : skeletonData.findSkin(linkedMesh.skin);
                if (skin == null)
                    throw new Error("Skin not found: " + linkedMesh.skin);
                var parent_3 = skin.getAttachment(linkedMesh.slotIndex, linkedMesh.parent);
                if (parent_3 == null)
                    throw new Error("Parent mesh not found: " + linkedMesh.parent);
                linkedMesh.mesh.setParentMesh(parent_3);
                linkedMesh.mesh.updateUVs();
            }
            this.linkedMeshes.length = 0;
            if (root.events) {
                for (var eventName in root.events) {
                    var eventMap = root.events[eventName];
                    var data = new spine.EventData(eventName);
                    data.intValue = this.getValue(eventMap, "int", 0);
                    data.floatValue = this.getValue(eventMap, "float", 0);
                    data.stringValue = this.getValue(eventMap, "string", "");
                    skeletonData.events.push(data);
                }
            }
            if (root.animations) {
                for (var animationName in root.animations) {
                    var animationMap = root.animations[animationName];
                    this.readAnimation(animationMap, animationName, skeletonData);
                }
            }
            return skeletonData;
        };
        SkeletonJson.prototype.readAttachment = function (map, skin, slotIndex, name) {
            var scale = this.scale;
            name = this.getValue(map, "name", name);
            var type = this.getValue(map, "type", "region");
            switch (type) {
                case "region": {
                    var path = this.getValue(map, "path", name);
                    var region = this.attachmentLoader.newRegionAttachment(skin, name, path);
                    if (region == null)
                        return null;
                    region.path = path;
                    region.x = this.getValue(map, "x", 0) * scale;
                    region.y = this.getValue(map, "y", 0) * scale;
                    region.scaleX = this.getValue(map, "scaleX", 1);
                    region.scaleY = this.getValue(map, "scaleY", 1);
                    region.rotation = this.getValue(map, "rotation", 0);
                    region.width = map.width * scale;
                    region.height = map.height * scale;
                    var color = this.getValue(map, "color", null);
                    if (color != null)
                        region.color.setFromString(color);
                    region.updateOffset();
                    return region;
                }
                case "boundingbox": {
                    var box = this.attachmentLoader.newBoundingBoxAttachment(skin, name);
                    if (box == null)
                        return null;
                    this.readVertices(map, box, map.vertexCount << 1);
                    var color = this.getValue(map, "color", null);
                    if (color != null)
                        box.color.setFromString(color);
                    return box;
                }
                case "mesh":
                case "linkedmesh": {
                    var path = this.getValue(map, "path", name);
                    var mesh = this.attachmentLoader.newMeshAttachment(skin, name, path);
                    if (mesh == null)
                        return null;
                    mesh.path = path;
                    var color = this.getValue(map, "color", null);
                    if (color != null)
                        mesh.color.setFromString(color);
                    var parent_4 = this.getValue(map, "parent", null);
                    if (parent_4 != null) {
                        mesh.inheritDeform = this.getValue(map, "deform", true);
                        this.linkedMeshes.push(new LinkedMesh(mesh, this.getValue(map, "skin", null), slotIndex, parent_4));
                        return mesh;
                    }
                    var uvs = map.uvs;
                    this.readVertices(map, mesh, uvs.length);
                    mesh.triangles = map.triangles;
                    mesh.regionUVs = uvs;
                    mesh.updateUVs();
                    mesh.hullLength = this.getValue(map, "hull", 0) * 2;
                    return mesh;
                }
                case "path": {
                    var path = this.attachmentLoader.newPathAttachment(skin, name);
                    if (path == null)
                        return null;
                    path.closed = this.getValue(map, "closed", false);
                    path.constantSpeed = this.getValue(map, "constantSpeed", true);
                    var vertexCount = map.vertexCount;
                    this.readVertices(map, path, vertexCount << 1);
                    var lengths = spine.Utils.newArray(vertexCount / 3, 0);
                    for (var i = 0; i < map.lengths.length; i++)
                        lengths[i++] = map.lengths[i] * scale;
                    path.lengths = lengths;
                    var color = this.getValue(map, "color", null);
                    if (color != null)
                        path.color.setFromString(color);
                    return path;
                }
            }
            return null;
        };
        SkeletonJson.prototype.readVertices = function (map, attachment, verticesLength) {
            var scale = this.scale;
            attachment.worldVerticesLength = verticesLength;
            var vertices = map.vertices;
            if (verticesLength == vertices.length) {
                if (scale != 1) {
                    for (var i = 0, n = vertices.length; i < n; i++)
                        vertices[i] *= scale;
                }
                attachment.vertices = spine.Utils.toFloatArray(vertices);
                return;
            }
            var weights = new Array();
            var bones = new Array();
            for (var i = 0, n = vertices.length; i < n;) {
                var boneCount = vertices[i++];
                bones.push(boneCount);
                for (var nn = i + boneCount * 4; i < nn; i += 4) {
                    bones.push(vertices[i]);
                    weights.push(vertices[i + 1] * scale);
                    weights.push(vertices[i + 2] * scale);
                    weights.push(vertices[i + 3]);
                }
            }
            attachment.bones = bones;
            attachment.vertices = spine.Utils.toFloatArray(weights);
        };
        SkeletonJson.prototype.readAnimation = function (map, name, skeletonData) {
            var scale = this.scale;
            var timelines = new Array();
            var duration = 0;
            if (map.slots) {
                for (var slotName in map.slots) {
                    var slotMap = map.slots[slotName];
                    var slotIndex = skeletonData.findSlotIndex(slotName);
                    if (slotIndex == -1)
                        throw new Error("Slot not found: " + slotName);
                    for (var timelineName in slotMap) {
                        var timelineMap = slotMap[timelineName];
                        if (timelineName == "color") {
                            var timeline = new spine.ColorTimeline(timelineMap.length);
                            timeline.slotIndex = slotIndex;
                            var frameIndex = 0;
                            for (var i = 0; i < timelineMap.length; i++) {
                                var valueMap = timelineMap[i];
                                var color = new spine.Color();
                                color.setFromString(valueMap.color);
                                timeline.setFrame(frameIndex, valueMap.time, color.r, color.g, color.b, color.a);
                                this.readCurve(valueMap, timeline, frameIndex);
                                frameIndex++;
                            }
                            timelines.push(timeline);
                            duration = Math.max(duration, timeline.frames[(timeline.getFrameCount() - 1) * spine.ColorTimeline.ENTRIES]);
                        }
                        else if (timelineName = "attachment") {
                            var timeline = new spine.AttachmentTimeline(timelineMap.length);
                            timeline.slotIndex = slotIndex;
                            var frameIndex = 0;
                            for (var i = 0; i < timelineMap.length; i++) {
                                var valueMap = timelineMap[i];
                                timeline.setFrame(frameIndex++, valueMap.time, valueMap.name);
                            }
                            timelines.push(timeline);
                            duration = Math.max(duration, timeline.frames[timeline.getFrameCount() - 1]);
                        }
                        else
                            throw new Error("Invalid timeline type for a slot: " + timelineName + " (" + slotName + ")");
                    }
                }
            }
            if (map.bones) {
                for (var boneName in map.bones) {
                    var boneMap = map.bones[boneName];
                    var boneIndex = skeletonData.findBoneIndex(boneName);
                    if (boneIndex == -1)
                        throw new Error("Bone not found: " + boneName);
                    for (var timelineName in boneMap) {
                        var timelineMap = boneMap[timelineName];
                        if (timelineName === "rotate") {
                            var timeline = new spine.RotateTimeline(timelineMap.length);
                            timeline.boneIndex = boneIndex;
                            var frameIndex = 0;
                            for (var i = 0; i < timelineMap.length; i++) {
                                var valueMap = timelineMap[i];
                                timeline.setFrame(frameIndex, valueMap.time, valueMap.angle);
                                this.readCurve(valueMap, timeline, frameIndex);
                                frameIndex++;
                            }
                            timelines.push(timeline);
                            duration = Math.max(duration, timeline.frames[(timeline.getFrameCount() - 1) * spine.RotateTimeline.ENTRIES]);
                        }
                        else if (timelineName === "translate" || timelineName === "scale" || timelineName === "shear") {
                            var timeline = null;
                            var timelineScale = 1;
                            if (timelineName === "scale")
                                timeline = new spine.ScaleTimeline(timelineMap.length);
                            else if (timelineName === "shear")
                                timeline = new spine.ShearTimeline(timelineMap.length);
                            else {
                                timeline = new spine.TranslateTimeline(timelineMap.length);
                                timelineScale = scale;
                            }
                            timeline.boneIndex = boneIndex;
                            var frameIndex = 0;
                            for (var i = 0; i < timelineMap.length; i++) {
                                var valueMap = timelineMap[i];
                                var x = this.getValue(valueMap, "x", 0), y = this.getValue(valueMap, "y", 0);
                                timeline.setFrame(frameIndex, valueMap.time, x * timelineScale, y * timelineScale);
                                this.readCurve(valueMap, timeline, frameIndex);
                                frameIndex++;
                            }
                            timelines.push(timeline);
                            duration = Math.max(duration, timeline.frames[(timeline.getFrameCount() - 1) * spine.TranslateTimeline.ENTRIES]);
                        }
                        else
                            throw new Error("Invalid timeline type for a bone: " + timelineName + " (" + boneName + ")");
                    }
                }
            }
            if (map.ik) {
                for (var constraintName in map.ik) {
                    var constraintMap = map.ik[constraintName];
                    var constraint = skeletonData.findIkConstraint(constraintName);
                    var timeline = new spine.IkConstraintTimeline(constraintMap.length);
                    timeline.ikConstraintIndex = skeletonData.ikConstraints.indexOf(constraint);
                    var frameIndex = 0;
                    for (var i = 0; i < constraintMap.length; i++) {
                        var valueMap = constraintMap[i];
                        timeline.setFrame(frameIndex, valueMap.time, this.getValue(valueMap, "mix", 1), this.getValue(valueMap, "bendPositive", true) ? 1 : -1);
                        this.readCurve(valueMap, timeline, frameIndex);
                        frameIndex++;
                    }
                    timelines.push(timeline);
                    duration = Math.max(duration, timeline.frames[(timeline.getFrameCount() - 1) * spine.IkConstraintTimeline.ENTRIES]);
                }
            }
            if (map.transform) {
                for (var constraintName in map.transform) {
                    var constraintMap = map.transform[constraintName];
                    var constraint = skeletonData.findTransformConstraint(constraintName);
                    var timeline = new spine.TransformConstraintTimeline(constraintMap.length);
                    timeline.transformConstraintIndex = skeletonData.transformConstraints.indexOf(constraint);
                    var frameIndex = 0;
                    for (var i = 0; i < constraintMap.length; i++) {
                        var valueMap = constraintMap[i];
                        timeline.setFrame(frameIndex, valueMap.time, this.getValue(valueMap, "rotateMix", 1), this.getValue(valueMap, "translateMix", 1), this.getValue(valueMap, "scaleMix", 1), this.getValue(valueMap, "shearMix", 1));
                        this.readCurve(valueMap, timeline, frameIndex);
                        frameIndex++;
                    }
                    timelines.push(timeline);
                    duration = Math.max(duration, timeline.frames[(timeline.getFrameCount() - 1) * spine.TransformConstraintTimeline.ENTRIES]);
                }
            }
            if (map.paths) {
                for (var constraintName in map.paths) {
                    var constraintMap = map.paths[constraintName];
                    var index = skeletonData.findPathConstraintIndex(constraintName);
                    if (index == -1)
                        throw new Error("Path constraint not found: " + constraintName);
                    var data = skeletonData.pathConstraints[index];
                    for (var timelineName in constraintMap) {
                        var timelineMap = constraintMap[timelineName];
                        if (timelineName === "position" || timelineName === "spacing") {
                            var timeline = null;
                            var timelineScale = 1;
                            if (timelineName === "spacing") {
                                timeline = new spine.PathConstraintSpacingTimeline(timelineMap.length);
                                if (data.spacingMode == spine.SpacingMode.Length || data.spacingMode == spine.SpacingMode.Fixed)
                                    timelineScale = scale;
                            }
                            else {
                                timeline = new spine.PathConstraintPositionTimeline(timelineMap.length);
                                if (data.positionMode == spine.PositionMode.Fixed)
                                    timelineScale = scale;
                            }
                            timeline.pathConstraintIndex = index;
                            var frameIndex = 0;
                            for (var i = 0; i < timelineMap.length; i++) {
                                var valueMap = timelineMap[i];
                                timeline.setFrame(frameIndex, valueMap.time, this.getValue(valueMap, timelineName, 0) * timelineScale);
                                this.readCurve(valueMap, timeline, frameIndex);
                                frameIndex++;
                            }
                            timelines.push(timeline);
                            duration = Math.max(duration, timeline.frames[(timeline.getFrameCount() - 1) * spine.PathConstraintPositionTimeline.ENTRIES]);
                        }
                        else if (timelineName === "mix") {
                            var timeline = new spine.PathConstraintMixTimeline(timelineMap.length);
                            timeline.pathConstraintIndex = index;
                            var frameIndex = 0;
                            for (var i = 0; i < timelineMap.length; i++) {
                                var valueMap = timelineMap[i];
                                timeline.setFrame(frameIndex, valueMap.time, this.getValue(valueMap, "rotateMix", 1), this.getValue(valueMap, "translateMix", 1));
                                this.readCurve(valueMap, timeline, frameIndex);
                                frameIndex++;
                            }
                            timelines.push(timeline);
                            duration = Math.max(duration, timeline.frames[(timeline.getFrameCount() - 1) * spine.PathConstraintMixTimeline.ENTRIES]);
                        }
                    }
                }
            }
            if (map.deform) {
                for (var deformName in map.deform) {
                    var deformMap = map.deform[deformName];
                    var skin = skeletonData.findSkin(deformName);
                    if (skin == null)
                        throw new Error("Skin not found: " + deformName);
                    for (var slotName in deformMap) {
                        var slotMap = deformMap[slotName];
                        var slotIndex = skeletonData.findSlotIndex(slotName);
                        if (slotIndex == -1)
                            throw new Error("Slot not found: " + slotMap.name);
                        for (var timelineName in slotMap) {
                            var timelineMap = slotMap[timelineName];
                            var attachment = skin.getAttachment(slotIndex, timelineName);
                            if (attachment == null)
                                throw new Error("Deform attachment not found: " + timelineMap.name);
                            var weighted = attachment.bones != null;
                            var vertices = attachment.vertices;
                            var deformLength = weighted ? vertices.length / 3 * 2 : vertices.length;
                            var timeline = new spine.DeformTimeline(timelineMap.length);
                            timeline.slotIndex = slotIndex;
                            timeline.attachment = attachment;
                            var frameIndex = 0;
                            for (var j = 0; j < timelineMap.length; j++) {
                                var valueMap = timelineMap[j];
                                var deform = void 0;
                                var verticesValue = this.getValue(valueMap, "vertices", null);
                                if (verticesValue == null)
                                    deform = weighted ? spine.Utils.newFloatArray(deformLength) : vertices;
                                else {
                                    deform = spine.Utils.newFloatArray(deformLength);
                                    var start = this.getValue(valueMap, "offset", 0);
                                    spine.Utils.arrayCopy(verticesValue, 0, deform, start, verticesValue.length);
                                    if (scale != 1) {
                                        for (var i = start, n = i + verticesValue.length; i < n; i++)
                                            deform[i] *= scale;
                                    }
                                    if (!weighted) {
                                        for (var i = 0; i < deformLength; i++)
                                            deform[i] += vertices[i];
                                    }
                                }
                                timeline.setFrame(frameIndex, valueMap.time, deform);
                                this.readCurve(valueMap, timeline, frameIndex);
                                frameIndex++;
                            }
                            timelines.push(timeline);
                            duration = Math.max(duration, timeline.frames[timeline.getFrameCount() - 1]);
                        }
                    }
                }
            }
            var drawOrderNode = map.drawOrder;
            if (drawOrderNode == null)
                drawOrderNode = map.draworder;
            if (drawOrderNode != null) {
                var timeline = new spine.DrawOrderTimeline(drawOrderNode.length);
                var slotCount = skeletonData.slots.length;
                var frameIndex = 0;
                for (var j = 0; j < drawOrderNode.length; j++) {
                    var drawOrderMap = drawOrderNode[j];
                    var drawOrder = null;
                    var offsets = this.getValue(drawOrderMap, "offsets", null);
                    if (offsets != null) {
                        drawOrder = spine.Utils.newArray(slotCount, -1);
                        var unchanged = spine.Utils.newArray(slotCount - offsets.length, 0);
                        var originalIndex = 0, unchangedIndex = 0;
                        for (var i = 0; i < offsets.length; i++) {
                            var offsetMap = offsets[i];
                            var slotIndex = skeletonData.findSlotIndex(offsetMap.slot);
                            if (slotIndex == -1)
                                throw new Error("Slot not found: " + offsetMap.slot);
                            while (originalIndex != slotIndex)
                                unchanged[unchangedIndex++] = originalIndex++;
                            drawOrder[originalIndex + offsetMap.offset] = originalIndex++;
                        }
                        while (originalIndex < slotCount)
                            unchanged[unchangedIndex++] = originalIndex++;
                        for (var i = slotCount - 1; i >= 0; i--)
                            if (drawOrder[i] == -1)
                                drawOrder[i] = unchanged[--unchangedIndex];
                    }
                    timeline.setFrame(frameIndex++, drawOrderMap.time, drawOrder);
                }
                timelines.push(timeline);
                duration = Math.max(duration, timeline.frames[timeline.getFrameCount() - 1]);
            }
            if (map.events) {
                var timeline = new spine.EventTimeline(map.events.length);
                var frameIndex = 0;
                for (var i = 0; i < map.events.length; i++) {
                    var eventMap = map.events[i];
                    var eventData = skeletonData.findEvent(eventMap.name);
                    if (eventData == null)
                        throw new Error("Event not found: " + eventMap.name);
                    var event_5 = new spine.Event(eventMap.time, eventData);
                    event_5.intValue = this.getValue(eventMap, "int", eventData.intValue);
                    event_5.floatValue = this.getValue(eventMap, "float", eventData.floatValue);
                    event_5.stringValue = this.getValue(eventMap, "string", eventData.stringValue);
                    timeline.setFrame(frameIndex++, event_5);
                }
                timelines.push(timeline);
                duration = Math.max(duration, timeline.frames[timeline.getFrameCount() - 1]);
            }
            if (isNaN(duration)) {
                throw new Error("Error while parsing animation, duration is NaN");
            }
            skeletonData.animations.push(new spine.Animation(name, timelines, duration));
        };
        SkeletonJson.prototype.readCurve = function (map, timeline, frameIndex) {
            if (!map.curve)
                return;
            if (map.curve === "stepped")
                timeline.setStepped(frameIndex);
            else if (Object.prototype.toString.call(map.curve) === '[object Array]') {
                var curve = map.curve;
                timeline.setCurve(frameIndex, curve[0], curve[1], curve[2], curve[3]);
            }
        };
        SkeletonJson.prototype.getValue = function (map, prop, defaultValue) {
            return map[prop] !== undefined ? map[prop] : defaultValue;
        };
        SkeletonJson.blendModeFromString = function (str) {
            str = str.toLowerCase();
            if (str == "normal")
                return spine.BlendMode.Normal;
            if (str == "additive")
                return spine.BlendMode.Additive;
            if (str == "multiply")
                return spine.BlendMode.Multiply;
            if (str == "screen")
                return spine.BlendMode.Screen;
            throw new Error("Unknown blend mode: " + str);
        };
        SkeletonJson.positionModeFromString = function (str) {
            str = str.toLowerCase();
            if (str == "fixed")
                return spine.PositionMode.Fixed;
            if (str == "percent")
                return spine.PositionMode.Percent;
            throw new Error("Unknown position mode: " + str);
        };
        SkeletonJson.spacingModeFromString = function (str) {
            str = str.toLowerCase();
            if (str == "length")
                return spine.SpacingMode.Length;
            if (str == "fixed")
                return spine.SpacingMode.Fixed;
            if (str == "percent")
                return spine.SpacingMode.Percent;
            throw new Error("Unknown position mode: " + str);
        };
        SkeletonJson.rotateModeFromString = function (str) {
            str = str.toLowerCase();
            if (str == "tangent")
                return spine.RotateMode.Tangent;
            if (str == "chain")
                return spine.RotateMode.Chain;
            if (str == "chainscale")
                return spine.RotateMode.ChainScale;
            throw new Error("Unknown rotate mode: " + str);
        };
        SkeletonJson.transformModeFromString = function (str) {
            str = str.toLowerCase();
            if (str == "normal")
                return spine.TransformMode.Normal;
            if (str == "onlytranslation")
                return spine.TransformMode.OnlyTranslation;
            if (str == "norotationorreflection")
                return spine.TransformMode.NoRotationOrReflection;
            if (str == "noscale")
                return spine.TransformMode.NoScale;
            if (str == "noscaleorreflection")
                return spine.TransformMode.NoScaleOrReflection;
            throw new Error("Unknown transform mode: " + str);
        };
        return SkeletonJson;
    }());
    spine.SkeletonJson = SkeletonJson;
    var LinkedMesh = (function () {
        function LinkedMesh(mesh, skin, slotIndex, parent) {
            this.mesh = mesh;
            this.skin = skin;
            this.slotIndex = slotIndex;
            this.parent = parent;
        }
        return LinkedMesh;
    }());
>>>>>>> 7e0df8fa
})(spine || (spine = {}));
var spine;
(function (spine) {
    var Skin = (function () {
        function Skin(name) {
            this.attachments = new Array();
            if (name == null)
                throw new Error("name cannot be null.");
            this.name = name;
        }
        Skin.prototype.addAttachment = function (slotIndex, name, attachment) {
            if (attachment == null)
                throw new Error("attachment cannot be null.");
            var attachments = this.attachments;
            if (slotIndex >= attachments.length)
                attachments.length = slotIndex + 1;
            if (!attachments[slotIndex])
                attachments[slotIndex] = {};
            attachments[slotIndex][name] = attachment;
        };
        Skin.prototype.getAttachment = function (slotIndex, name) {
            var dictionary = this.attachments[slotIndex];
            return dictionary ? dictionary[name] : null;
        };
        Skin.prototype.attachAll = function (skeleton, oldSkin) {
            var slotIndex = 0;
            for (var i = 0; i < skeleton.slots.length; i++) {
                var slot = skeleton.slots[i];
                var slotAttachment = slot.getAttachment();
                if (slotAttachment && slotIndex < oldSkin.attachments.length) {
                    var dictionary = oldSkin.attachments[slotIndex];
                    for (var key in dictionary) {
                        var skinAttachment = dictionary[key];
                        if (slotAttachment == skinAttachment) {
                            var attachment = this.getAttachment(slotIndex, key);
                            if (attachment != null)
                                slot.setAttachment(attachment);
                            break;
                        }
                    }
                }
                slotIndex++;
            }
        };
        return Skin;
    }());
    spine.Skin = Skin;
})(spine || (spine = {}));
var spine;
(function (spine) {
<<<<<<< HEAD
	var Slot = (function () {
		function Slot(data, bone) {
			this.attachmentVertices = new Array();
			if (data == null)
				throw new Error("data cannot be null.");
			if (bone == null)
				throw new Error("bone cannot be null.");
			this.data = data;
			this.bone = bone;
			this.color = new spine.Color();
			this.darkColor = data.darkColor == null ? null : new spine.Color();
			this.setToSetupPose();
		}
		Slot.prototype.getAttachment = function () {
			return this.attachment;
		};
		Slot.prototype.setAttachment = function (attachment) {
			if (this.attachment == attachment)
				return;
			this.attachment = attachment;
			this.attachmentTime = this.bone.skeleton.time;
			this.attachmentVertices.length = 0;
		};
		Slot.prototype.setAttachmentTime = function (time) {
			this.attachmentTime = this.bone.skeleton.time - time;
		};
		Slot.prototype.getAttachmentTime = function () {
			return this.bone.skeleton.time - this.attachmentTime;
		};
		Slot.prototype.setToSetupPose = function () {
			this.color.setFromColor(this.data.color);
			if (this.darkColor != null)
				this.darkColor.setFromColor(this.data.darkColor);
			if (this.data.attachmentName == null)
				this.attachment = null;
			else {
				this.attachment = null;
				this.setAttachment(this.bone.skeleton.getAttachment(this.data.index, this.data.attachmentName));
			}
		};
		return Slot;
	}());
	spine.Slot = Slot;
=======
    var Slot = (function () {
        function Slot(data, bone) {
            this.attachmentVertices = new Array();
            if (data == null)
                throw new Error("data cannot be null.");
            if (bone == null)
                throw new Error("bone cannot be null.");
            this.data = data;
            this.bone = bone;
            this.color = new spine.Color();
            this.setToSetupPose();
        }
        Slot.prototype.getAttachment = function () {
            return this.attachment;
        };
        Slot.prototype.setAttachment = function (attachment) {
            if (this.attachment == attachment)
                return;
            this.attachment = attachment;
            this.attachmentTime = this.bone.skeleton.time;
            this.attachmentVertices.length = 0;
        };
        Slot.prototype.setAttachmentTime = function (time) {
            this.attachmentTime = this.bone.skeleton.time - time;
        };
        Slot.prototype.getAttachmentTime = function () {
            return this.bone.skeleton.time - this.attachmentTime;
        };
        Slot.prototype.setToSetupPose = function () {
            this.color.setFromColor(this.data.color);
            if (this.data.attachmentName == null)
                this.attachment = null;
            else {
                this.attachment = null;
                this.setAttachment(this.bone.skeleton.getAttachment(this.data.index, this.data.attachmentName));
            }
        };
        return Slot;
    }());
    spine.Slot = Slot;
>>>>>>> 7e0df8fa
})(spine || (spine = {}));
var spine;
(function (spine) {
    var SlotData = (function () {
        function SlotData(index, name, boneData) {
            this.color = new spine.Color(1, 1, 1, 1);
            if (index < 0)
                throw new Error("index must be >= 0.");
            if (name == null)
                throw new Error("name cannot be null.");
            if (boneData == null)
                throw new Error("boneData cannot be null.");
            this.index = index;
            this.name = name;
            this.boneData = boneData;
        }
        return SlotData;
    }());
    spine.SlotData = SlotData;
})(spine || (spine = {}));
var spine;
(function (spine) {
    var TextureAtlas = (function () {
        function TextureAtlas(atlasText, textureLoader) {
            this.pages = new Array();
            this.regions = new Array();
            this.load(atlasText, textureLoader);
        }
        TextureAtlas.prototype.load = function (atlasText, textureLoader) {
            if (textureLoader == null)
                throw new Error("textureLoader cannot be null.");
            var reader = new TextureAtlasReader(atlasText);
            var tuple = new Array(4);
            var page = null;
            while (true) {
                var line = reader.readLine();
                if (line == null)
                    break;
                line = line.trim();
                if (line.length == 0)
                    page = null;
                else if (!page) {
                    page = new TextureAtlasPage();
                    page.name = line;
                    if (reader.readTuple(tuple) == 2) {
                        page.width = parseInt(tuple[0]);
                        page.height = parseInt(tuple[1]);
                        reader.readTuple(tuple);
                    }
                    reader.readTuple(tuple);
                    page.minFilter = spine.Texture.filterFromString(tuple[0]);
                    page.magFilter = spine.Texture.filterFromString(tuple[1]);
                    var direction = reader.readValue();
                    page.uWrap = spine.TextureWrap.ClampToEdge;
                    page.vWrap = spine.TextureWrap.ClampToEdge;
                    if (direction == "x")
                        page.uWrap = spine.TextureWrap.Repeat;
                    else if (direction == "y")
                        page.vWrap = spine.TextureWrap.Repeat;
                    else if (direction == "xy")
                        page.uWrap = page.vWrap = spine.TextureWrap.Repeat;
                    page.texture = textureLoader(line);
                    page.texture.setFilters(page.minFilter, page.magFilter);
                    page.texture.setWraps(page.uWrap, page.vWrap);
                    page.width = page.texture.getImage().width;
                    page.height = page.texture.getImage().height;
                    this.pages.push(page);
                }
                else {
                    var region = new TextureAtlasRegion();
                    region.name = line;
                    region.page = page;
                    region.rotate = reader.readValue() == "true";
                    reader.readTuple(tuple);
                    var x = parseInt(tuple[0]);
                    var y = parseInt(tuple[1]);
                    reader.readTuple(tuple);
                    var width = parseInt(tuple[0]);
                    var height = parseInt(tuple[1]);
                    region.u = x / page.width;
                    region.v = y / page.height;
                    if (region.rotate) {
                        region.u2 = (x + height) / page.width;
                        region.v2 = (y + width) / page.height;
                    }
                    else {
                        region.u2 = (x + width) / page.width;
                        region.v2 = (y + height) / page.height;
                    }
                    region.x = x;
                    region.y = y;
                    region.width = Math.abs(width);
                    region.height = Math.abs(height);
                    if (reader.readTuple(tuple) == 4) {
                        if (reader.readTuple(tuple) == 4) {
                            reader.readTuple(tuple);
                        }
                    }
                    region.originalWidth = parseInt(tuple[0]);
                    region.originalHeight = parseInt(tuple[1]);
                    reader.readTuple(tuple);
                    region.offsetX = parseInt(tuple[0]);
                    region.offsetY = parseInt(tuple[1]);
                    region.index = parseInt(reader.readValue());
                    region.texture = page.texture;
                    this.regions.push(region);
                }
            }
        };
        TextureAtlas.prototype.findRegion = function (name) {
            for (var i = 0; i < this.regions.length; i++) {
                if (this.regions[i].name == name) {
                    return this.regions[i];
                }
            }
            return null;
        };
        TextureAtlas.prototype.dispose = function () {
            for (var i = 0; i < this.pages.length; i++) {
                this.pages[i].texture.dispose();
            }
        };
        return TextureAtlas;
    }());
    spine.TextureAtlas = TextureAtlas;
    var TextureAtlasReader = (function () {
        function TextureAtlasReader(text) {
            this.index = 0;
            this.lines = text.split(/\r\n|\r|\n/);
        }
        TextureAtlasReader.prototype.readLine = function () {
            if (this.index >= this.lines.length)
                return null;
            return this.lines[this.index++];
        };
        TextureAtlasReader.prototype.readValue = function () {
            var line = this.readLine();
            var colon = line.indexOf(":");
            if (colon == -1)
                throw new Error("Invalid line: " + line);
            return line.substring(colon + 1).trim();
        };
        TextureAtlasReader.prototype.readTuple = function (tuple) {
            var line = this.readLine();
            var colon = line.indexOf(":");
            if (colon == -1)
                throw new Error("Invalid line: " + line);
            var i = 0, lastMatch = colon + 1;
            for (; i < 3; i++) {
                var comma = line.indexOf(",", lastMatch);
                if (comma == -1)
                    break;
                tuple[i] = line.substr(lastMatch, comma - lastMatch).trim();
                lastMatch = comma + 1;
            }
            tuple[i] = line.substring(lastMatch).trim();
            return i + 1;
        };
        return TextureAtlasReader;
    }());
    var TextureAtlasPage = (function () {
        function TextureAtlasPage() {
        }
        return TextureAtlasPage;
    }());
    spine.TextureAtlasPage = TextureAtlasPage;
    var TextureAtlasRegion = (function (_super) {
        __extends(TextureAtlasRegion, _super);
        function TextureAtlasRegion() {
            _super.apply(this, arguments);
        }
        return TextureAtlasRegion;
    }(spine.TextureRegion));
    spine.TextureAtlasRegion = TextureAtlasRegion;
})(spine || (spine = {}));
var spine;
(function (spine) {
<<<<<<< HEAD
	var TransformConstraint = (function () {
		function TransformConstraint(data, skeleton) {
			this.rotateMix = 0;
			this.translateMix = 0;
			this.scaleMix = 0;
			this.shearMix = 0;
			this.temp = new spine.Vector2();
			if (data == null)
				throw new Error("data cannot be null.");
			if (skeleton == null)
				throw new Error("skeleton cannot be null.");
			this.data = data;
			this.rotateMix = data.rotateMix;
			this.translateMix = data.translateMix;
			this.scaleMix = data.scaleMix;
			this.shearMix = data.shearMix;
			this.bones = new Array();
			for (var i = 0; i < data.bones.length; i++)
				this.bones.push(skeleton.findBone(data.bones[i].name));
			this.target = skeleton.findBone(data.target.name);
		}
		TransformConstraint.prototype.apply = function () {
			this.update();
		};
		TransformConstraint.prototype.update = function () {
			if (this.data.local) {
				if (this.data.relative)
					this.applyRelativeLocal();
				else
					this.applyAbsoluteLocal();
			}
			else {
				if (this.data.relative)
					this.applyRelativeWorld();
				else
					this.applyAbsoluteWorld();
			}
		};
		TransformConstraint.prototype.applyAbsoluteWorld = function () {
			var rotateMix = this.rotateMix, translateMix = this.translateMix, scaleMix = this.scaleMix, shearMix = this.shearMix;
			var target = this.target;
			var ta = target.a, tb = target.b, tc = target.c, td = target.d;
			var degRadReflect = ta * td - tb * tc > 0 ? spine.MathUtils.degRad : -spine.MathUtils.degRad;
			var offsetRotation = this.data.offsetRotation * degRadReflect;
			var offsetShearY = this.data.offsetShearY * degRadReflect;
			var bones = this.bones;
			for (var i = 0, n = bones.length; i < n; i++) {
				var bone = bones[i];
				var modified = false;
				if (rotateMix != 0) {
					var a = bone.a, b = bone.b, c = bone.c, d = bone.d;
					var r = Math.atan2(tc, ta) - Math.atan2(c, a) + offsetRotation;
					if (r > spine.MathUtils.PI)
						r -= spine.MathUtils.PI2;
					else if (r < -spine.MathUtils.PI)
						r += spine.MathUtils.PI2;
					r *= rotateMix;
					var cos = Math.cos(r), sin = Math.sin(r);
					bone.a = cos * a - sin * c;
					bone.b = cos * b - sin * d;
					bone.c = sin * a + cos * c;
					bone.d = sin * b + cos * d;
					modified = true;
				}
				if (translateMix != 0) {
					var temp = this.temp;
					target.localToWorld(temp.set(this.data.offsetX, this.data.offsetY));
					bone.worldX += (temp.x - bone.worldX) * translateMix;
					bone.worldY += (temp.y - bone.worldY) * translateMix;
					modified = true;
				}
				if (scaleMix > 0) {
					var s = Math.sqrt(bone.a * bone.a + bone.c * bone.c);
					var ts = Math.sqrt(ta * ta + tc * tc);
					if (s > 0.00001)
						s = (s + (ts - s + this.data.offsetScaleX) * scaleMix) / s;
					bone.a *= s;
					bone.c *= s;
					s = Math.sqrt(bone.b * bone.b + bone.d * bone.d);
					ts = Math.sqrt(tb * tb + td * td);
					if (s > 0.00001)
						s = (s + (ts - s + this.data.offsetScaleY) * scaleMix) / s;
					bone.b *= s;
					bone.d *= s;
					modified = true;
				}
				if (shearMix > 0) {
					var b = bone.b, d = bone.d;
					var by = Math.atan2(d, b);
					var r = Math.atan2(td, tb) - Math.atan2(tc, ta) - (by - Math.atan2(bone.c, bone.a));
					if (r > spine.MathUtils.PI)
						r -= spine.MathUtils.PI2;
					else if (r < -spine.MathUtils.PI)
						r += spine.MathUtils.PI2;
					r = by + (r + offsetShearY) * shearMix;
					var s = Math.sqrt(b * b + d * d);
					bone.b = Math.cos(r) * s;
					bone.d = Math.sin(r) * s;
					modified = true;
				}
				if (modified)
					bone.appliedValid = false;
			}
		};
		TransformConstraint.prototype.applyRelativeWorld = function () {
			var rotateMix = this.rotateMix, translateMix = this.translateMix, scaleMix = this.scaleMix, shearMix = this.shearMix;
			var target = this.target;
			var ta = target.a, tb = target.b, tc = target.c, td = target.d;
			var degRadReflect = ta * td - tb * tc > 0 ? spine.MathUtils.degRad : -spine.MathUtils.degRad;
			var offsetRotation = this.data.offsetRotation * degRadReflect, offsetShearY = this.data.offsetShearY * degRadReflect;
			var bones = this.bones;
			for (var i = 0, n = bones.length; i < n; i++) {
				var bone = bones[i];
				var modified = false;
				if (rotateMix != 0) {
					var a = bone.a, b = bone.b, c = bone.c, d = bone.d;
					var r = Math.atan2(tc, ta) + offsetRotation;
					if (r > spine.MathUtils.PI)
						r -= spine.MathUtils.PI2;
					else if (r < -spine.MathUtils.PI)
						r += spine.MathUtils.PI2;
					r *= rotateMix;
					var cos = Math.cos(r), sin = Math.sin(r);
					bone.a = cos * a - sin * c;
					bone.b = cos * b - sin * d;
					bone.c = sin * a + cos * c;
					bone.d = sin * b + cos * d;
					modified = true;
				}
				if (translateMix != 0) {
					var temp = this.temp;
					target.localToWorld(temp.set(this.data.offsetX, this.data.offsetY));
					bone.worldX += temp.x * translateMix;
					bone.worldY += temp.y * translateMix;
					modified = true;
				}
				if (scaleMix > 0) {
					var s = (Math.sqrt(ta * ta + tc * tc) - 1 + this.data.offsetScaleX) * scaleMix + 1;
					bone.a *= s;
					bone.c *= s;
					s = (Math.sqrt(tb * tb + td * td) - 1 + this.data.offsetScaleY) * scaleMix + 1;
					bone.b *= s;
					bone.d *= s;
					modified = true;
				}
				if (shearMix > 0) {
					var r = Math.atan2(td, tb) - Math.atan2(tc, ta);
					if (r > spine.MathUtils.PI)
						r -= spine.MathUtils.PI2;
					else if (r < -spine.MathUtils.PI)
						r += spine.MathUtils.PI2;
					var b = bone.b, d = bone.d;
					r = Math.atan2(d, b) + (r - spine.MathUtils.PI / 2 + offsetShearY) * shearMix;
					var s = Math.sqrt(b * b + d * d);
					bone.b = Math.cos(r) * s;
					bone.d = Math.sin(r) * s;
					modified = true;
				}
				if (modified)
					bone.appliedValid = false;
			}
		};
		TransformConstraint.prototype.applyAbsoluteLocal = function () {
			var rotateMix = this.rotateMix, translateMix = this.translateMix, scaleMix = this.scaleMix, shearMix = this.shearMix;
			var target = this.target;
			if (!target.appliedValid)
				target.updateAppliedTransform();
			var bones = this.bones;
			for (var i = 0, n = bones.length; i < n; i++) {
				var bone = bones[i];
				if (!bone.appliedValid)
					bone.updateAppliedTransform();
				var rotation = bone.arotation;
				if (rotateMix != 0) {
					var r = target.arotation - rotation + this.data.offsetRotation;
					r -= (16384 - ((16384.499999999996 - r / 360) | 0)) * 360;
					rotation += r * rotateMix;
				}
				var x = bone.ax, y = bone.ay;
				if (translateMix != 0) {
					x += (target.ax - x + this.data.offsetX) * translateMix;
					y += (target.ay - y + this.data.offsetY) * translateMix;
				}
				var scaleX = bone.ascaleX, scaleY = bone.ascaleY;
				if (scaleMix > 0) {
					if (scaleX > 0.00001)
						scaleX = (scaleX + (target.ascaleX - scaleX + this.data.offsetScaleX) * scaleMix) / scaleX;
					if (scaleY > 0.00001)
						scaleY = (scaleY + (target.ascaleY - scaleY + this.data.offsetScaleY) * scaleMix) / scaleY;
				}
				var shearY = bone.ashearY;
				if (shearMix > 0) {
					var r = target.ashearY - shearY + this.data.offsetShearY;
					r -= (16384 - ((16384.499999999996 - r / 360) | 0)) * 360;
					bone.shearY += r * shearMix;
				}
				bone.updateWorldTransformWith(x, y, rotation, scaleX, scaleY, bone.ashearX, shearY);
			}
		};
		TransformConstraint.prototype.applyRelativeLocal = function () {
			var rotateMix = this.rotateMix, translateMix = this.translateMix, scaleMix = this.scaleMix, shearMix = this.shearMix;
			var target = this.target;
			if (!target.appliedValid)
				target.updateAppliedTransform();
			var bones = this.bones;
			for (var i = 0, n = bones.length; i < n; i++) {
				var bone = bones[i];
				if (!bone.appliedValid)
					bone.updateAppliedTransform();
				var rotation = bone.arotation;
				if (rotateMix != 0)
					rotation += (target.arotation + this.data.offsetRotation) * rotateMix;
				var x = bone.ax, y = bone.ay;
				if (translateMix != 0) {
					x += (target.ax + this.data.offsetX) * translateMix;
					y += (target.ay + this.data.offsetY) * translateMix;
				}
				var scaleX = bone.ascaleX, scaleY = bone.ascaleY;
				if (scaleMix > 0) {
					if (scaleX > 0.00001)
						scaleX *= ((target.ascaleX - 1 + this.data.offsetScaleX) * scaleMix) + 1;
					if (scaleY > 0.00001)
						scaleY *= ((target.ascaleY - 1 + this.data.offsetScaleY) * scaleMix) + 1;
				}
				var shearY = bone.ashearY;
				if (shearMix > 0)
					shearY += (target.ashearY + this.data.offsetShearY) * shearMix;
				bone.updateWorldTransformWith(x, y, rotation, scaleX, scaleY, bone.ashearX, shearY);
			}
		};
		TransformConstraint.prototype.getOrder = function () {
			return this.data.order;
		};
		return TransformConstraint;
	}());
	spine.TransformConstraint = TransformConstraint;
})(spine || (spine = {}));
var spine;
(function (spine) {
	var TransformConstraintData = (function () {
		function TransformConstraintData(name) {
			this.order = 0;
			this.bones = new Array();
			this.rotateMix = 0;
			this.translateMix = 0;
			this.scaleMix = 0;
			this.shearMix = 0;
			this.offsetRotation = 0;
			this.offsetX = 0;
			this.offsetY = 0;
			this.offsetScaleX = 0;
			this.offsetScaleY = 0;
			this.offsetShearY = 0;
			this.relative = false;
			this.local = false;
			if (name == null)
				throw new Error("name cannot be null.");
			this.name = name;
		}
		return TransformConstraintData;
	}());
	spine.TransformConstraintData = TransformConstraintData;
})(spine || (spine = {}));
var spine;
(function (spine) {
	var IntSet = (function () {
		function IntSet() {
			this.array = new Array();
		}
		IntSet.prototype.add = function (value) {
			var contains = this.contains(value);
			this.array[value | 0] = value | 0;
			return !contains;
		};
		IntSet.prototype.contains = function (value) {
			return this.array[value | 0] != undefined;
		};
		IntSet.prototype.remove = function (value) {
			this.array[value | 0] = undefined;
		};
		IntSet.prototype.clear = function () {
			this.array.length = 0;
		};
		return IntSet;
	}());
	spine.IntSet = IntSet;
	var Color = (function () {
		function Color(r, g, b, a) {
			if (r === void 0) { r = 0; }
			if (g === void 0) { g = 0; }
			if (b === void 0) { b = 0; }
			if (a === void 0) { a = 0; }
			this.r = r;
			this.g = g;
			this.b = b;
			this.a = a;
		}
		Color.prototype.set = function (r, g, b, a) {
			this.r = r;
			this.g = g;
			this.b = b;
			this.a = a;
			this.clamp();
			return this;
		};
		Color.prototype.setFromColor = function (c) {
			this.r = c.r;
			this.g = c.g;
			this.b = c.b;
			this.a = c.a;
			return this;
		};
		Color.prototype.setFromString = function (hex) {
			hex = hex.charAt(0) == '#' ? hex.substr(1) : hex;
			this.r = parseInt(hex.substr(0, 2), 16) / 255.0;
			this.g = parseInt(hex.substr(2, 2), 16) / 255.0;
			this.b = parseInt(hex.substr(4, 2), 16) / 255.0;
			this.a = (hex.length != 8 ? 255 : parseInt(hex.substr(6, 2), 16)) / 255.0;
			return this;
		};
		Color.prototype.add = function (r, g, b, a) {
			this.r += r;
			this.g += g;
			this.b += b;
			this.a += a;
			this.clamp();
			return this;
		};
		Color.prototype.clamp = function () {
			if (this.r < 0)
				this.r = 0;
			else if (this.r > 1)
				this.r = 1;
			if (this.g < 0)
				this.g = 0;
			else if (this.g > 1)
				this.g = 1;
			if (this.b < 0)
				this.b = 0;
			else if (this.b > 1)
				this.b = 1;
			if (this.a < 0)
				this.a = 0;
			else if (this.a > 1)
				this.a = 1;
			return this;
		};
		Color.WHITE = new Color(1, 1, 1, 1);
		Color.RED = new Color(1, 0, 0, 1);
		Color.GREEN = new Color(0, 1, 0, 1);
		Color.BLUE = new Color(0, 0, 1, 1);
		Color.MAGENTA = new Color(1, 0, 1, 1);
		return Color;
	}());
	spine.Color = Color;
	var MathUtils = (function () {
		function MathUtils() {
		}
		MathUtils.clamp = function (value, min, max) {
			if (value < min)
				return min;
			if (value > max)
				return max;
			return value;
		};
		MathUtils.cosDeg = function (degrees) {
			return Math.cos(degrees * MathUtils.degRad);
		};
		MathUtils.sinDeg = function (degrees) {
			return Math.sin(degrees * MathUtils.degRad);
		};
		MathUtils.signum = function (value) {
			return value > 0 ? 1 : value < 0 ? -1 : 0;
		};
		MathUtils.toInt = function (x) {
			return x > 0 ? Math.floor(x) : Math.ceil(x);
		};
		MathUtils.cbrt = function (x) {
			var y = Math.pow(Math.abs(x), 1 / 3);
			return x < 0 ? -y : y;
		};
		MathUtils.PI = 3.1415927;
		MathUtils.PI2 = MathUtils.PI * 2;
		MathUtils.radiansToDegrees = 180 / MathUtils.PI;
		MathUtils.radDeg = MathUtils.radiansToDegrees;
		MathUtils.degreesToRadians = MathUtils.PI / 180;
		MathUtils.degRad = MathUtils.degreesToRadians;
		return MathUtils;
	}());
	spine.MathUtils = MathUtils;
	var Utils = (function () {
		function Utils() {
		}
		Utils.arrayCopy = function (source, sourceStart, dest, destStart, numElements) {
			for (var i = sourceStart, j = destStart; i < sourceStart + numElements; i++, j++) {
				dest[j] = source[i];
			}
		};
		Utils.setArraySize = function (array, size, value) {
			if (value === void 0) { value = 0; }
			var oldSize = array.length;
			if (oldSize == size)
				return array;
			array.length = size;
			if (oldSize < size) {
				for (var i = oldSize; i < size; i++)
					array[i] = value;
			}
			return array;
		};
		Utils.ensureArrayCapacity = function (array, size, value) {
			if (value === void 0) { value = 0; }
			if (array.length >= size)
				return array;
			return Utils.setArraySize(array, size, value);
		};
		Utils.newArray = function (size, defaultValue) {
			var array = new Array(size);
			for (var i = 0; i < size; i++)
				array[i] = defaultValue;
			return array;
		};
		Utils.newFloatArray = function (size) {
			if (Utils.SUPPORTS_TYPED_ARRAYS) {
				return new Float32Array(size);
			}
			else {
				var array = new Array(size);
				for (var i = 0; i < array.length; i++)
					array[i] = 0;
				return array;
			}
		};
		Utils.toFloatArray = function (array) {
			return Utils.SUPPORTS_TYPED_ARRAYS ? new Float32Array(array) : array;
		};
		Utils.SUPPORTS_TYPED_ARRAYS = typeof (Float32Array) !== "undefined";
		return Utils;
	}());
	spine.Utils = Utils;
	var DebugUtils = (function () {
		function DebugUtils() {
		}
		DebugUtils.logBones = function (skeleton) {
			for (var i = 0; i < skeleton.bones.length; i++) {
				var bone = skeleton.bones[i];
				console.log(bone.data.name + ", " + bone.a + ", " + bone.b + ", " + bone.c + ", " + bone.d + ", " + bone.worldX + ", " + bone.worldY);
			}
		};
		return DebugUtils;
	}());
	spine.DebugUtils = DebugUtils;
	var Pool = (function () {
		function Pool(instantiator) {
			this.items = new Array();
			this.instantiator = instantiator;
		}
		Pool.prototype.obtain = function () {
			return this.items.length > 0 ? this.items.pop() : this.instantiator();
		};
		Pool.prototype.free = function (item) {
			if (item.reset)
				item.reset();
			this.items.push(item);
		};
		Pool.prototype.freeAll = function (items) {
			for (var i = 0; i < items.length; i++) {
				if (items[i].reset)
					items[i].reset();
				this.items[i] = items[i];
			}
		};
		Pool.prototype.clear = function () {
			this.items.length = 0;
		};
		return Pool;
	}());
	spine.Pool = Pool;
	var Vector2 = (function () {
		function Vector2(x, y) {
			if (x === void 0) { x = 0; }
			if (y === void 0) { y = 0; }
			this.x = x;
			this.y = y;
		}
		Vector2.prototype.set = function (x, y) {
			this.x = x;
			this.y = y;
			return this;
		};
		Vector2.prototype.length = function () {
			var x = this.x;
			var y = this.y;
			return Math.sqrt(x * x + y * y);
		};
		Vector2.prototype.normalize = function () {
			var len = this.length();
			if (len != 0) {
				this.x /= len;
				this.y /= len;
			}
			return this;
		};
		return Vector2;
	}());
	spine.Vector2 = Vector2;
	var TimeKeeper = (function () {
		function TimeKeeper() {
			this.maxDelta = 0.064;
			this.framesPerSecond = 0;
			this.delta = 0;
			this.totalTime = 0;
			this.lastTime = Date.now() / 1000;
			this.frameCount = 0;
			this.frameTime = 0;
		}
		TimeKeeper.prototype.update = function () {
			var now = Date.now() / 1000;
			this.delta = now - this.lastTime;
			this.frameTime += this.delta;
			this.totalTime += this.delta;
			if (this.delta > this.maxDelta)
				this.delta = this.maxDelta;
			this.lastTime = now;
			this.frameCount++;
			if (this.frameTime > 1) {
				this.framesPerSecond = this.frameCount / this.frameTime;
				this.frameTime = 0;
				this.frameCount = 0;
			}
		};
		return TimeKeeper;
	}());
	spine.TimeKeeper = TimeKeeper;
	var WindowedMean = (function () {
		function WindowedMean(windowSize) {
			if (windowSize === void 0) { windowSize = 32; }
			this.addedValues = 0;
			this.lastValue = 0;
			this.mean = 0;
			this.dirty = true;
			this.values = new Array(windowSize);
		}
		WindowedMean.prototype.hasEnoughData = function () {
			return this.addedValues >= this.values.length;
		};
		WindowedMean.prototype.addValue = function (value) {
			if (this.addedValues < this.values.length)
				this.addedValues++;
			this.values[this.lastValue++] = value;
			if (this.lastValue > this.values.length - 1)
				this.lastValue = 0;
			this.dirty = true;
		};
		WindowedMean.prototype.getMean = function () {
			if (this.hasEnoughData()) {
				if (this.dirty) {
					var mean = 0;
					for (var i = 0; i < this.values.length; i++) {
						mean += this.values[i];
					}
					this.mean = mean / this.values.length;
					this.dirty = false;
				}
				return this.mean;
			}
			else {
				return 0;
			}
		};
		return WindowedMean;
	}());
	spine.WindowedMean = WindowedMean;
=======
    var TransformConstraint = (function () {
        function TransformConstraint(data, skeleton) {
            this.rotateMix = 0;
            this.translateMix = 0;
            this.scaleMix = 0;
            this.shearMix = 0;
            this.temp = new spine.Vector2();
            if (data == null)
                throw new Error("data cannot be null.");
            if (skeleton == null)
                throw new Error("skeleton cannot be null.");
            this.data = data;
            this.rotateMix = data.rotateMix;
            this.translateMix = data.translateMix;
            this.scaleMix = data.scaleMix;
            this.shearMix = data.shearMix;
            this.bones = new Array();
            for (var i = 0; i < data.bones.length; i++)
                this.bones.push(skeleton.findBone(data.bones[i].name));
            this.target = skeleton.findBone(data.target.name);
        }
        TransformConstraint.prototype.apply = function () {
            this.update();
        };
        TransformConstraint.prototype.update = function () {
            var rotateMix = this.rotateMix, translateMix = this.translateMix, scaleMix = this.scaleMix, shearMix = this.shearMix;
            var target = this.target;
            var ta = target.a, tb = target.b, tc = target.c, td = target.d;
            var degRadReflect = ta * td - tb * tc > 0 ? spine.MathUtils.degRad : -spine.MathUtils.degRad;
            var offsetRotation = this.data.offsetRotation * degRadReflect;
            var offsetShearY = this.data.offsetShearY * degRadReflect;
            var bones = this.bones;
            for (var i = 0, n = bones.length; i < n; i++) {
                var bone = bones[i];
                var modified = false;
                if (rotateMix != 0) {
                    var a = bone.a, b = bone.b, c = bone.c, d = bone.d;
                    var r = Math.atan2(tc, ta) - Math.atan2(c, a) + offsetRotation;
                    if (r > spine.MathUtils.PI)
                        r -= spine.MathUtils.PI2;
                    else if (r < -spine.MathUtils.PI)
                        r += spine.MathUtils.PI2;
                    r *= rotateMix;
                    var cos = Math.cos(r), sin = Math.sin(r);
                    bone.a = cos * a - sin * c;
                    bone.b = cos * b - sin * d;
                    bone.c = sin * a + cos * c;
                    bone.d = sin * b + cos * d;
                    modified = true;
                }
                if (translateMix != 0) {
                    var temp = this.temp;
                    target.localToWorld(temp.set(this.data.offsetX, this.data.offsetY));
                    bone.worldX += (temp.x - bone.worldX) * translateMix;
                    bone.worldY += (temp.y - bone.worldY) * translateMix;
                    modified = true;
                }
                if (scaleMix > 0) {
                    var s = Math.sqrt(bone.a * bone.a + bone.c * bone.c);
                    var ts = Math.sqrt(ta * ta + tc * tc);
                    if (s > 0.00001)
                        s = (s + (ts - s + this.data.offsetScaleX) * scaleMix) / s;
                    bone.a *= s;
                    bone.c *= s;
                    s = Math.sqrt(bone.b * bone.b + bone.d * bone.d);
                    ts = Math.sqrt(tb * tb + td * td);
                    if (s > 0.00001)
                        s = (s + (ts - s + this.data.offsetScaleY) * scaleMix) / s;
                    bone.b *= s;
                    bone.d *= s;
                    modified = true;
                }
                if (shearMix > 0) {
                    var b = bone.b, d = bone.d;
                    var by = Math.atan2(d, b);
                    var r = Math.atan2(td, tb) - Math.atan2(tc, ta) - (by - Math.atan2(bone.c, bone.a));
                    if (r > spine.MathUtils.PI)
                        r -= spine.MathUtils.PI2;
                    else if (r < -spine.MathUtils.PI)
                        r += spine.MathUtils.PI2;
                    r = by + (r + offsetShearY) * shearMix;
                    var s = Math.sqrt(b * b + d * d);
                    bone.b = Math.cos(r) * s;
                    bone.d = Math.sin(r) * s;
                    modified = true;
                }
                if (modified)
                    bone.appliedValid = false;
            }
        };
        TransformConstraint.prototype.getOrder = function () {
            return this.data.order;
        };
        return TransformConstraint;
    }());
    spine.TransformConstraint = TransformConstraint;
})(spine || (spine = {}));
var spine;
(function (spine) {
    var TransformConstraintData = (function () {
        function TransformConstraintData(name) {
            this.order = 0;
            this.bones = new Array();
            this.rotateMix = 0;
            this.translateMix = 0;
            this.scaleMix = 0;
            this.shearMix = 0;
            this.offsetRotation = 0;
            this.offsetX = 0;
            this.offsetY = 0;
            this.offsetScaleX = 0;
            this.offsetScaleY = 0;
            this.offsetShearY = 0;
            if (name == null)
                throw new Error("name cannot be null.");
            this.name = name;
        }
        return TransformConstraintData;
    }());
    spine.TransformConstraintData = TransformConstraintData;
})(spine || (spine = {}));
var spine;
(function (spine) {
    var IntSet = (function () {
        function IntSet() {
            this.array = new Array();
        }
        IntSet.prototype.add = function (value) {
            var contains = this.contains(value);
            this.array[value | 0] = value | 0;
            return !contains;
        };
        IntSet.prototype.contains = function (value) {
            return this.array[value | 0] != undefined;
        };
        IntSet.prototype.remove = function (value) {
            this.array[value | 0] = undefined;
        };
        IntSet.prototype.clear = function () {
            this.array.length = 0;
        };
        return IntSet;
    }());
    spine.IntSet = IntSet;
    var Color = (function () {
        function Color(r, g, b, a) {
            if (r === void 0) { r = 0; }
            if (g === void 0) { g = 0; }
            if (b === void 0) { b = 0; }
            if (a === void 0) { a = 0; }
            this.r = r;
            this.g = g;
            this.b = b;
            this.a = a;
        }
        Color.prototype.set = function (r, g, b, a) {
            this.r = r;
            this.g = g;
            this.b = b;
            this.a = a;
            this.clamp();
            return this;
        };
        Color.prototype.setFromColor = function (c) {
            this.r = c.r;
            this.g = c.g;
            this.b = c.b;
            this.a = c.a;
            return this;
        };
        Color.prototype.setFromString = function (hex) {
            hex = hex.charAt(0) == '#' ? hex.substr(1) : hex;
            this.r = parseInt(hex.substr(0, 2), 16) / 255.0;
            this.g = parseInt(hex.substr(2, 2), 16) / 255.0;
            this.b = parseInt(hex.substr(4, 2), 16) / 255.0;
            this.a = (hex.length != 8 ? 255 : parseInt(hex.substr(6, 2), 16)) / 255.0;
            return this;
        };
        Color.prototype.add = function (r, g, b, a) {
            this.r += r;
            this.g += g;
            this.b += b;
            this.a += a;
            this.clamp();
            return this;
        };
        Color.prototype.clamp = function () {
            if (this.r < 0)
                this.r = 0;
            else if (this.r > 1)
                this.r = 1;
            if (this.g < 0)
                this.g = 0;
            else if (this.g > 1)
                this.g = 1;
            if (this.b < 0)
                this.b = 0;
            else if (this.b > 1)
                this.b = 1;
            if (this.a < 0)
                this.a = 0;
            else if (this.a > 1)
                this.a = 1;
            return this;
        };
        Color.WHITE = new Color(1, 1, 1, 1);
        Color.RED = new Color(1, 0, 0, 1);
        Color.GREEN = new Color(0, 1, 0, 1);
        Color.BLUE = new Color(0, 0, 1, 1);
        Color.MAGENTA = new Color(1, 0, 1, 1);
        return Color;
    }());
    spine.Color = Color;
    var MathUtils = (function () {
        function MathUtils() {
        }
        MathUtils.clamp = function (value, min, max) {
            if (value < min)
                return min;
            if (value > max)
                return max;
            return value;
        };
        MathUtils.cosDeg = function (degrees) {
            return Math.cos(degrees * MathUtils.degRad);
        };
        MathUtils.sinDeg = function (degrees) {
            return Math.sin(degrees * MathUtils.degRad);
        };
        MathUtils.signum = function (value) {
            return value > 0 ? 1 : value < 0 ? -1 : 0;
        };
        MathUtils.toInt = function (x) {
            return x > 0 ? Math.floor(x) : Math.ceil(x);
        };
        MathUtils.cbrt = function (x) {
            var y = Math.pow(Math.abs(x), 1 / 3);
            return x < 0 ? -y : y;
        };
        MathUtils.PI = 3.1415927;
        MathUtils.PI2 = MathUtils.PI * 2;
        MathUtils.radiansToDegrees = 180 / MathUtils.PI;
        MathUtils.radDeg = MathUtils.radiansToDegrees;
        MathUtils.degreesToRadians = MathUtils.PI / 180;
        MathUtils.degRad = MathUtils.degreesToRadians;
        return MathUtils;
    }());
    spine.MathUtils = MathUtils;
    var Utils = (function () {
        function Utils() {
        }
        Utils.arrayCopy = function (source, sourceStart, dest, destStart, numElements) {
            for (var i = sourceStart, j = destStart; i < sourceStart + numElements; i++, j++) {
                dest[j] = source[i];
            }
        };
        Utils.setArraySize = function (array, size, value) {
            if (value === void 0) { value = 0; }
            var oldSize = array.length;
            if (oldSize == size)
                return array;
            array.length = size;
            if (oldSize < size) {
                for (var i = oldSize; i < size; i++)
                    array[i] = value;
            }
            return array;
        };
        Utils.ensureArrayCapacity = function (array, size, value) {
            if (value === void 0) { value = 0; }
            if (array.length >= size)
                return array;
            return Utils.setArraySize(array, size, value);
        };
        Utils.newArray = function (size, defaultValue) {
            var array = new Array(size);
            for (var i = 0; i < size; i++)
                array[i] = defaultValue;
            return array;
        };
        Utils.newFloatArray = function (size) {
            if (Utils.SUPPORTS_TYPED_ARRAYS) {
                return new Float32Array(size);
            }
            else {
                var array = new Array(size);
                for (var i = 0; i < array.length; i++)
                    array[i] = 0;
                return array;
            }
        };
        Utils.toFloatArray = function (array) {
            return Utils.SUPPORTS_TYPED_ARRAYS ? new Float32Array(array) : array;
        };
        Utils.SUPPORTS_TYPED_ARRAYS = typeof (Float32Array) !== "undefined";
        return Utils;
    }());
    spine.Utils = Utils;
    var DebugUtils = (function () {
        function DebugUtils() {
        }
        DebugUtils.logBones = function (skeleton) {
            for (var i = 0; i < skeleton.bones.length; i++) {
                var bone = skeleton.bones[i];
                console.log(bone.data.name + ", " + bone.a + ", " + bone.b + ", " + bone.c + ", " + bone.d + ", " + bone.worldX + ", " + bone.worldY);
            }
        };
        return DebugUtils;
    }());
    spine.DebugUtils = DebugUtils;
    var Pool = (function () {
        function Pool(instantiator) {
            this.items = new Array();
            this.instantiator = instantiator;
        }
        Pool.prototype.obtain = function () {
            return this.items.length > 0 ? this.items.pop() : this.instantiator();
        };
        Pool.prototype.free = function (item) {
            if (item.reset)
                item.reset();
            this.items.push(item);
        };
        Pool.prototype.freeAll = function (items) {
            for (var i = 0; i < items.length; i++) {
                if (items[i].reset)
                    items[i].reset();
                this.items[i] = items[i];
            }
        };
        Pool.prototype.clear = function () {
            this.items.length = 0;
        };
        return Pool;
    }());
    spine.Pool = Pool;
    var Vector2 = (function () {
        function Vector2(x, y) {
            if (x === void 0) { x = 0; }
            if (y === void 0) { y = 0; }
            this.x = x;
            this.y = y;
        }
        Vector2.prototype.set = function (x, y) {
            this.x = x;
            this.y = y;
            return this;
        };
        Vector2.prototype.length = function () {
            var x = this.x;
            var y = this.y;
            return Math.sqrt(x * x + y * y);
        };
        Vector2.prototype.normalize = function () {
            var len = this.length();
            if (len != 0) {
                this.x /= len;
                this.y /= len;
            }
            return this;
        };
        return Vector2;
    }());
    spine.Vector2 = Vector2;
    var TimeKeeper = (function () {
        function TimeKeeper() {
            this.maxDelta = 0.064;
            this.framesPerSecond = 0;
            this.delta = 0;
            this.totalTime = 0;
            this.lastTime = Date.now() / 1000;
            this.frameCount = 0;
            this.frameTime = 0;
        }
        TimeKeeper.prototype.update = function () {
            var now = Date.now() / 1000;
            this.delta = now - this.lastTime;
            this.frameTime += this.delta;
            this.totalTime += this.delta;
            if (this.delta > this.maxDelta)
                this.delta = this.maxDelta;
            this.lastTime = now;
            this.frameCount++;
            if (this.frameTime > 1) {
                this.framesPerSecond = this.frameCount / this.frameTime;
                this.frameTime = 0;
                this.frameCount = 0;
            }
        };
        return TimeKeeper;
    }());
    spine.TimeKeeper = TimeKeeper;
>>>>>>> 7e0df8fa
})(spine || (spine = {}));
//# sourceMappingURL=spine-canvas.js.map<|MERGE_RESOLUTION|>--- conflicted
+++ resolved
@@ -1,213 +1,212 @@
 var spine;
 (function (spine) {
-    var AssetManager = (function () {
-        function AssetManager(textureLoader, pathPrefix) {
-            if (pathPrefix === void 0) { pathPrefix = ""; }
-            this.assets = {};
-            this.errors = {};
-            this.toLoad = 0;
-            this.loaded = 0;
-            this.textureLoader = textureLoader;
-            this.pathPrefix = pathPrefix;
-        }
-        AssetManager.prototype.loadText = function (path, success, error) {
-            var _this = this;
-            if (success === void 0) { success = null; }
-            if (error === void 0) { error = null; }
-            path = this.pathPrefix + path;
-            this.toLoad++;
-            var request = new XMLHttpRequest();
-            request.onreadystatechange = function () {
-                if (request.readyState == XMLHttpRequest.DONE) {
-                    if (request.status >= 200 && request.status < 300) {
-                        _this.assets[path] = request.responseText;
-                        if (success)
-                            success(path, request.responseText);
-                    }
-                    else {
-                        _this.errors[path] = "Couldn't load text " + path + ": status " + request.status + ", " + request.responseText;
-                        if (error)
-                            error(path, "Couldn't load text " + path + ": status " + request.status + ", " + request.responseText);
-                    }
-                    _this.toLoad--;
-                    _this.loaded++;
-                }
-            };
-            request.open("GET", path, true);
-            request.send();
-        };
-        AssetManager.prototype.loadTexture = function (path, success, error) {
-            var _this = this;
-            if (success === void 0) { success = null; }
-            if (error === void 0) { error = null; }
-            path = this.pathPrefix + path;
-            this.toLoad++;
-            var img = new Image();
-            img.crossOrigin = "anonymous";
-            img.src = path;
-            img.onload = function (ev) {
-                var texture = _this.textureLoader(img);
-                _this.assets[path] = texture;
-                _this.toLoad--;
-                _this.loaded++;
-                if (success)
-                    success(path, img);
-            };
-            img.onerror = function (ev) {
-                _this.errors[path] = "Couldn't load image " + path;
-                _this.toLoad--;
-                _this.loaded++;
-                if (error)
-                    error(path, "Couldn't load image " + path);
-            };
-        };
-        AssetManager.prototype.get = function (path) {
-            path = this.pathPrefix + path;
-            return this.assets[path];
-        };
-        AssetManager.prototype.remove = function (path) {
-            path = this.pathPrefix + path;
-            var asset = this.assets[path];
-            if (asset.dispose)
-                asset.dispose();
-            this.assets[path] = null;
-        };
-        AssetManager.prototype.removeAll = function () {
-            for (var key in this.assets) {
-                var asset = this.assets[key];
-                if (asset.dispose)
-                    asset.dispose();
-            }
-            this.assets = {};
-        };
-        AssetManager.prototype.isLoadingComplete = function () {
-            return this.toLoad == 0;
-        };
-        AssetManager.prototype.getToLoad = function () {
-            return this.toLoad;
-        };
-        AssetManager.prototype.getLoaded = function () {
-            return this.loaded;
-        };
-        AssetManager.prototype.dispose = function () {
-            this.removeAll();
-        };
-        AssetManager.prototype.hasErrors = function () {
-            return Object.keys(this.errors).length > 0;
-        };
-        AssetManager.prototype.getErrors = function () {
-            return this.errors;
-        };
-        return AssetManager;
-    }());
-    spine.AssetManager = AssetManager;
+	var AssetManager = (function () {
+		function AssetManager(textureLoader, pathPrefix) {
+			if (pathPrefix === void 0) { pathPrefix = ""; }
+			this.assets = {};
+			this.errors = {};
+			this.toLoad = 0;
+			this.loaded = 0;
+			this.textureLoader = textureLoader;
+			this.pathPrefix = pathPrefix;
+		}
+		AssetManager.prototype.loadText = function (path, success, error) {
+			var _this = this;
+			if (success === void 0) { success = null; }
+			if (error === void 0) { error = null; }
+			path = this.pathPrefix + path;
+			this.toLoad++;
+			var request = new XMLHttpRequest();
+			request.onreadystatechange = function () {
+				if (request.readyState == XMLHttpRequest.DONE) {
+					if (request.status >= 200 && request.status < 300) {
+						_this.assets[path] = request.responseText;
+						if (success)
+							success(path, request.responseText);
+					}
+					else {
+						_this.errors[path] = "Couldn't load text " + path + ": status " + request.status + ", " + request.responseText;
+						if (error)
+							error(path, "Couldn't load text " + path + ": status " + request.status + ", " + request.responseText);
+					}
+					_this.toLoad--;
+					_this.loaded++;
+				}
+			};
+			request.open("GET", path, true);
+			request.send();
+		};
+		AssetManager.prototype.loadTexture = function (path, success, error) {
+			var _this = this;
+			if (success === void 0) { success = null; }
+			if (error === void 0) { error = null; }
+			path = this.pathPrefix + path;
+			this.toLoad++;
+			var img = new Image();
+			img.crossOrigin = "anonymous";
+			img.src = path;
+			img.onload = function (ev) {
+				var texture = _this.textureLoader(img);
+				_this.assets[path] = texture;
+				_this.toLoad--;
+				_this.loaded++;
+				if (success)
+					success(path, img);
+			};
+			img.onerror = function (ev) {
+				_this.errors[path] = "Couldn't load image " + path;
+				_this.toLoad--;
+				_this.loaded++;
+				if (error)
+					error(path, "Couldn't load image " + path);
+			};
+		};
+		AssetManager.prototype.get = function (path) {
+			path = this.pathPrefix + path;
+			return this.assets[path];
+		};
+		AssetManager.prototype.remove = function (path) {
+			path = this.pathPrefix + path;
+			var asset = this.assets[path];
+			if (asset.dispose)
+				asset.dispose();
+			this.assets[path] = null;
+		};
+		AssetManager.prototype.removeAll = function () {
+			for (var key in this.assets) {
+				var asset = this.assets[key];
+				if (asset.dispose)
+					asset.dispose();
+			}
+			this.assets = {};
+		};
+		AssetManager.prototype.isLoadingComplete = function () {
+			return this.toLoad == 0;
+		};
+		AssetManager.prototype.getToLoad = function () {
+			return this.toLoad;
+		};
+		AssetManager.prototype.getLoaded = function () {
+			return this.loaded;
+		};
+		AssetManager.prototype.dispose = function () {
+			this.removeAll();
+		};
+		AssetManager.prototype.hasErrors = function () {
+			return Object.keys(this.errors).length > 0;
+		};
+		AssetManager.prototype.getErrors = function () {
+			return this.errors;
+		};
+		return AssetManager;
+	}());
+	spine.AssetManager = AssetManager;
 })(spine || (spine = {}));
 var __extends = (this && this.__extends) || function (d, b) {
-    for (var p in b) if (b.hasOwnProperty(p)) d[p] = b[p];
-    function __() { this.constructor = d; }
-    d.prototype = b === null ? Object.create(b) : (__.prototype = b.prototype, new __());
+	for (var p in b) if (b.hasOwnProperty(p)) d[p] = b[p];
+	function __() { this.constructor = d; }
+	d.prototype = b === null ? Object.create(b) : (__.prototype = b.prototype, new __());
 };
 var spine;
 (function (spine) {
-    var canvas;
-    (function (canvas) {
-        var AssetManager = (function (_super) {
-            __extends(AssetManager, _super);
-            function AssetManager(pathPrefix) {
-                if (pathPrefix === void 0) { pathPrefix = ""; }
-                _super.call(this, function (image) { return new spine.canvas.CanvasTexture(image); }, pathPrefix);
-            }
-            return AssetManager;
-        }(spine.AssetManager));
-        canvas.AssetManager = AssetManager;
-    })(canvas = spine.canvas || (spine.canvas = {}));
+	var canvas;
+	(function (canvas) {
+		var AssetManager = (function (_super) {
+			__extends(AssetManager, _super);
+			function AssetManager(pathPrefix) {
+				if (pathPrefix === void 0) { pathPrefix = ""; }
+				_super.call(this, function (image) { return new spine.canvas.CanvasTexture(image); }, pathPrefix);
+			}
+			return AssetManager;
+		}(spine.AssetManager));
+		canvas.AssetManager = AssetManager;
+	})(canvas = spine.canvas || (spine.canvas = {}));
 })(spine || (spine = {}));
 var spine;
 (function (spine) {
-    var Texture = (function () {
-        function Texture(image) {
-            this._image = image;
-        }
-        Texture.prototype.getImage = function () {
-            return this._image;
-        };
-        Texture.filterFromString = function (text) {
-            switch (text.toLowerCase()) {
-                case "nearest": return TextureFilter.Nearest;
-                case "linear": return TextureFilter.Linear;
-                case "mipmap": return TextureFilter.MipMap;
-                case "mipmapnearestnearest": return TextureFilter.MipMapNearestNearest;
-                case "mipmaplinearnearest": return TextureFilter.MipMapLinearNearest;
-                case "mipmapnearestlinear": return TextureFilter.MipMapNearestLinear;
-                case "mipmaplinearlinear": return TextureFilter.MipMapLinearLinear;
-                default: throw new Error("Unknown texture filter " + text);
-            }
-        };
-        Texture.wrapFromString = function (text) {
-            switch (text.toLowerCase()) {
-                case "mirroredtepeat": return TextureWrap.MirroredRepeat;
-                case "clamptoedge": return TextureWrap.ClampToEdge;
-                case "repeat": return TextureWrap.Repeat;
-                default: throw new Error("Unknown texture wrap " + text);
-            }
-        };
-        return Texture;
-    }());
-    spine.Texture = Texture;
-    (function (TextureFilter) {
-        TextureFilter[TextureFilter["Nearest"] = 9728] = "Nearest";
-        TextureFilter[TextureFilter["Linear"] = 9729] = "Linear";
-        TextureFilter[TextureFilter["MipMap"] = 9987] = "MipMap";
-        TextureFilter[TextureFilter["MipMapNearestNearest"] = 9984] = "MipMapNearestNearest";
-        TextureFilter[TextureFilter["MipMapLinearNearest"] = 9985] = "MipMapLinearNearest";
-        TextureFilter[TextureFilter["MipMapNearestLinear"] = 9986] = "MipMapNearestLinear";
-        TextureFilter[TextureFilter["MipMapLinearLinear"] = 9987] = "MipMapLinearLinear";
-    })(spine.TextureFilter || (spine.TextureFilter = {}));
-    var TextureFilter = spine.TextureFilter;
-    (function (TextureWrap) {
-        TextureWrap[TextureWrap["MirroredRepeat"] = 33648] = "MirroredRepeat";
-        TextureWrap[TextureWrap["ClampToEdge"] = 33071] = "ClampToEdge";
-        TextureWrap[TextureWrap["Repeat"] = 10497] = "Repeat";
-    })(spine.TextureWrap || (spine.TextureWrap = {}));
-    var TextureWrap = spine.TextureWrap;
-    var TextureRegion = (function () {
-        function TextureRegion() {
-            this.u = 0;
-            this.v = 0;
-            this.u2 = 0;
-            this.v2 = 0;
-            this.width = 0;
-            this.height = 0;
-            this.rotate = false;
-            this.offsetX = 0;
-            this.offsetY = 0;
-            this.originalWidth = 0;
-            this.originalHeight = 0;
-        }
-        return TextureRegion;
-    }());
-    spine.TextureRegion = TextureRegion;
+	var Texture = (function () {
+		function Texture(image) {
+			this._image = image;
+		}
+		Texture.prototype.getImage = function () {
+			return this._image;
+		};
+		Texture.filterFromString = function (text) {
+			switch (text.toLowerCase()) {
+				case "nearest": return TextureFilter.Nearest;
+				case "linear": return TextureFilter.Linear;
+				case "mipmap": return TextureFilter.MipMap;
+				case "mipmapnearestnearest": return TextureFilter.MipMapNearestNearest;
+				case "mipmaplinearnearest": return TextureFilter.MipMapLinearNearest;
+				case "mipmapnearestlinear": return TextureFilter.MipMapNearestLinear;
+				case "mipmaplinearlinear": return TextureFilter.MipMapLinearLinear;
+				default: throw new Error("Unknown texture filter " + text);
+			}
+		};
+		Texture.wrapFromString = function (text) {
+			switch (text.toLowerCase()) {
+				case "mirroredtepeat": return TextureWrap.MirroredRepeat;
+				case "clamptoedge": return TextureWrap.ClampToEdge;
+				case "repeat": return TextureWrap.Repeat;
+				default: throw new Error("Unknown texture wrap " + text);
+			}
+		};
+		return Texture;
+	}());
+	spine.Texture = Texture;
+	(function (TextureFilter) {
+		TextureFilter[TextureFilter["Nearest"] = 9728] = "Nearest";
+		TextureFilter[TextureFilter["Linear"] = 9729] = "Linear";
+		TextureFilter[TextureFilter["MipMap"] = 9987] = "MipMap";
+		TextureFilter[TextureFilter["MipMapNearestNearest"] = 9984] = "MipMapNearestNearest";
+		TextureFilter[TextureFilter["MipMapLinearNearest"] = 9985] = "MipMapLinearNearest";
+		TextureFilter[TextureFilter["MipMapNearestLinear"] = 9986] = "MipMapNearestLinear";
+		TextureFilter[TextureFilter["MipMapLinearLinear"] = 9987] = "MipMapLinearLinear";
+	})(spine.TextureFilter || (spine.TextureFilter = {}));
+	var TextureFilter = spine.TextureFilter;
+	(function (TextureWrap) {
+		TextureWrap[TextureWrap["MirroredRepeat"] = 33648] = "MirroredRepeat";
+		TextureWrap[TextureWrap["ClampToEdge"] = 33071] = "ClampToEdge";
+		TextureWrap[TextureWrap["Repeat"] = 10497] = "Repeat";
+	})(spine.TextureWrap || (spine.TextureWrap = {}));
+	var TextureWrap = spine.TextureWrap;
+	var TextureRegion = (function () {
+		function TextureRegion() {
+			this.u = 0;
+			this.v = 0;
+			this.u2 = 0;
+			this.v2 = 0;
+			this.width = 0;
+			this.height = 0;
+			this.rotate = false;
+			this.offsetX = 0;
+			this.offsetY = 0;
+			this.originalWidth = 0;
+			this.originalHeight = 0;
+		}
+		return TextureRegion;
+	}());
+	spine.TextureRegion = TextureRegion;
 })(spine || (spine = {}));
 var spine;
 (function (spine) {
-    var canvas;
-    (function (canvas) {
-        var CanvasTexture = (function (_super) {
-            __extends(CanvasTexture, _super);
-            function CanvasTexture(image) {
-                _super.call(this, image);
-            }
-            CanvasTexture.prototype.setFilters = function (minFilter, magFilter) { };
-            CanvasTexture.prototype.setWraps = function (uWrap, vWrap) { };
-            CanvasTexture.prototype.dispose = function () { };
-            return CanvasTexture;
-        }(spine.Texture));
-        canvas.CanvasTexture = CanvasTexture;
-    })(canvas = spine.canvas || (spine.canvas = {}));
+	var canvas;
+	(function (canvas) {
+		var CanvasTexture = (function (_super) {
+			__extends(CanvasTexture, _super);
+			function CanvasTexture(image) {
+				_super.call(this, image);
+			}
+			CanvasTexture.prototype.setFilters = function (minFilter, magFilter) { };
+			CanvasTexture.prototype.setWraps = function (uWrap, vWrap) { };
+			CanvasTexture.prototype.dispose = function () { };
+			return CanvasTexture;
+		}(spine.Texture));
+		canvas.CanvasTexture = CanvasTexture;
+	})(canvas = spine.canvas || (spine.canvas = {}));
 })(spine || (spine = {}));
 var spine;
 (function (spine) {
-<<<<<<< HEAD
 	var canvas;
 	(function (canvas) {
 		var SkeletonRenderer = (function () {
@@ -229,45 +228,48 @@
 				var drawOrder = skeleton.drawOrder;
 				if (this.debugRendering)
 					ctx.strokeStyle = "green";
+				ctx.save();
 				for (var i = 0, n = drawOrder.length; i < n; i++) {
 					var slot = drawOrder[i];
 					var attachment = slot.getAttachment();
+					var regionAttachment = null;
 					var region = null;
 					var image = null;
-					var vertices = this.vertices;
 					if (attachment instanceof spine.RegionAttachment) {
-						var regionAttachment = attachment;
-						vertices = this.computeRegionVertices(slot, regionAttachment, false);
+						regionAttachment = attachment;
 						region = regionAttachment.region;
-						image = (region).texture.getImage();
+						image = region.texture.getImage();
 					}
 					else
 						continue;
+					var skeleton_1 = slot.bone.skeleton;
+					var skeletonColor = skeleton_1.color;
+					var slotColor = slot.color;
+					var regionColor = regionAttachment.color;
+					var alpha = skeletonColor.a * slotColor.a * regionColor.a;
+					var color = this.tempColor;
+					color.set(skeletonColor.r * slotColor.r * regionColor.r, skeletonColor.g * slotColor.g * regionColor.g, skeletonColor.b * slotColor.b * regionColor.b, alpha);
 					var att = attachment;
 					var bone = slot.bone;
-					var x = vertices[0];
-					var y = vertices[1];
-					var rotation = (bone.getWorldRotationX() - att.rotation) * Math.PI / 180;
-					var xx = vertices[24] - vertices[0];
-					var xy = vertices[25] - vertices[1];
-					var yx = vertices[8] - vertices[0];
-					var yy = vertices[9] - vertices[1];
-					var w = Math.sqrt(xx * xx + xy * xy), h = -Math.sqrt(yx * yx + yy * yy);
-					ctx.translate(x, y);
-					ctx.rotate(rotation);
-					if (region.rotate) {
-						ctx.rotate(Math.PI / 2);
-						ctx.drawImage(image, region.x, region.y, region.height, region.width, 0, 0, h, -w);
-						ctx.rotate(-Math.PI / 2);
-					}
-					else {
-						ctx.drawImage(image, region.x, region.y, region.width, region.height, 0, 0, w, h);
-					}
+					var w = region.width;
+					var h = region.height;
+					ctx.save();
+					ctx.transform(bone.a, bone.c, bone.b, bone.d, bone.worldX, bone.worldY);
+					ctx.translate(attachment.offset[0], attachment.offset[1]);
+					ctx.rotate(attachment.rotation * Math.PI / 180);
+					ctx.scale(attachment.scaleX, attachment.scaleY);
+					ctx.translate(w / 2, h / 2);
+					ctx.scale(1, -1);
+					ctx.translate(-w / 2, -h / 2);
+					if (color.r != 1 || color.g != 1 || color.b != 1 || color.a != 1) {
+						ctx.globalAlpha = color.a;
+					}
+					ctx.drawImage(image, region.x, region.y, w, h, 0, 0, w, h);
 					if (this.debugRendering)
 						ctx.strokeRect(0, 0, w, h);
-					ctx.rotate(-rotation);
-					ctx.translate(-x, -y);
-				}
+					ctx.restore();
+				}
+				ctx.restore();
 			};
 			SkeletonRenderer.prototype.drawTriangles = function (skeleton) {
 				var blendMode = null;
@@ -1448,1776 +1450,692 @@
 		return PathConstraintMixTimeline;
 	}(CurveTimeline));
 	spine.PathConstraintMixTimeline = PathConstraintMixTimeline;
-=======
-    var canvas;
-    (function (canvas) {
-        var SkeletonRenderer = (function () {
-            function SkeletonRenderer(context) {
-                this.triangleRendering = false;
-                this.debugRendering = false;
-                this.tempColor = new spine.Color(0, 0, 0, 1);
-                this.ctx = context;
-            }
-            SkeletonRenderer.prototype.draw = function (skeleton) {
-                if (this.triangleRendering)
-                    this.drawTriangles(skeleton);
-                else
-                    this.drawImages(skeleton);
-            };
-            SkeletonRenderer.prototype.drawImages = function (skeleton) {
-                var ctx = this.ctx;
-                var drawOrder = skeleton.drawOrder;
-                if (this.debugRendering)
-                    ctx.strokeStyle = "green";
-                ctx.save();
-                for (var i = 0, n = drawOrder.length; i < n; i++) {
-                    var slot = drawOrder[i];
-                    var attachment = slot.getAttachment();
-                    var regionAttachment = null;
-                    var region = null;
-                    var image = null;
-                    if (attachment instanceof spine.RegionAttachment) {
-                        regionAttachment = attachment;
-                        region = regionAttachment.region;
-                        image = region.texture.getImage();
-                    }
-                    else
-                        continue;
-                    var skeleton_1 = slot.bone.skeleton;
-                    var skeletonColor = skeleton_1.color;
-                    var slotColor = slot.color;
-                    var regionColor = regionAttachment.color;
-                    var alpha = skeletonColor.a * slotColor.a * regionColor.a;
-                    var color = this.tempColor;
-                    color.set(skeletonColor.r * slotColor.r * regionColor.r, skeletonColor.g * slotColor.g * regionColor.g, skeletonColor.b * slotColor.b * regionColor.b, alpha);
-                    var att = attachment;
-                    var bone = slot.bone;
-                    var w = region.width;
-                    var h = region.height;
-                    ctx.save();
-                    ctx.transform(bone.a, bone.c, bone.b, bone.d, bone.worldX, bone.worldY);
-                    ctx.translate(attachment.offset[0], attachment.offset[1]);
-                    ctx.rotate(attachment.rotation * Math.PI / 180);
-                    ctx.scale(attachment.scaleX, attachment.scaleY);
-                    ctx.translate(w / 2, h / 2);
-                    ctx.scale(1, -1);
-                    ctx.translate(-w / 2, -h / 2);
-                    if (color.r != 1 || color.g != 1 || color.b != 1 || color.a != 1) {
-                        ctx.globalAlpha = color.a;
-                    }
-                    ctx.drawImage(image, region.x, region.y, w, h, 0, 0, w, h);
-                    if (this.debugRendering)
-                        ctx.strokeRect(0, 0, w, h);
-                    ctx.restore();
-                }
-                ctx.restore();
-            };
-            SkeletonRenderer.prototype.drawTriangles = function (skeleton) {
-                var blendMode = null;
-                var vertices = null;
-                var triangles = null;
-                var drawOrder = skeleton.drawOrder;
-                for (var i = 0, n = drawOrder.length; i < n; i++) {
-                    var slot = drawOrder[i];
-                    var attachment = slot.getAttachment();
-                    var texture = null;
-                    var region = null;
-                    if (attachment instanceof spine.RegionAttachment) {
-                        var regionAttachment = attachment;
-                        vertices = regionAttachment.updateWorldVertices(slot, false);
-                        triangles = SkeletonRenderer.QUAD_TRIANGLES;
-                        region = regionAttachment.region;
-                        texture = region.texture.getImage();
-                    }
-                    else if (attachment instanceof spine.MeshAttachment) {
-                        var mesh = attachment;
-                        vertices = mesh.updateWorldVertices(slot, false);
-                        triangles = mesh.triangles;
-                        texture = mesh.region.renderObject.texture.getImage();
-                    }
-                    else
-                        continue;
-                    if (texture != null) {
-                        var slotBlendMode = slot.data.blendMode;
-                        if (slotBlendMode != blendMode) {
-                            blendMode = slotBlendMode;
-                        }
-                        var ctx = this.ctx;
-                        for (var j = 0; j < triangles.length; j += 3) {
-                            var t1 = triangles[j] * 8, t2 = triangles[j + 1] * 8, t3 = triangles[j + 2] * 8;
-                            var x0 = vertices[t1], y0 = vertices[t1 + 1], u0 = vertices[t1 + 6], v0 = vertices[t1 + 7];
-                            var x1 = vertices[t2], y1 = vertices[t2 + 1], u1 = vertices[t2 + 6], v1 = vertices[t2 + 7];
-                            var x2 = vertices[t3], y2 = vertices[t3 + 1], u2 = vertices[t3 + 6], v2 = vertices[t3 + 7];
-                            this.drawTriangle(texture, x0, y0, u0, v0, x1, y1, u1, v1, x2, y2, u2, v2);
-                            if (this.debugRendering) {
-                                ctx.strokeStyle = "green";
-                                ctx.beginPath();
-                                ctx.moveTo(x0, y0);
-                                ctx.lineTo(x1, y1);
-                                ctx.lineTo(x2, y2);
-                                ctx.lineTo(x0, y0);
-                                ctx.stroke();
-                            }
-                        }
-                    }
-                }
-            };
-            SkeletonRenderer.prototype.drawTriangle = function (img, x0, y0, u0, v0, x1, y1, u1, v1, x2, y2, u2, v2) {
-                var ctx = this.ctx;
-                u0 *= img.width;
-                v0 *= img.height;
-                u1 *= img.width;
-                v1 *= img.height;
-                u2 *= img.width;
-                v2 *= img.height;
-                ctx.beginPath();
-                ctx.moveTo(x0, y0);
-                ctx.lineTo(x1, y1);
-                ctx.lineTo(x2, y2);
-                ctx.closePath();
-                x1 -= x0;
-                y1 -= y0;
-                x2 -= x0;
-                y2 -= y0;
-                u1 -= u0;
-                v1 -= v0;
-                u2 -= u0;
-                v2 -= v0;
-                var det = 1 / (u1 * v2 - u2 * v1), a = (v2 * x1 - v1 * x2) * det, b = (v2 * y1 - v1 * y2) * det, c = (u1 * x2 - u2 * x1) * det, d = (u1 * y2 - u2 * y1) * det, e = x0 - a * u0 - c * v0, f = y0 - b * u0 - d * v0;
-                ctx.save();
-                ctx.transform(a, b, c, d, e, f);
-                ctx.clip();
-                ctx.drawImage(img, 0, 0);
-                ctx.restore();
-            };
-            SkeletonRenderer.QUAD_TRIANGLES = [0, 1, 2, 2, 3, 0];
-            return SkeletonRenderer;
-        }());
-        canvas.SkeletonRenderer = SkeletonRenderer;
-    })(canvas = spine.canvas || (spine.canvas = {}));
 })(spine || (spine = {}));
 var spine;
 (function (spine) {
-    var Animation = (function () {
-        function Animation(name, timelines, duration) {
-            if (name == null)
-                throw new Error("name cannot be null.");
-            if (timelines == null)
-                throw new Error("timelines cannot be null.");
-            this.name = name;
-            this.timelines = timelines;
-            this.duration = duration;
-        }
-        Animation.prototype.apply = function (skeleton, lastTime, time, loop, events, alpha, setupPose, mixingOut) {
-            if (skeleton == null)
-                throw new Error("skeleton cannot be null.");
-            if (loop && this.duration != 0) {
-                time %= this.duration;
-                if (lastTime > 0)
-                    lastTime %= this.duration;
-            }
-            var timelines = this.timelines;
-            for (var i = 0, n = timelines.length; i < n; i++)
-                timelines[i].apply(skeleton, lastTime, time, events, alpha, setupPose, mixingOut);
-        };
-        Animation.binarySearch = function (values, target, step) {
-            if (step === void 0) { step = 1; }
-            var low = 0;
-            var high = values.length / step - 2;
-            if (high == 0)
-                return step;
-            var current = high >>> 1;
-            while (true) {
-                if (values[(current + 1) * step] <= target)
-                    low = current + 1;
-                else
-                    high = current;
-                if (low == high)
-                    return (low + 1) * step;
-                current = (low + high) >>> 1;
-            }
-        };
-        Animation.linearSearch = function (values, target, step) {
-            for (var i = 0, last = values.length - step; i <= last; i += step)
-                if (values[i] > target)
-                    return i;
-            return -1;
-        };
-        return Animation;
-    }());
-    spine.Animation = Animation;
-    (function (TimelineType) {
-        TimelineType[TimelineType["rotate"] = 0] = "rotate";
-        TimelineType[TimelineType["translate"] = 1] = "translate";
-        TimelineType[TimelineType["scale"] = 2] = "scale";
-        TimelineType[TimelineType["shear"] = 3] = "shear";
-        TimelineType[TimelineType["attachment"] = 4] = "attachment";
-        TimelineType[TimelineType["color"] = 5] = "color";
-        TimelineType[TimelineType["deform"] = 6] = "deform";
-        TimelineType[TimelineType["event"] = 7] = "event";
-        TimelineType[TimelineType["drawOrder"] = 8] = "drawOrder";
-        TimelineType[TimelineType["ikConstraint"] = 9] = "ikConstraint";
-        TimelineType[TimelineType["transformConstraint"] = 10] = "transformConstraint";
-        TimelineType[TimelineType["pathConstraintPosition"] = 11] = "pathConstraintPosition";
-        TimelineType[TimelineType["pathConstraintSpacing"] = 12] = "pathConstraintSpacing";
-        TimelineType[TimelineType["pathConstraintMix"] = 13] = "pathConstraintMix";
-    })(spine.TimelineType || (spine.TimelineType = {}));
-    var TimelineType = spine.TimelineType;
-    var CurveTimeline = (function () {
-        function CurveTimeline(frameCount) {
-            if (frameCount <= 0)
-                throw new Error("frameCount must be > 0: " + frameCount);
-            this.curves = spine.Utils.newFloatArray((frameCount - 1) * CurveTimeline.BEZIER_SIZE);
-        }
-        CurveTimeline.prototype.getFrameCount = function () {
-            return this.curves.length / CurveTimeline.BEZIER_SIZE + 1;
-        };
-        CurveTimeline.prototype.setLinear = function (frameIndex) {
-            this.curves[frameIndex * CurveTimeline.BEZIER_SIZE] = CurveTimeline.LINEAR;
-        };
-        CurveTimeline.prototype.setStepped = function (frameIndex) {
-            this.curves[frameIndex * CurveTimeline.BEZIER_SIZE] = CurveTimeline.STEPPED;
-        };
-        CurveTimeline.prototype.getCurveType = function (frameIndex) {
-            var index = frameIndex * CurveTimeline.BEZIER_SIZE;
-            if (index == this.curves.length)
-                return CurveTimeline.LINEAR;
-            var type = this.curves[index];
-            if (type == CurveTimeline.LINEAR)
-                return CurveTimeline.LINEAR;
-            if (type == CurveTimeline.STEPPED)
-                return CurveTimeline.STEPPED;
-            return CurveTimeline.BEZIER;
-        };
-        CurveTimeline.prototype.setCurve = function (frameIndex, cx1, cy1, cx2, cy2) {
-            var tmpx = (-cx1 * 2 + cx2) * 0.03, tmpy = (-cy1 * 2 + cy2) * 0.03;
-            var dddfx = ((cx1 - cx2) * 3 + 1) * 0.006, dddfy = ((cy1 - cy2) * 3 + 1) * 0.006;
-            var ddfx = tmpx * 2 + dddfx, ddfy = tmpy * 2 + dddfy;
-            var dfx = cx1 * 0.3 + tmpx + dddfx * 0.16666667, dfy = cy1 * 0.3 + tmpy + dddfy * 0.16666667;
-            var i = frameIndex * CurveTimeline.BEZIER_SIZE;
-            var curves = this.curves;
-            curves[i++] = CurveTimeline.BEZIER;
-            var x = dfx, y = dfy;
-            for (var n = i + CurveTimeline.BEZIER_SIZE - 1; i < n; i += 2) {
-                curves[i] = x;
-                curves[i + 1] = y;
-                dfx += ddfx;
-                dfy += ddfy;
-                ddfx += dddfx;
-                ddfy += dddfy;
-                x += dfx;
-                y += dfy;
-            }
-        };
-        CurveTimeline.prototype.getCurvePercent = function (frameIndex, percent) {
-            percent = spine.MathUtils.clamp(percent, 0, 1);
-            var curves = this.curves;
-            var i = frameIndex * CurveTimeline.BEZIER_SIZE;
-            var type = curves[i];
-            if (type == CurveTimeline.LINEAR)
-                return percent;
-            if (type == CurveTimeline.STEPPED)
-                return 0;
-            i++;
-            var x = 0;
-            for (var start = i, n = i + CurveTimeline.BEZIER_SIZE - 1; i < n; i += 2) {
-                x = curves[i];
-                if (x >= percent) {
-                    var prevX = void 0, prevY = void 0;
-                    if (i == start) {
-                        prevX = 0;
-                        prevY = 0;
-                    }
-                    else {
-                        prevX = curves[i - 2];
-                        prevY = curves[i - 1];
-                    }
-                    return prevY + (curves[i + 1] - prevY) * (percent - prevX) / (x - prevX);
-                }
-            }
-            var y = curves[i - 1];
-            return y + (1 - y) * (percent - x) / (1 - x);
-        };
-        CurveTimeline.LINEAR = 0;
-        CurveTimeline.STEPPED = 1;
-        CurveTimeline.BEZIER = 2;
-        CurveTimeline.BEZIER_SIZE = 10 * 2 - 1;
-        return CurveTimeline;
-    }());
-    spine.CurveTimeline = CurveTimeline;
-    var RotateTimeline = (function (_super) {
-        __extends(RotateTimeline, _super);
-        function RotateTimeline(frameCount) {
-            _super.call(this, frameCount);
-            this.frames = spine.Utils.newFloatArray(frameCount << 1);
-        }
-        RotateTimeline.prototype.getPropertyId = function () {
-            return (TimelineType.rotate << 24) + this.boneIndex;
-        };
-        RotateTimeline.prototype.setFrame = function (frameIndex, time, degrees) {
-            frameIndex <<= 1;
-            this.frames[frameIndex] = time;
-            this.frames[frameIndex + RotateTimeline.ROTATION] = degrees;
-        };
-        RotateTimeline.prototype.apply = function (skeleton, lastTime, time, events, alpha, setupPose, mixingOut) {
-            var frames = this.frames;
-            var bone = skeleton.bones[this.boneIndex];
-            if (time < frames[0]) {
-                if (setupPose)
-                    bone.rotation = bone.data.rotation;
-                return;
-            }
-            if (time >= frames[frames.length - RotateTimeline.ENTRIES]) {
-                if (setupPose)
-                    bone.rotation = bone.data.rotation + frames[frames.length + RotateTimeline.PREV_ROTATION] * alpha;
-                else {
-                    var r_1 = bone.data.rotation + frames[frames.length + RotateTimeline.PREV_ROTATION] - bone.rotation;
-                    r_1 -= (16384 - ((16384.499999999996 - r_1 / 360) | 0)) * 360;
-                    bone.rotation += r_1 * alpha;
-                }
-                return;
-            }
-            var frame = Animation.binarySearch(frames, time, RotateTimeline.ENTRIES);
-            var prevRotation = frames[frame + RotateTimeline.PREV_ROTATION];
-            var frameTime = frames[frame];
-            var percent = this.getCurvePercent((frame >> 1) - 1, 1 - (time - frameTime) / (frames[frame + RotateTimeline.PREV_TIME] - frameTime));
-            var r = frames[frame + RotateTimeline.ROTATION] - prevRotation;
-            r -= (16384 - ((16384.499999999996 - r / 360) | 0)) * 360;
-            r = prevRotation + r * percent;
-            if (setupPose) {
-                r -= (16384 - ((16384.499999999996 - r / 360) | 0)) * 360;
-                bone.rotation = bone.data.rotation + r * alpha;
-            }
-            else {
-                r = bone.data.rotation + r - bone.rotation;
-                r -= (16384 - ((16384.499999999996 - r / 360) | 0)) * 360;
-                bone.rotation += r * alpha;
-            }
-        };
-        RotateTimeline.ENTRIES = 2;
-        RotateTimeline.PREV_TIME = -2;
-        RotateTimeline.PREV_ROTATION = -1;
-        RotateTimeline.ROTATION = 1;
-        return RotateTimeline;
-    }(CurveTimeline));
-    spine.RotateTimeline = RotateTimeline;
-    var TranslateTimeline = (function (_super) {
-        __extends(TranslateTimeline, _super);
-        function TranslateTimeline(frameCount) {
-            _super.call(this, frameCount);
-            this.frames = spine.Utils.newFloatArray(frameCount * TranslateTimeline.ENTRIES);
-        }
-        TranslateTimeline.prototype.getPropertyId = function () {
-            return (TimelineType.translate << 24) + this.boneIndex;
-        };
-        TranslateTimeline.prototype.setFrame = function (frameIndex, time, x, y) {
-            frameIndex *= TranslateTimeline.ENTRIES;
-            this.frames[frameIndex] = time;
-            this.frames[frameIndex + TranslateTimeline.X] = x;
-            this.frames[frameIndex + TranslateTimeline.Y] = y;
-        };
-        TranslateTimeline.prototype.apply = function (skeleton, lastTime, time, events, alpha, setupPose, mixingOut) {
-            var frames = this.frames;
-            var bone = skeleton.bones[this.boneIndex];
-            if (time < frames[0]) {
-                if (setupPose) {
-                    bone.x = bone.data.x;
-                    bone.y = bone.data.y;
-                }
-                return;
-            }
-            var x = 0, y = 0;
-            if (time >= frames[frames.length - TranslateTimeline.ENTRIES]) {
-                x = frames[frames.length + TranslateTimeline.PREV_X];
-                y = frames[frames.length + TranslateTimeline.PREV_Y];
-            }
-            else {
-                var frame = Animation.binarySearch(frames, time, TranslateTimeline.ENTRIES);
-                x = frames[frame + TranslateTimeline.PREV_X];
-                y = frames[frame + TranslateTimeline.PREV_Y];
-                var frameTime = frames[frame];
-                var percent = this.getCurvePercent(frame / TranslateTimeline.ENTRIES - 1, 1 - (time - frameTime) / (frames[frame + TranslateTimeline.PREV_TIME] - frameTime));
-                x += (frames[frame + TranslateTimeline.X] - x) * percent;
-                y += (frames[frame + TranslateTimeline.Y] - y) * percent;
-            }
-            if (setupPose) {
-                bone.x = bone.data.x + x * alpha;
-                bone.y = bone.data.y + y * alpha;
-            }
-            else {
-                bone.x += (bone.data.x + x - bone.x) * alpha;
-                bone.y += (bone.data.y + y - bone.y) * alpha;
-            }
-        };
-        TranslateTimeline.ENTRIES = 3;
-        TranslateTimeline.PREV_TIME = -3;
-        TranslateTimeline.PREV_X = -2;
-        TranslateTimeline.PREV_Y = -1;
-        TranslateTimeline.X = 1;
-        TranslateTimeline.Y = 2;
-        return TranslateTimeline;
-    }(CurveTimeline));
-    spine.TranslateTimeline = TranslateTimeline;
-    var ScaleTimeline = (function (_super) {
-        __extends(ScaleTimeline, _super);
-        function ScaleTimeline(frameCount) {
-            _super.call(this, frameCount);
-        }
-        ScaleTimeline.prototype.getPropertyId = function () {
-            return (TimelineType.scale << 24) + this.boneIndex;
-        };
-        ScaleTimeline.prototype.apply = function (skeleton, lastTime, time, events, alpha, setupPose, mixingOut) {
-            var frames = this.frames;
-            var bone = skeleton.bones[this.boneIndex];
-            if (time < frames[0]) {
-                if (setupPose) {
-                    bone.scaleX = bone.data.scaleX;
-                    bone.scaleY = bone.data.scaleY;
-                }
-                return;
-            }
-            var x = 0, y = 0;
-            if (time >= frames[frames.length - ScaleTimeline.ENTRIES]) {
-                x = frames[frames.length + ScaleTimeline.PREV_X] * bone.data.scaleX;
-                y = frames[frames.length + ScaleTimeline.PREV_Y] * bone.data.scaleY;
-            }
-            else {
-                var frame = Animation.binarySearch(frames, time, ScaleTimeline.ENTRIES);
-                x = frames[frame + ScaleTimeline.PREV_X];
-                y = frames[frame + ScaleTimeline.PREV_Y];
-                var frameTime = frames[frame];
-                var percent = this.getCurvePercent(frame / ScaleTimeline.ENTRIES - 1, 1 - (time - frameTime) / (frames[frame + ScaleTimeline.PREV_TIME] - frameTime));
-                x = (x + (frames[frame + ScaleTimeline.X] - x) * percent) * bone.data.scaleX;
-                y = (y + (frames[frame + ScaleTimeline.Y] - y) * percent) * bone.data.scaleY;
-            }
-            if (alpha == 1) {
-                bone.scaleX = x;
-                bone.scaleY = y;
-            }
-            else {
-                var bx = 0, by = 0;
-                if (setupPose) {
-                    bx = bone.data.scaleX;
-                    by = bone.data.scaleY;
-                }
-                else {
-                    bx = bone.scaleX;
-                    by = bone.scaleY;
-                }
-                if (mixingOut) {
-                    x = Math.abs(x) * spine.MathUtils.signum(bx);
-                    y = Math.abs(y) * spine.MathUtils.signum(by);
-                }
-                else {
-                    bx = Math.abs(bx) * spine.MathUtils.signum(x);
-                    by = Math.abs(by) * spine.MathUtils.signum(y);
-                }
-                bone.scaleX = bx + (x - bx) * alpha;
-                bone.scaleY = by + (y - by) * alpha;
-            }
-        };
-        return ScaleTimeline;
-    }(TranslateTimeline));
-    spine.ScaleTimeline = ScaleTimeline;
-    var ShearTimeline = (function (_super) {
-        __extends(ShearTimeline, _super);
-        function ShearTimeline(frameCount) {
-            _super.call(this, frameCount);
-        }
-        ShearTimeline.prototype.getPropertyId = function () {
-            return (TimelineType.shear << 24) + this.boneIndex;
-        };
-        ShearTimeline.prototype.apply = function (skeleton, lastTime, time, events, alpha, setupPose, mixingOut) {
-            var frames = this.frames;
-            var bone = skeleton.bones[this.boneIndex];
-            if (time < frames[0]) {
-                if (setupPose) {
-                    bone.shearX = bone.data.shearX;
-                    bone.shearY = bone.data.shearY;
-                }
-                return;
-            }
-            var x = 0, y = 0;
-            if (time >= frames[frames.length - ShearTimeline.ENTRIES]) {
-                x = frames[frames.length + ShearTimeline.PREV_X];
-                y = frames[frames.length + ShearTimeline.PREV_Y];
-            }
-            else {
-                var frame = Animation.binarySearch(frames, time, ShearTimeline.ENTRIES);
-                x = frames[frame + ShearTimeline.PREV_X];
-                y = frames[frame + ShearTimeline.PREV_Y];
-                var frameTime = frames[frame];
-                var percent = this.getCurvePercent(frame / ShearTimeline.ENTRIES - 1, 1 - (time - frameTime) / (frames[frame + ShearTimeline.PREV_TIME] - frameTime));
-                x = x + (frames[frame + ShearTimeline.X] - x) * percent;
-                y = y + (frames[frame + ShearTimeline.Y] - y) * percent;
-            }
-            if (setupPose) {
-                bone.shearX = bone.data.shearX + x * alpha;
-                bone.shearY = bone.data.shearY + y * alpha;
-            }
-            else {
-                bone.shearX += (bone.data.shearX + x - bone.shearX) * alpha;
-                bone.shearY += (bone.data.shearY + y - bone.shearY) * alpha;
-            }
-        };
-        return ShearTimeline;
-    }(TranslateTimeline));
-    spine.ShearTimeline = ShearTimeline;
-    var ColorTimeline = (function (_super) {
-        __extends(ColorTimeline, _super);
-        function ColorTimeline(frameCount) {
-            _super.call(this, frameCount);
-            this.frames = spine.Utils.newFloatArray(frameCount * ColorTimeline.ENTRIES);
-        }
-        ColorTimeline.prototype.getPropertyId = function () {
-            return (TimelineType.color << 24) + this.slotIndex;
-        };
-        ColorTimeline.prototype.setFrame = function (frameIndex, time, r, g, b, a) {
-            frameIndex *= ColorTimeline.ENTRIES;
-            this.frames[frameIndex] = time;
-            this.frames[frameIndex + ColorTimeline.R] = r;
-            this.frames[frameIndex + ColorTimeline.G] = g;
-            this.frames[frameIndex + ColorTimeline.B] = b;
-            this.frames[frameIndex + ColorTimeline.A] = a;
-        };
-        ColorTimeline.prototype.apply = function (skeleton, lastTime, time, events, alpha, setupPose, mixingOut) {
-            var slot = skeleton.slots[this.slotIndex];
-            var frames = this.frames;
-            if (time < frames[0]) {
-                if (setupPose)
-                    slot.color.setFromColor(slot.data.color);
-                return;
-            }
-            var r = 0, g = 0, b = 0, a = 0;
-            if (time >= frames[frames.length - ColorTimeline.ENTRIES]) {
-                var i = frames.length;
-                r = frames[i + ColorTimeline.PREV_R];
-                g = frames[i + ColorTimeline.PREV_G];
-                b = frames[i + ColorTimeline.PREV_B];
-                a = frames[i + ColorTimeline.PREV_A];
-            }
-            else {
-                var frame = Animation.binarySearch(frames, time, ColorTimeline.ENTRIES);
-                r = frames[frame + ColorTimeline.PREV_R];
-                g = frames[frame + ColorTimeline.PREV_G];
-                b = frames[frame + ColorTimeline.PREV_B];
-                a = frames[frame + ColorTimeline.PREV_A];
-                var frameTime = frames[frame];
-                var percent = this.getCurvePercent(frame / ColorTimeline.ENTRIES - 1, 1 - (time - frameTime) / (frames[frame + ColorTimeline.PREV_TIME] - frameTime));
-                r += (frames[frame + ColorTimeline.R] - r) * percent;
-                g += (frames[frame + ColorTimeline.G] - g) * percent;
-                b += (frames[frame + ColorTimeline.B] - b) * percent;
-                a += (frames[frame + ColorTimeline.A] - a) * percent;
-            }
-            if (alpha == 1)
-                slot.color.set(r, g, b, a);
-            else {
-                var color = slot.color;
-                if (setupPose)
-                    color.setFromColor(slot.data.color);
-                color.add((r - color.r) * alpha, (g - color.g) * alpha, (b - color.b) * alpha, (a - color.a) * alpha);
-            }
-        };
-        ColorTimeline.ENTRIES = 5;
-        ColorTimeline.PREV_TIME = -5;
-        ColorTimeline.PREV_R = -4;
-        ColorTimeline.PREV_G = -3;
-        ColorTimeline.PREV_B = -2;
-        ColorTimeline.PREV_A = -1;
-        ColorTimeline.R = 1;
-        ColorTimeline.G = 2;
-        ColorTimeline.B = 3;
-        ColorTimeline.A = 4;
-        return ColorTimeline;
-    }(CurveTimeline));
-    spine.ColorTimeline = ColorTimeline;
-    var AttachmentTimeline = (function () {
-        function AttachmentTimeline(frameCount) {
-            this.frames = spine.Utils.newFloatArray(frameCount);
-            this.attachmentNames = new Array(frameCount);
-        }
-        AttachmentTimeline.prototype.getPropertyId = function () {
-            return (TimelineType.attachment << 24) + this.slotIndex;
-        };
-        AttachmentTimeline.prototype.getFrameCount = function () {
-            return this.frames.length;
-        };
-        AttachmentTimeline.prototype.setFrame = function (frameIndex, time, attachmentName) {
-            this.frames[frameIndex] = time;
-            this.attachmentNames[frameIndex] = attachmentName;
-        };
-        AttachmentTimeline.prototype.apply = function (skeleton, lastTime, time, events, alpha, setupPose, mixingOut) {
-            var slot = skeleton.slots[this.slotIndex];
-            if (mixingOut && setupPose) {
-                var attachmentName_1 = slot.data.attachmentName;
-                slot.setAttachment(attachmentName_1 == null ? null : skeleton.getAttachment(this.slotIndex, attachmentName_1));
-                return;
-            }
-            var frames = this.frames;
-            if (time < frames[0]) {
-                if (setupPose) {
-                    var attachmentName_2 = slot.data.attachmentName;
-                    slot.setAttachment(attachmentName_2 == null ? null : skeleton.getAttachment(this.slotIndex, attachmentName_2));
-                }
-                return;
-            }
-            var frameIndex = 0;
-            if (time >= frames[frames.length - 1])
-                frameIndex = frames.length - 1;
-            else
-                frameIndex = Animation.binarySearch(frames, time, 1) - 1;
-            var attachmentName = this.attachmentNames[frameIndex];
-            skeleton.slots[this.slotIndex]
-                .setAttachment(attachmentName == null ? null : skeleton.getAttachment(this.slotIndex, attachmentName));
-        };
-        return AttachmentTimeline;
-    }());
-    spine.AttachmentTimeline = AttachmentTimeline;
-    var DeformTimeline = (function (_super) {
-        __extends(DeformTimeline, _super);
-        function DeformTimeline(frameCount) {
-            _super.call(this, frameCount);
-            this.frames = spine.Utils.newFloatArray(frameCount);
-            this.frameVertices = new Array(frameCount);
-        }
-        DeformTimeline.prototype.getPropertyId = function () {
-            return (TimelineType.deform << 24) + this.slotIndex;
-        };
-        DeformTimeline.prototype.setFrame = function (frameIndex, time, vertices) {
-            this.frames[frameIndex] = time;
-            this.frameVertices[frameIndex] = vertices;
-        };
-        DeformTimeline.prototype.apply = function (skeleton, lastTime, time, firedEvents, alpha, setupPose, mixingOut) {
-            var slot = skeleton.slots[this.slotIndex];
-            var slotAttachment = slot.getAttachment();
-            if (!(slotAttachment instanceof spine.VertexAttachment) || !slotAttachment.applyDeform(this.attachment))
-                return;
-            var frames = this.frames;
-            var verticesArray = slot.attachmentVertices;
-            if (time < frames[0]) {
-                if (setupPose)
-                    spine.Utils.setArraySize(verticesArray, 0);
-                return;
-            }
-            var frameVertices = this.frameVertices;
-            var vertexCount = frameVertices[0].length;
-            if (verticesArray.length != vertexCount)
-                alpha = 1;
-            var vertices = spine.Utils.setArraySize(verticesArray, vertexCount);
-            if (time >= frames[frames.length - 1]) {
-                var lastVertices = frameVertices[frames.length - 1];
-                if (alpha == 1) {
-                    spine.Utils.arrayCopy(lastVertices, 0, vertices, 0, vertexCount);
-                }
-                else if (setupPose) {
-                    var vertexAttachment = slotAttachment;
-                    if (vertexAttachment.bones == null) {
-                        var setupVertices = vertexAttachment.vertices;
-                        for (var i = 0; i < vertexCount; i++) {
-                            var setup = setupVertices[i];
-                            vertices[i] = setup + (lastVertices[i] - setup) * alpha;
-                        }
-                    }
-                    else {
-                        for (var i = 0; i < vertexCount; i++)
-                            vertices[i] = lastVertices[i] * alpha;
-                    }
-                }
-                else {
-                    for (var i = 0; i < vertexCount; i++)
-                        vertices[i] += (lastVertices[i] - vertices[i]) * alpha;
-                }
-                return;
-            }
-            var frame = Animation.binarySearch(frames, time);
-            var prevVertices = frameVertices[frame - 1];
-            var nextVertices = frameVertices[frame];
-            var frameTime = frames[frame];
-            var percent = this.getCurvePercent(frame - 1, 1 - (time - frameTime) / (frames[frame - 1] - frameTime));
-            if (alpha == 1) {
-                for (var i = 0; i < vertexCount; i++) {
-                    var prev = prevVertices[i];
-                    vertices[i] = prev + (nextVertices[i] - prev) * percent;
-                }
-            }
-            else if (setupPose) {
-                var vertexAttachment = slotAttachment;
-                if (vertexAttachment.bones == null) {
-                    var setupVertices = vertexAttachment.vertices;
-                    for (var i = 0; i < vertexCount; i++) {
-                        var prev = prevVertices[i], setup = setupVertices[i];
-                        vertices[i] = setup + (prev + (nextVertices[i] - prev) * percent - setup) * alpha;
-                    }
-                }
-                else {
-                    for (var i = 0; i < vertexCount; i++) {
-                        var prev = prevVertices[i];
-                        vertices[i] = (prev + (nextVertices[i] - prev) * percent) * alpha;
-                    }
-                }
-            }
-            else {
-                for (var i = 0; i < vertexCount; i++) {
-                    var prev = prevVertices[i];
-                    vertices[i] += (prev + (nextVertices[i] - prev) * percent - vertices[i]) * alpha;
-                }
-            }
-        };
-        return DeformTimeline;
-    }(CurveTimeline));
-    spine.DeformTimeline = DeformTimeline;
-    var EventTimeline = (function () {
-        function EventTimeline(frameCount) {
-            this.frames = spine.Utils.newFloatArray(frameCount);
-            this.events = new Array(frameCount);
-        }
-        EventTimeline.prototype.getPropertyId = function () {
-            return TimelineType.event << 24;
-        };
-        EventTimeline.prototype.getFrameCount = function () {
-            return this.frames.length;
-        };
-        EventTimeline.prototype.setFrame = function (frameIndex, event) {
-            this.frames[frameIndex] = event.time;
-            this.events[frameIndex] = event;
-        };
-        EventTimeline.prototype.apply = function (skeleton, lastTime, time, firedEvents, alpha, setupPose, mixingOut) {
-            if (firedEvents == null)
-                return;
-            var frames = this.frames;
-            var frameCount = this.frames.length;
-            if (lastTime > time) {
-                this.apply(skeleton, lastTime, Number.MAX_VALUE, firedEvents, alpha, setupPose, mixingOut);
-                lastTime = -1;
-            }
-            else if (lastTime >= frames[frameCount - 1])
-                return;
-            if (time < frames[0])
-                return;
-            var frame = 0;
-            if (lastTime < frames[0])
-                frame = 0;
-            else {
-                frame = Animation.binarySearch(frames, lastTime);
-                var frameTime = frames[frame];
-                while (frame > 0) {
-                    if (frames[frame - 1] != frameTime)
-                        break;
-                    frame--;
-                }
-            }
-            for (; frame < frameCount && time >= frames[frame]; frame++)
-                firedEvents.push(this.events[frame]);
-        };
-        return EventTimeline;
-    }());
-    spine.EventTimeline = EventTimeline;
-    var DrawOrderTimeline = (function () {
-        function DrawOrderTimeline(frameCount) {
-            this.frames = spine.Utils.newFloatArray(frameCount);
-            this.drawOrders = new Array(frameCount);
-        }
-        DrawOrderTimeline.prototype.getPropertyId = function () {
-            return TimelineType.drawOrder << 24;
-        };
-        DrawOrderTimeline.prototype.getFrameCount = function () {
-            return this.frames.length;
-        };
-        DrawOrderTimeline.prototype.setFrame = function (frameIndex, time, drawOrder) {
-            this.frames[frameIndex] = time;
-            this.drawOrders[frameIndex] = drawOrder;
-        };
-        DrawOrderTimeline.prototype.apply = function (skeleton, lastTime, time, firedEvents, alpha, setupPose, mixingOut) {
-            var drawOrder = skeleton.drawOrder;
-            var slots = skeleton.slots;
-            if (mixingOut && setupPose) {
-                spine.Utils.arrayCopy(skeleton.slots, 0, skeleton.drawOrder, 0, skeleton.slots.length);
-                return;
-            }
-            var frames = this.frames;
-            if (time < frames[0]) {
-                if (setupPose)
-                    spine.Utils.arrayCopy(skeleton.slots, 0, skeleton.drawOrder, 0, skeleton.slots.length);
-                return;
-            }
-            var frame = 0;
-            if (time >= frames[frames.length - 1])
-                frame = frames.length - 1;
-            else
-                frame = Animation.binarySearch(frames, time) - 1;
-            var drawOrderToSetupIndex = this.drawOrders[frame];
-            if (drawOrderToSetupIndex == null)
-                spine.Utils.arrayCopy(slots, 0, drawOrder, 0, slots.length);
-            else {
-                for (var i = 0, n = drawOrderToSetupIndex.length; i < n; i++)
-                    drawOrder[i] = slots[drawOrderToSetupIndex[i]];
-            }
-        };
-        return DrawOrderTimeline;
-    }());
-    spine.DrawOrderTimeline = DrawOrderTimeline;
-    var IkConstraintTimeline = (function (_super) {
-        __extends(IkConstraintTimeline, _super);
-        function IkConstraintTimeline(frameCount) {
-            _super.call(this, frameCount);
-            this.frames = spine.Utils.newFloatArray(frameCount * IkConstraintTimeline.ENTRIES);
-        }
-        IkConstraintTimeline.prototype.getPropertyId = function () {
-            return (TimelineType.ikConstraint << 24) + this.ikConstraintIndex;
-        };
-        IkConstraintTimeline.prototype.setFrame = function (frameIndex, time, mix, bendDirection) {
-            frameIndex *= IkConstraintTimeline.ENTRIES;
-            this.frames[frameIndex] = time;
-            this.frames[frameIndex + IkConstraintTimeline.MIX] = mix;
-            this.frames[frameIndex + IkConstraintTimeline.BEND_DIRECTION] = bendDirection;
-        };
-        IkConstraintTimeline.prototype.apply = function (skeleton, lastTime, time, firedEvents, alpha, setupPose, mixingOut) {
-            var frames = this.frames;
-            var constraint = skeleton.ikConstraints[this.ikConstraintIndex];
-            if (time < frames[0]) {
-                if (setupPose) {
-                    constraint.mix = constraint.data.mix;
-                    constraint.bendDirection = constraint.data.bendDirection;
-                }
-                return;
-            }
-            if (time >= frames[frames.length - IkConstraintTimeline.ENTRIES]) {
-                if (setupPose) {
-                    constraint.mix = constraint.data.mix + (frames[frames.length + IkConstraintTimeline.PREV_MIX] - constraint.data.mix) * alpha;
-                    constraint.bendDirection = mixingOut ? constraint.data.bendDirection
-                        : frames[frames.length + IkConstraintTimeline.PREV_BEND_DIRECTION];
-                }
-                else {
-                    constraint.mix += (frames[frames.length + IkConstraintTimeline.PREV_MIX] - constraint.mix) * alpha;
-                    if (!mixingOut)
-                        constraint.bendDirection = frames[frames.length + IkConstraintTimeline.PREV_BEND_DIRECTION];
-                }
-                return;
-            }
-            var frame = Animation.binarySearch(frames, time, IkConstraintTimeline.ENTRIES);
-            var mix = frames[frame + IkConstraintTimeline.PREV_MIX];
-            var frameTime = frames[frame];
-            var percent = this.getCurvePercent(frame / IkConstraintTimeline.ENTRIES - 1, 1 - (time - frameTime) / (frames[frame + IkConstraintTimeline.PREV_TIME] - frameTime));
-            if (setupPose) {
-                constraint.mix = constraint.data.mix + (mix + (frames[frame + IkConstraintTimeline.MIX] - mix) * percent - constraint.data.mix) * alpha;
-                constraint.bendDirection = mixingOut ? constraint.data.bendDirection : frames[frame + IkConstraintTimeline.PREV_BEND_DIRECTION];
-            }
-            else {
-                constraint.mix += (mix + (frames[frame + IkConstraintTimeline.MIX] - mix) * percent - constraint.mix) * alpha;
-                if (!mixingOut)
-                    constraint.bendDirection = frames[frame + IkConstraintTimeline.PREV_BEND_DIRECTION];
-            }
-        };
-        IkConstraintTimeline.ENTRIES = 3;
-        IkConstraintTimeline.PREV_TIME = -3;
-        IkConstraintTimeline.PREV_MIX = -2;
-        IkConstraintTimeline.PREV_BEND_DIRECTION = -1;
-        IkConstraintTimeline.MIX = 1;
-        IkConstraintTimeline.BEND_DIRECTION = 2;
-        return IkConstraintTimeline;
-    }(CurveTimeline));
-    spine.IkConstraintTimeline = IkConstraintTimeline;
-    var TransformConstraintTimeline = (function (_super) {
-        __extends(TransformConstraintTimeline, _super);
-        function TransformConstraintTimeline(frameCount) {
-            _super.call(this, frameCount);
-            this.frames = spine.Utils.newFloatArray(frameCount * TransformConstraintTimeline.ENTRIES);
-        }
-        TransformConstraintTimeline.prototype.getPropertyId = function () {
-            return (TimelineType.transformConstraint << 24) + this.transformConstraintIndex;
-        };
-        TransformConstraintTimeline.prototype.setFrame = function (frameIndex, time, rotateMix, translateMix, scaleMix, shearMix) {
-            frameIndex *= TransformConstraintTimeline.ENTRIES;
-            this.frames[frameIndex] = time;
-            this.frames[frameIndex + TransformConstraintTimeline.ROTATE] = rotateMix;
-            this.frames[frameIndex + TransformConstraintTimeline.TRANSLATE] = translateMix;
-            this.frames[frameIndex + TransformConstraintTimeline.SCALE] = scaleMix;
-            this.frames[frameIndex + TransformConstraintTimeline.SHEAR] = shearMix;
-        };
-        TransformConstraintTimeline.prototype.apply = function (skeleton, lastTime, time, firedEvents, alpha, setupPose, mixingOut) {
-            var frames = this.frames;
-            var constraint = skeleton.transformConstraints[this.transformConstraintIndex];
-            if (time < frames[0]) {
-                if (setupPose) {
-                    var data = constraint.data;
-                    constraint.rotateMix = data.rotateMix;
-                    constraint.translateMix = data.rotateMix;
-                    constraint.scaleMix = data.scaleMix;
-                    constraint.shearMix = data.shearMix;
-                }
-                return;
-            }
-            var rotate = 0, translate = 0, scale = 0, shear = 0;
-            if (time >= frames[frames.length - TransformConstraintTimeline.ENTRIES]) {
-                var i = frames.length;
-                rotate = frames[i + TransformConstraintTimeline.PREV_ROTATE];
-                translate = frames[i + TransformConstraintTimeline.PREV_TRANSLATE];
-                scale = frames[i + TransformConstraintTimeline.PREV_SCALE];
-                shear = frames[i + TransformConstraintTimeline.PREV_SHEAR];
-            }
-            else {
-                var frame = Animation.binarySearch(frames, time, TransformConstraintTimeline.ENTRIES);
-                rotate = frames[frame + TransformConstraintTimeline.PREV_ROTATE];
-                translate = frames[frame + TransformConstraintTimeline.PREV_TRANSLATE];
-                scale = frames[frame + TransformConstraintTimeline.PREV_SCALE];
-                shear = frames[frame + TransformConstraintTimeline.PREV_SHEAR];
-                var frameTime = frames[frame];
-                var percent = this.getCurvePercent(frame / TransformConstraintTimeline.ENTRIES - 1, 1 - (time - frameTime) / (frames[frame + TransformConstraintTimeline.PREV_TIME] - frameTime));
-                rotate += (frames[frame + TransformConstraintTimeline.ROTATE] - rotate) * percent;
-                translate += (frames[frame + TransformConstraintTimeline.TRANSLATE] - translate) * percent;
-                scale += (frames[frame + TransformConstraintTimeline.SCALE] - scale) * percent;
-                shear += (frames[frame + TransformConstraintTimeline.SHEAR] - shear) * percent;
-            }
-            if (setupPose) {
-                var data = constraint.data;
-                constraint.rotateMix = data.rotateMix + (rotate - data.rotateMix) * alpha;
-                constraint.translateMix = data.translateMix + (translate - data.translateMix) * alpha;
-                constraint.scaleMix = data.scaleMix + (scale - data.scaleMix) * alpha;
-                constraint.shearMix = data.shearMix + (shear - data.shearMix) * alpha;
-            }
-            else {
-                constraint.rotateMix += (rotate - constraint.rotateMix) * alpha;
-                constraint.translateMix += (translate - constraint.translateMix) * alpha;
-                constraint.scaleMix += (scale - constraint.scaleMix) * alpha;
-                constraint.shearMix += (shear - constraint.shearMix) * alpha;
-            }
-        };
-        TransformConstraintTimeline.ENTRIES = 5;
-        TransformConstraintTimeline.PREV_TIME = -5;
-        TransformConstraintTimeline.PREV_ROTATE = -4;
-        TransformConstraintTimeline.PREV_TRANSLATE = -3;
-        TransformConstraintTimeline.PREV_SCALE = -2;
-        TransformConstraintTimeline.PREV_SHEAR = -1;
-        TransformConstraintTimeline.ROTATE = 1;
-        TransformConstraintTimeline.TRANSLATE = 2;
-        TransformConstraintTimeline.SCALE = 3;
-        TransformConstraintTimeline.SHEAR = 4;
-        return TransformConstraintTimeline;
-    }(CurveTimeline));
-    spine.TransformConstraintTimeline = TransformConstraintTimeline;
-    var PathConstraintPositionTimeline = (function (_super) {
-        __extends(PathConstraintPositionTimeline, _super);
-        function PathConstraintPositionTimeline(frameCount) {
-            _super.call(this, frameCount);
-            this.frames = spine.Utils.newFloatArray(frameCount * PathConstraintPositionTimeline.ENTRIES);
-        }
-        PathConstraintPositionTimeline.prototype.getPropertyId = function () {
-            return (TimelineType.pathConstraintPosition << 24) + this.pathConstraintIndex;
-        };
-        PathConstraintPositionTimeline.prototype.setFrame = function (frameIndex, time, value) {
-            frameIndex *= PathConstraintPositionTimeline.ENTRIES;
-            this.frames[frameIndex] = time;
-            this.frames[frameIndex + PathConstraintPositionTimeline.VALUE] = value;
-        };
-        PathConstraintPositionTimeline.prototype.apply = function (skeleton, lastTime, time, firedEvents, alpha, setupPose, mixingOut) {
-            var frames = this.frames;
-            var constraint = skeleton.pathConstraints[this.pathConstraintIndex];
-            if (time < frames[0]) {
-                if (setupPose)
-                    constraint.position = constraint.data.position;
-                return;
-            }
-            var position = 0;
-            if (time >= frames[frames.length - PathConstraintPositionTimeline.ENTRIES])
-                position = frames[frames.length + PathConstraintPositionTimeline.PREV_VALUE];
-            else {
-                var frame = Animation.binarySearch(frames, time, PathConstraintPositionTimeline.ENTRIES);
-                position = frames[frame + PathConstraintPositionTimeline.PREV_VALUE];
-                var frameTime = frames[frame];
-                var percent = this.getCurvePercent(frame / PathConstraintPositionTimeline.ENTRIES - 1, 1 - (time - frameTime) / (frames[frame + PathConstraintPositionTimeline.PREV_TIME] - frameTime));
-                position += (frames[frame + PathConstraintPositionTimeline.VALUE] - position) * percent;
-            }
-            if (setupPose)
-                constraint.position = constraint.data.position + (position - constraint.data.position) * alpha;
-            else
-                constraint.position += (position - constraint.position) * alpha;
-        };
-        PathConstraintPositionTimeline.ENTRIES = 2;
-        PathConstraintPositionTimeline.PREV_TIME = -2;
-        PathConstraintPositionTimeline.PREV_VALUE = -1;
-        PathConstraintPositionTimeline.VALUE = 1;
-        return PathConstraintPositionTimeline;
-    }(CurveTimeline));
-    spine.PathConstraintPositionTimeline = PathConstraintPositionTimeline;
-    var PathConstraintSpacingTimeline = (function (_super) {
-        __extends(PathConstraintSpacingTimeline, _super);
-        function PathConstraintSpacingTimeline(frameCount) {
-            _super.call(this, frameCount);
-        }
-        PathConstraintSpacingTimeline.prototype.getPropertyId = function () {
-            return (TimelineType.pathConstraintSpacing << 24) + this.pathConstraintIndex;
-        };
-        PathConstraintSpacingTimeline.prototype.apply = function (skeleton, lastTime, time, firedEvents, alpha, setupPose, mixingOut) {
-            var frames = this.frames;
-            var constraint = skeleton.pathConstraints[this.pathConstraintIndex];
-            if (time < frames[0]) {
-                if (setupPose)
-                    constraint.spacing = constraint.data.spacing;
-                return;
-            }
-            var spacing = 0;
-            if (time >= frames[frames.length - PathConstraintSpacingTimeline.ENTRIES])
-                spacing = frames[frames.length + PathConstraintSpacingTimeline.PREV_VALUE];
-            else {
-                var frame = Animation.binarySearch(frames, time, PathConstraintSpacingTimeline.ENTRIES);
-                spacing = frames[frame + PathConstraintSpacingTimeline.PREV_VALUE];
-                var frameTime = frames[frame];
-                var percent = this.getCurvePercent(frame / PathConstraintSpacingTimeline.ENTRIES - 1, 1 - (time - frameTime) / (frames[frame + PathConstraintSpacingTimeline.PREV_TIME] - frameTime));
-                spacing += (frames[frame + PathConstraintSpacingTimeline.VALUE] - spacing) * percent;
-            }
-            if (setupPose)
-                constraint.spacing = constraint.data.spacing + (spacing - constraint.data.spacing) * alpha;
-            else
-                constraint.spacing += (spacing - constraint.spacing) * alpha;
-        };
-        return PathConstraintSpacingTimeline;
-    }(PathConstraintPositionTimeline));
-    spine.PathConstraintSpacingTimeline = PathConstraintSpacingTimeline;
-    var PathConstraintMixTimeline = (function (_super) {
-        __extends(PathConstraintMixTimeline, _super);
-        function PathConstraintMixTimeline(frameCount) {
-            _super.call(this, frameCount);
-            this.frames = spine.Utils.newFloatArray(frameCount * PathConstraintMixTimeline.ENTRIES);
-        }
-        PathConstraintMixTimeline.prototype.getPropertyId = function () {
-            return (TimelineType.pathConstraintMix << 24) + this.pathConstraintIndex;
-        };
-        PathConstraintMixTimeline.prototype.setFrame = function (frameIndex, time, rotateMix, translateMix) {
-            frameIndex *= PathConstraintMixTimeline.ENTRIES;
-            this.frames[frameIndex] = time;
-            this.frames[frameIndex + PathConstraintMixTimeline.ROTATE] = rotateMix;
-            this.frames[frameIndex + PathConstraintMixTimeline.TRANSLATE] = translateMix;
-        };
-        PathConstraintMixTimeline.prototype.apply = function (skeleton, lastTime, time, firedEvents, alpha, setupPose, mixingOut) {
-            var frames = this.frames;
-            var constraint = skeleton.pathConstraints[this.pathConstraintIndex];
-            if (time < frames[0]) {
-                if (setupPose) {
-                    constraint.rotateMix = constraint.data.rotateMix;
-                    constraint.translateMix = constraint.data.translateMix;
-                }
-                return;
-            }
-            var rotate = 0, translate = 0;
-            if (time >= frames[frames.length - PathConstraintMixTimeline.ENTRIES]) {
-                rotate = frames[frames.length + PathConstraintMixTimeline.PREV_ROTATE];
-                translate = frames[frames.length + PathConstraintMixTimeline.PREV_TRANSLATE];
-            }
-            else {
-                var frame = Animation.binarySearch(frames, time, PathConstraintMixTimeline.ENTRIES);
-                rotate = frames[frame + PathConstraintMixTimeline.PREV_ROTATE];
-                translate = frames[frame + PathConstraintMixTimeline.PREV_TRANSLATE];
-                var frameTime = frames[frame];
-                var percent = this.getCurvePercent(frame / PathConstraintMixTimeline.ENTRIES - 1, 1 - (time - frameTime) / (frames[frame + PathConstraintMixTimeline.PREV_TIME] - frameTime));
-                rotate += (frames[frame + PathConstraintMixTimeline.ROTATE] - rotate) * percent;
-                translate += (frames[frame + PathConstraintMixTimeline.TRANSLATE] - translate) * percent;
-            }
-            if (setupPose) {
-                constraint.rotateMix = constraint.data.rotateMix + (rotate - constraint.data.rotateMix) * alpha;
-                constraint.translateMix = constraint.data.translateMix + (translate - constraint.data.translateMix) * alpha;
-            }
-            else {
-                constraint.rotateMix += (rotate - constraint.rotateMix) * alpha;
-                constraint.translateMix += (translate - constraint.translateMix) * alpha;
-            }
-        };
-        PathConstraintMixTimeline.ENTRIES = 3;
-        PathConstraintMixTimeline.PREV_TIME = -3;
-        PathConstraintMixTimeline.PREV_ROTATE = -2;
-        PathConstraintMixTimeline.PREV_TRANSLATE = -1;
-        PathConstraintMixTimeline.ROTATE = 1;
-        PathConstraintMixTimeline.TRANSLATE = 2;
-        return PathConstraintMixTimeline;
-    }(CurveTimeline));
-    spine.PathConstraintMixTimeline = PathConstraintMixTimeline;
->>>>>>> 7e0df8fa
+	var AnimationState = (function () {
+		function AnimationState(data) {
+			this.tracks = new Array();
+			this.events = new Array();
+			this.listeners = new Array();
+			this.queue = new EventQueue(this);
+			this.propertyIDs = new spine.IntSet();
+			this.animationsChanged = false;
+			this.timeScale = 1;
+			this.trackEntryPool = new spine.Pool(function () { return new TrackEntry(); });
+			this.data = data;
+		}
+		AnimationState.prototype.update = function (delta) {
+			delta *= this.timeScale;
+			var tracks = this.tracks;
+			for (var i = 0, n = tracks.length; i < n; i++) {
+				var current = tracks[i];
+				if (current == null)
+					continue;
+				current.animationLast = current.nextAnimationLast;
+				current.trackLast = current.nextTrackLast;
+				var currentDelta = delta * current.timeScale;
+				if (current.delay > 0) {
+					current.delay -= currentDelta;
+					if (current.delay > 0)
+						continue;
+					currentDelta = -current.delay;
+					current.delay = 0;
+				}
+				var next = current.next;
+				if (next != null) {
+					var nextTime = current.trackLast - next.delay;
+					if (nextTime >= 0) {
+						next.delay = 0;
+						next.trackTime = nextTime + delta * next.timeScale;
+						current.trackTime += currentDelta;
+						this.setCurrent(i, next, true);
+						while (next.mixingFrom != null) {
+							next.mixTime += currentDelta;
+							next = next.mixingFrom;
+						}
+						continue;
+					}
+				}
+				else {
+					if (current.trackLast >= current.trackEnd && current.mixingFrom == null) {
+						tracks[i] = null;
+						this.queue.end(current);
+						this.disposeNext(current);
+						continue;
+					}
+				}
+				this.updateMixingFrom(current, delta);
+				current.trackTime += currentDelta;
+			}
+			this.queue.drain();
+		};
+		AnimationState.prototype.updateMixingFrom = function (entry, delta) {
+			var from = entry.mixingFrom;
+			if (from == null)
+				return;
+			this.updateMixingFrom(from, delta);
+			if (entry.mixTime >= entry.mixDuration && from.mixingFrom != null && entry.mixTime > 0) {
+				entry.mixingFrom = null;
+				this.queue.end(from);
+				return;
+			}
+			from.animationLast = from.nextAnimationLast;
+			from.trackLast = from.nextTrackLast;
+			from.trackTime += delta * from.timeScale;
+			entry.mixTime += delta * from.timeScale;
+		};
+		AnimationState.prototype.apply = function (skeleton) {
+			if (skeleton == null)
+				throw new Error("skeleton cannot be null.");
+			if (this.animationsChanged)
+				this._animationsChanged();
+			var events = this.events;
+			var tracks = this.tracks;
+			for (var i = 0, n = tracks.length; i < n; i++) {
+				var current = tracks[i];
+				if (current == null || current.delay > 0)
+					continue;
+				var mix = current.alpha;
+				if (current.mixingFrom != null)
+					mix *= this.applyMixingFrom(current, skeleton);
+				else if (current.trackTime >= current.trackEnd)
+					mix = 0;
+				var animationLast = current.animationLast, animationTime = current.getAnimationTime();
+				var timelineCount = current.animation.timelines.length;
+				var timelines = current.animation.timelines;
+				if (mix == 1) {
+					for (var ii = 0; ii < timelineCount; ii++)
+						timelines[ii].apply(skeleton, animationLast, animationTime, events, 1, true, false);
+				}
+				else {
+					var firstFrame = current.timelinesRotation.length == 0;
+					if (firstFrame)
+						spine.Utils.setArraySize(current.timelinesRotation, timelineCount << 1, null);
+					var timelinesRotation = current.timelinesRotation;
+					var timelinesFirst = current.timelinesFirst;
+					for (var ii = 0; ii < timelineCount; ii++) {
+						var timeline = timelines[ii];
+						if (timeline instanceof spine.RotateTimeline) {
+							this.applyRotateTimeline(timeline, skeleton, animationTime, mix, timelinesFirst[ii], timelinesRotation, ii << 1, firstFrame);
+						}
+						else
+							timeline.apply(skeleton, animationLast, animationTime, events, mix, timelinesFirst[ii], false);
+					}
+				}
+				this.queueEvents(current, animationTime);
+				events.length = 0;
+				current.nextAnimationLast = animationTime;
+				current.nextTrackLast = current.trackTime;
+			}
+			this.queue.drain();
+		};
+		AnimationState.prototype.applyMixingFrom = function (entry, skeleton) {
+			var from = entry.mixingFrom;
+			if (from.mixingFrom != null)
+				this.applyMixingFrom(from, skeleton);
+			var mix = 0;
+			if (entry.mixDuration == 0)
+				mix = 1;
+			else {
+				mix = entry.mixTime / entry.mixDuration;
+				if (mix > 1)
+					mix = 1;
+			}
+			var events = mix < from.eventThreshold ? this.events : null;
+			var attachments = mix < from.attachmentThreshold, drawOrder = mix < from.drawOrderThreshold;
+			var animationLast = from.animationLast, animationTime = from.getAnimationTime();
+			var timelineCount = from.animation.timelines.length;
+			var timelines = from.animation.timelines;
+			var timelinesFirst = from.timelinesFirst;
+			var alpha = from.alpha * entry.mixAlpha * (1 - mix);
+			var firstFrame = from.timelinesRotation.length == 0;
+			if (firstFrame)
+				spine.Utils.setArraySize(from.timelinesRotation, timelineCount << 1, null);
+			var timelinesRotation = from.timelinesRotation;
+			for (var i = 0; i < timelineCount; i++) {
+				var timeline = timelines[i];
+				var setupPose = timelinesFirst[i];
+				if (timeline instanceof spine.RotateTimeline)
+					this.applyRotateTimeline(timeline, skeleton, animationTime, alpha, setupPose, timelinesRotation, i << 1, firstFrame);
+				else {
+					if (!setupPose) {
+						if (!attachments && timeline instanceof spine.AttachmentTimeline)
+							continue;
+						if (!drawOrder && timeline instanceof spine.DrawOrderTimeline)
+							continue;
+					}
+					timeline.apply(skeleton, animationLast, animationTime, events, alpha, setupPose, true);
+				}
+			}
+			if (entry.mixDuration > 0)
+				this.queueEvents(from, animationTime);
+			this.events.length = 0;
+			from.nextAnimationLast = animationTime;
+			from.nextTrackLast = from.trackTime;
+			return mix;
+		};
+		AnimationState.prototype.applyRotateTimeline = function (timeline, skeleton, time, alpha, setupPose, timelinesRotation, i, firstFrame) {
+			if (firstFrame)
+				timelinesRotation[i] = 0;
+			if (alpha == 1) {
+				timeline.apply(skeleton, 0, time, null, 1, setupPose, false);
+				return;
+			}
+			var rotateTimeline = timeline;
+			var frames = rotateTimeline.frames;
+			var bone = skeleton.bones[rotateTimeline.boneIndex];
+			if (time < frames[0]) {
+				if (setupPose)
+					bone.rotation = bone.data.rotation;
+				return;
+			}
+			var r2 = 0;
+			if (time >= frames[frames.length - spine.RotateTimeline.ENTRIES])
+				r2 = bone.data.rotation + frames[frames.length + spine.RotateTimeline.PREV_ROTATION];
+			else {
+				var frame = spine.Animation.binarySearch(frames, time, spine.RotateTimeline.ENTRIES);
+				var prevRotation = frames[frame + spine.RotateTimeline.PREV_ROTATION];
+				var frameTime = frames[frame];
+				var percent = rotateTimeline.getCurvePercent((frame >> 1) - 1, 1 - (time - frameTime) / (frames[frame + spine.RotateTimeline.PREV_TIME] - frameTime));
+				r2 = frames[frame + spine.RotateTimeline.ROTATION] - prevRotation;
+				r2 -= (16384 - ((16384.499999999996 - r2 / 360) | 0)) * 360;
+				r2 = prevRotation + r2 * percent + bone.data.rotation;
+				r2 -= (16384 - ((16384.499999999996 - r2 / 360) | 0)) * 360;
+			}
+			var r1 = setupPose ? bone.data.rotation : bone.rotation;
+			var total = 0, diff = r2 - r1;
+			if (diff == 0) {
+				total = timelinesRotation[i];
+			}
+			else {
+				diff -= (16384 - ((16384.499999999996 - diff / 360) | 0)) * 360;
+				var lastTotal = 0, lastDiff = 0;
+				if (firstFrame) {
+					lastTotal = 0;
+					lastDiff = diff;
+				}
+				else {
+					lastTotal = timelinesRotation[i];
+					lastDiff = timelinesRotation[i + 1];
+				}
+				var current = diff > 0, dir = lastTotal >= 0;
+				if (spine.MathUtils.signum(lastDiff) != spine.MathUtils.signum(diff) && Math.abs(lastDiff) <= 90) {
+					if (Math.abs(lastTotal) > 180)
+						lastTotal += 360 * spine.MathUtils.signum(lastTotal);
+					dir = current;
+				}
+				total = diff + lastTotal - lastTotal % 360;
+				if (dir != current)
+					total += 360 * spine.MathUtils.signum(lastTotal);
+				timelinesRotation[i] = total;
+			}
+			timelinesRotation[i + 1] = diff;
+			r1 += total * alpha;
+			bone.rotation = r1 - (16384 - ((16384.499999999996 - r1 / 360) | 0)) * 360;
+		};
+		AnimationState.prototype.queueEvents = function (entry, animationTime) {
+			var animationStart = entry.animationStart, animationEnd = entry.animationEnd;
+			var duration = animationEnd - animationStart;
+			var trackLastWrapped = entry.trackLast % duration;
+			var events = this.events;
+			var i = 0, n = events.length;
+			for (; i < n; i++) {
+				var event_1 = events[i];
+				if (event_1.time < trackLastWrapped)
+					break;
+				if (event_1.time > animationEnd)
+					continue;
+				this.queue.event(entry, event_1);
+			}
+			if (entry.loop ? (trackLastWrapped > entry.trackTime % duration)
+				: (animationTime >= animationEnd && entry.animationLast < animationEnd)) {
+				this.queue.complete(entry);
+			}
+			for (; i < n; i++) {
+				var event_2 = events[i];
+				if (event_2.time < animationStart)
+					continue;
+				this.queue.event(entry, events[i]);
+			}
+		};
+		AnimationState.prototype.clearTracks = function () {
+			var oldDrainDisabled = this.queue.drainDisabled;
+			this.queue.drainDisabled = true;
+			for (var i = 0, n = this.tracks.length; i < n; i++)
+				this.clearTrack(i);
+			this.tracks.length = 0;
+			this.queue.drainDisabled = oldDrainDisabled;
+			this.queue.drain();
+		};
+		AnimationState.prototype.clearTrack = function (trackIndex) {
+			if (trackIndex >= this.tracks.length)
+				return;
+			var current = this.tracks[trackIndex];
+			if (current == null)
+				return;
+			this.queue.end(current);
+			this.disposeNext(current);
+			var entry = current;
+			while (true) {
+				var from = entry.mixingFrom;
+				if (from == null)
+					break;
+				this.queue.end(from);
+				entry.mixingFrom = null;
+				entry = from;
+			}
+			this.tracks[current.trackIndex] = null;
+			this.queue.drain();
+		};
+		AnimationState.prototype.setCurrent = function (index, current, interrupt) {
+			var from = this.expandToIndex(index);
+			this.tracks[index] = current;
+			if (from != null) {
+				if (interrupt)
+					this.queue.interrupt(from);
+				current.mixingFrom = from;
+				current.mixTime = 0;
+				from.timelinesRotation.length = 0;
+				if (from.mixingFrom != null && from.mixDuration > 0)
+					current.mixAlpha *= Math.min(from.mixTime / from.mixDuration, 1);
+			}
+			this.queue.start(current);
+		};
+		AnimationState.prototype.setAnimation = function (trackIndex, animationName, loop) {
+			var animation = this.data.skeletonData.findAnimation(animationName);
+			if (animation == null)
+				throw new Error("Animation not found: " + animationName);
+			return this.setAnimationWith(trackIndex, animation, loop);
+		};
+		AnimationState.prototype.setAnimationWith = function (trackIndex, animation, loop) {
+			if (animation == null)
+				throw new Error("animation cannot be null.");
+			var interrupt = true;
+			var current = this.expandToIndex(trackIndex);
+			if (current != null) {
+				if (current.nextTrackLast == -1) {
+					this.tracks[trackIndex] = current.mixingFrom;
+					this.queue.interrupt(current);
+					this.queue.end(current);
+					this.disposeNext(current);
+					current = current.mixingFrom;
+					interrupt = false;
+				}
+				else
+					this.disposeNext(current);
+			}
+			var entry = this.trackEntry(trackIndex, animation, loop, current);
+			this.setCurrent(trackIndex, entry, interrupt);
+			this.queue.drain();
+			return entry;
+		};
+		AnimationState.prototype.addAnimation = function (trackIndex, animationName, loop, delay) {
+			var animation = this.data.skeletonData.findAnimation(animationName);
+			if (animation == null)
+				throw new Error("Animation not found: " + animationName);
+			return this.addAnimationWith(trackIndex, animation, loop, delay);
+		};
+		AnimationState.prototype.addAnimationWith = function (trackIndex, animation, loop, delay) {
+			if (animation == null)
+				throw new Error("animation cannot be null.");
+			var last = this.expandToIndex(trackIndex);
+			if (last != null) {
+				while (last.next != null)
+					last = last.next;
+			}
+			var entry = this.trackEntry(trackIndex, animation, loop, last);
+			if (last == null) {
+				this.setCurrent(trackIndex, entry, true);
+				this.queue.drain();
+			}
+			else {
+				last.next = entry;
+				if (delay <= 0) {
+					var duration = last.animationEnd - last.animationStart;
+					if (duration != 0)
+						delay += duration * (1 + ((last.trackTime / duration) | 0)) - this.data.getMix(last.animation, animation);
+					else
+						delay = 0;
+				}
+			}
+			entry.delay = delay;
+			return entry;
+		};
+		AnimationState.prototype.setEmptyAnimation = function (trackIndex, mixDuration) {
+			var entry = this.setAnimationWith(trackIndex, AnimationState.emptyAnimation, false);
+			entry.mixDuration = mixDuration;
+			entry.trackEnd = mixDuration;
+			return entry;
+		};
+		AnimationState.prototype.addEmptyAnimation = function (trackIndex, mixDuration, delay) {
+			if (delay <= 0)
+				delay -= mixDuration;
+			var entry = this.addAnimationWith(trackIndex, AnimationState.emptyAnimation, false, delay);
+			entry.mixDuration = mixDuration;
+			entry.trackEnd = mixDuration;
+			return entry;
+		};
+		AnimationState.prototype.setEmptyAnimations = function (mixDuration) {
+			var oldDrainDisabled = this.queue.drainDisabled;
+			this.queue.drainDisabled = true;
+			for (var i = 0, n = this.tracks.length; i < n; i++) {
+				var current = this.tracks[i];
+				if (current != null)
+					this.setEmptyAnimation(current.trackIndex, mixDuration);
+			}
+			this.queue.drainDisabled = oldDrainDisabled;
+			this.queue.drain();
+		};
+		AnimationState.prototype.expandToIndex = function (index) {
+			if (index < this.tracks.length)
+				return this.tracks[index];
+			spine.Utils.ensureArrayCapacity(this.tracks, index - this.tracks.length + 1, null);
+			this.tracks.length = index + 1;
+			return null;
+		};
+		AnimationState.prototype.trackEntry = function (trackIndex, animation, loop, last) {
+			var entry = this.trackEntryPool.obtain();
+			entry.trackIndex = trackIndex;
+			entry.animation = animation;
+			entry.loop = loop;
+			entry.eventThreshold = 0;
+			entry.attachmentThreshold = 0;
+			entry.drawOrderThreshold = 0;
+			entry.animationStart = 0;
+			entry.animationEnd = animation.duration;
+			entry.animationLast = -1;
+			entry.nextAnimationLast = -1;
+			entry.delay = 0;
+			entry.trackTime = 0;
+			entry.trackLast = -1;
+			entry.nextTrackLast = -1;
+			entry.trackEnd = Number.MAX_VALUE;
+			entry.timeScale = 1;
+			entry.alpha = 1;
+			entry.mixAlpha = 1;
+			entry.mixTime = 0;
+			entry.mixDuration = last == null ? 0 : this.data.getMix(last.animation, animation);
+			return entry;
+		};
+		AnimationState.prototype.disposeNext = function (entry) {
+			var next = entry.next;
+			while (next != null) {
+				this.queue.dispose(next);
+				next = next.next;
+			}
+			entry.next = null;
+		};
+		AnimationState.prototype._animationsChanged = function () {
+			this.animationsChanged = false;
+			var propertyIDs = this.propertyIDs;
+			var i = 0, n = this.tracks.length;
+			propertyIDs.clear();
+			for (; i < n; i++) {
+				var entry = this.tracks[i];
+				if (entry == null)
+					continue;
+				this.setTimelinesFirst(entry);
+				i++;
+				break;
+			}
+			for (; i < n; i++) {
+				var entry = this.tracks[i];
+				if (entry != null)
+					this.checkTimelinesFirst(entry);
+			}
+		};
+		AnimationState.prototype.setTimelinesFirst = function (entry) {
+			if (entry.mixingFrom != null) {
+				this.setTimelinesFirst(entry.mixingFrom);
+				this.checkTimelinesUsage(entry, entry.timelinesFirst);
+				return;
+			}
+			var propertyIDs = this.propertyIDs;
+			var timelines = entry.animation.timelines;
+			var n = timelines.length;
+			var usage = spine.Utils.setArraySize(entry.timelinesFirst, n, false);
+			for (var i = 0; i < n; i++) {
+				propertyIDs.add(timelines[i].getPropertyId());
+				usage[i] = true;
+			}
+		};
+		AnimationState.prototype.checkTimelinesFirst = function (entry) {
+			if (entry.mixingFrom != null)
+				this.checkTimelinesFirst(entry.mixingFrom);
+			this.checkTimelinesUsage(entry, entry.timelinesFirst);
+		};
+		AnimationState.prototype.checkTimelinesUsage = function (entry, usageArray) {
+			var propertyIDs = this.propertyIDs;
+			var timelines = entry.animation.timelines;
+			var n = timelines.length;
+			var usage = spine.Utils.setArraySize(usageArray, n);
+			for (var i = 0; i < n; i++)
+				usage[i] = propertyIDs.add(timelines[i].getPropertyId());
+		};
+		AnimationState.prototype.getCurrent = function (trackIndex) {
+			if (trackIndex >= this.tracks.length)
+				return null;
+			return this.tracks[trackIndex];
+		};
+		AnimationState.prototype.addListener = function (listener) {
+			if (listener == null)
+				throw new Error("listener cannot be null.");
+			this.listeners.push(listener);
+		};
+		AnimationState.prototype.removeListener = function (listener) {
+			var index = this.listeners.indexOf(listener);
+			if (index >= 0)
+				this.listeners.splice(index, 1);
+		};
+		AnimationState.prototype.clearListeners = function () {
+			this.listeners.length = 0;
+		};
+		AnimationState.prototype.clearListenerNotifications = function () {
+			this.queue.clear();
+		};
+		AnimationState.emptyAnimation = new spine.Animation("<empty>", [], 0);
+		return AnimationState;
+	}());
+	spine.AnimationState = AnimationState;
+	var TrackEntry = (function () {
+		function TrackEntry() {
+			this.timelinesFirst = new Array();
+			this.timelinesRotation = new Array();
+		}
+		TrackEntry.prototype.reset = function () {
+			this.next = null;
+			this.mixingFrom = null;
+			this.animation = null;
+			this.listener = null;
+			this.timelinesFirst.length = 0;
+			this.timelinesRotation.length = 0;
+		};
+		TrackEntry.prototype.getAnimationTime = function () {
+			if (this.loop) {
+				var duration = this.animationEnd - this.animationStart;
+				if (duration == 0)
+					return this.animationStart;
+				return (this.trackTime % duration) + this.animationStart;
+			}
+			return Math.min(this.trackTime + this.animationStart, this.animationEnd);
+		};
+		TrackEntry.prototype.setAnimationLast = function (animationLast) {
+			this.animationLast = animationLast;
+			this.nextAnimationLast = animationLast;
+		};
+		TrackEntry.prototype.isComplete = function () {
+			return this.trackTime >= this.animationEnd - this.animationStart;
+		};
+		TrackEntry.prototype.resetRotationDirections = function () {
+			this.timelinesRotation.length = 0;
+		};
+		return TrackEntry;
+	}());
+	spine.TrackEntry = TrackEntry;
+	var EventQueue = (function () {
+		function EventQueue(animState) {
+			this.objects = [];
+			this.drainDisabled = false;
+			this.animState = animState;
+		}
+		EventQueue.prototype.start = function (entry) {
+			this.objects.push(EventType.start);
+			this.objects.push(entry);
+			this.animState.animationsChanged = true;
+		};
+		EventQueue.prototype.interrupt = function (entry) {
+			this.objects.push(EventType.interrupt);
+			this.objects.push(entry);
+		};
+		EventQueue.prototype.end = function (entry) {
+			this.objects.push(EventType.end);
+			this.objects.push(entry);
+			this.animState.animationsChanged = true;
+		};
+		EventQueue.prototype.dispose = function (entry) {
+			this.objects.push(EventType.dispose);
+			this.objects.push(entry);
+		};
+		EventQueue.prototype.complete = function (entry) {
+			this.objects.push(EventType.complete);
+			this.objects.push(entry);
+		};
+		EventQueue.prototype.event = function (entry, event) {
+			this.objects.push(EventType.event);
+			this.objects.push(entry);
+			this.objects.push(event);
+		};
+		EventQueue.prototype.drain = function () {
+			if (this.drainDisabled)
+				return;
+			this.drainDisabled = true;
+			var objects = this.objects;
+			var listeners = this.animState.listeners;
+			for (var i = 0; i < objects.length; i += 2) {
+				var type = objects[i];
+				var entry = objects[i + 1];
+				switch (type) {
+					case EventType.start:
+						if (entry.listener != null && entry.listener.start)
+							entry.listener.start(entry);
+						for (var ii = 0; ii < listeners.length; ii++)
+							if (listeners[ii].start)
+								listeners[ii].start(entry);
+						break;
+					case EventType.interrupt:
+						if (entry.listener != null && entry.listener.interrupt)
+							entry.listener.interrupt(entry);
+						for (var ii = 0; ii < listeners.length; ii++)
+							if (listeners[ii].interrupt)
+								listeners[ii].interrupt(entry);
+						break;
+					case EventType.end:
+						if (entry.listener != null && entry.listener.end)
+							entry.listener.end(entry);
+						for (var ii = 0; ii < listeners.length; ii++)
+							if (listeners[ii].end)
+								listeners[ii].end(entry);
+					case EventType.dispose:
+						if (entry.listener != null && entry.listener.dispose)
+							entry.listener.dispose(entry);
+						for (var ii = 0; ii < listeners.length; ii++)
+							if (listeners[ii].dispose)
+								listeners[ii].dispose(entry);
+						this.animState.trackEntryPool.free(entry);
+						break;
+					case EventType.complete:
+						if (entry.listener != null && entry.listener.complete)
+							entry.listener.complete(entry);
+						for (var ii = 0; ii < listeners.length; ii++)
+							if (listeners[ii].complete)
+								listeners[ii].complete(entry);
+						break;
+					case EventType.event:
+						var event_3 = objects[i++ + 2];
+						if (entry.listener != null && entry.listener.event)
+							entry.listener.event(entry, event_3);
+						for (var ii = 0; ii < listeners.length; ii++)
+							if (listeners[ii].event)
+								listeners[ii].event(entry, event_3);
+						break;
+				}
+			}
+			this.clear();
+			this.drainDisabled = false;
+		};
+		EventQueue.prototype.clear = function () {
+			this.objects.length = 0;
+		};
+		return EventQueue;
+	}());
+	spine.EventQueue = EventQueue;
+	(function (EventType) {
+		EventType[EventType["start"] = 0] = "start";
+		EventType[EventType["interrupt"] = 1] = "interrupt";
+		EventType[EventType["end"] = 2] = "end";
+		EventType[EventType["dispose"] = 3] = "dispose";
+		EventType[EventType["complete"] = 4] = "complete";
+		EventType[EventType["event"] = 5] = "event";
+	})(spine.EventType || (spine.EventType = {}));
+	var EventType = spine.EventType;
+	var AnimationStateAdapter2 = (function () {
+		function AnimationStateAdapter2() {
+		}
+		AnimationStateAdapter2.prototype.start = function (entry) {
+		};
+		AnimationStateAdapter2.prototype.interrupt = function (entry) {
+		};
+		AnimationStateAdapter2.prototype.end = function (entry) {
+		};
+		AnimationStateAdapter2.prototype.dispose = function (entry) {
+		};
+		AnimationStateAdapter2.prototype.complete = function (entry) {
+		};
+		AnimationStateAdapter2.prototype.event = function (entry, event) {
+		};
+		return AnimationStateAdapter2;
+	}());
+	spine.AnimationStateAdapter2 = AnimationStateAdapter2;
 })(spine || (spine = {}));
 var spine;
 (function (spine) {
-    var AnimationState = (function () {
-        function AnimationState(data) {
-            this.tracks = new Array();
-            this.events = new Array();
-            this.listeners = new Array();
-            this.queue = new EventQueue(this);
-            this.propertyIDs = new spine.IntSet();
-            this.animationsChanged = false;
-            this.timeScale = 1;
-            this.trackEntryPool = new spine.Pool(function () { return new TrackEntry(); });
-            this.data = data;
-        }
-        AnimationState.prototype.update = function (delta) {
-            delta *= this.timeScale;
-            var tracks = this.tracks;
-            for (var i = 0, n = tracks.length; i < n; i++) {
-                var current = tracks[i];
-                if (current == null)
-                    continue;
-                current.animationLast = current.nextAnimationLast;
-                current.trackLast = current.nextTrackLast;
-                var currentDelta = delta * current.timeScale;
-                if (current.delay > 0) {
-                    current.delay -= currentDelta;
-                    if (current.delay > 0)
-                        continue;
-                    currentDelta = -current.delay;
-                    current.delay = 0;
-                }
-                var next = current.next;
-                if (next != null) {
-                    var nextTime = current.trackLast - next.delay;
-                    if (nextTime >= 0) {
-                        next.delay = 0;
-                        next.trackTime = nextTime + delta * next.timeScale;
-                        current.trackTime += currentDelta;
-                        this.setCurrent(i, next, true);
-                        while (next.mixingFrom != null) {
-                            next.mixTime += currentDelta;
-                            next = next.mixingFrom;
-                        }
-                        continue;
-                    }
-                }
-                else {
-                    if (current.trackLast >= current.trackEnd && current.mixingFrom == null) {
-                        tracks[i] = null;
-                        this.queue.end(current);
-                        this.disposeNext(current);
-                        continue;
-                    }
-                }
-                this.updateMixingFrom(current, delta);
-                current.trackTime += currentDelta;
-            }
-            this.queue.drain();
-        };
-        AnimationState.prototype.updateMixingFrom = function (entry, delta) {
-            var from = entry.mixingFrom;
-            if (from == null)
-                return;
-            this.updateMixingFrom(from, delta);
-            if (entry.mixTime >= entry.mixDuration && from.mixingFrom != null && entry.mixTime > 0) {
-                entry.mixingFrom = null;
-                this.queue.end(from);
-                return;
-            }
-            from.animationLast = from.nextAnimationLast;
-            from.trackLast = from.nextTrackLast;
-            from.trackTime += delta * from.timeScale;
-            entry.mixTime += delta * from.timeScale;
-        };
-        AnimationState.prototype.apply = function (skeleton) {
-            if (skeleton == null)
-                throw new Error("skeleton cannot be null.");
-            if (this.animationsChanged)
-                this._animationsChanged();
-            var events = this.events;
-            var tracks = this.tracks;
-            for (var i = 0, n = tracks.length; i < n; i++) {
-                var current = tracks[i];
-                if (current == null || current.delay > 0)
-                    continue;
-                var mix = current.alpha;
-                if (current.mixingFrom != null)
-                    mix *= this.applyMixingFrom(current, skeleton);
-                else if (current.trackTime >= current.trackEnd)
-                    mix = 0;
-                var animationLast = current.animationLast, animationTime = current.getAnimationTime();
-                var timelineCount = current.animation.timelines.length;
-                var timelines = current.animation.timelines;
-                if (mix == 1) {
-                    for (var ii = 0; ii < timelineCount; ii++)
-                        timelines[ii].apply(skeleton, animationLast, animationTime, events, 1, true, false);
-                }
-                else {
-                    var firstFrame = current.timelinesRotation.length == 0;
-                    if (firstFrame)
-                        spine.Utils.setArraySize(current.timelinesRotation, timelineCount << 1, null);
-                    var timelinesRotation = current.timelinesRotation;
-                    var timelinesFirst = current.timelinesFirst;
-                    for (var ii = 0; ii < timelineCount; ii++) {
-                        var timeline = timelines[ii];
-                        if (timeline instanceof spine.RotateTimeline) {
-                            this.applyRotateTimeline(timeline, skeleton, animationTime, mix, timelinesFirst[ii], timelinesRotation, ii << 1, firstFrame);
-                        }
-                        else
-                            timeline.apply(skeleton, animationLast, animationTime, events, mix, timelinesFirst[ii], false);
-                    }
-                }
-                this.queueEvents(current, animationTime);
-                events.length = 0;
-                current.nextAnimationLast = animationTime;
-                current.nextTrackLast = current.trackTime;
-            }
-            this.queue.drain();
-        };
-        AnimationState.prototype.applyMixingFrom = function (entry, skeleton) {
-            var from = entry.mixingFrom;
-            if (from.mixingFrom != null)
-                this.applyMixingFrom(from, skeleton);
-            var mix = 0;
-            if (entry.mixDuration == 0)
-                mix = 1;
-            else {
-                mix = entry.mixTime / entry.mixDuration;
-                if (mix > 1)
-                    mix = 1;
-            }
-            var events = mix < from.eventThreshold ? this.events : null;
-            var attachments = mix < from.attachmentThreshold, drawOrder = mix < from.drawOrderThreshold;
-            var animationLast = from.animationLast, animationTime = from.getAnimationTime();
-            var timelineCount = from.animation.timelines.length;
-            var timelines = from.animation.timelines;
-            var timelinesFirst = from.timelinesFirst;
-            var alpha = from.alpha * entry.mixAlpha * (1 - mix);
-            var firstFrame = from.timelinesRotation.length == 0;
-            if (firstFrame)
-                spine.Utils.setArraySize(from.timelinesRotation, timelineCount << 1, null);
-            var timelinesRotation = from.timelinesRotation;
-            for (var i = 0; i < timelineCount; i++) {
-                var timeline = timelines[i];
-                var setupPose = timelinesFirst[i];
-                if (timeline instanceof spine.RotateTimeline)
-                    this.applyRotateTimeline(timeline, skeleton, animationTime, alpha, setupPose, timelinesRotation, i << 1, firstFrame);
-                else {
-                    if (!setupPose) {
-                        if (!attachments && timeline instanceof spine.AttachmentTimeline)
-                            continue;
-                        if (!drawOrder && timeline instanceof spine.DrawOrderTimeline)
-                            continue;
-                    }
-                    timeline.apply(skeleton, animationLast, animationTime, events, alpha, setupPose, true);
-                }
-            }
-            if (entry.mixDuration > 0)
-                this.queueEvents(from, animationTime);
-            this.events.length = 0;
-            from.nextAnimationLast = animationTime;
-            from.nextTrackLast = from.trackTime;
-            return mix;
-        };
-        AnimationState.prototype.applyRotateTimeline = function (timeline, skeleton, time, alpha, setupPose, timelinesRotation, i, firstFrame) {
-            if (firstFrame)
-                timelinesRotation[i] = 0;
-            if (alpha == 1) {
-                timeline.apply(skeleton, 0, time, null, 1, setupPose, false);
-                return;
-            }
-            var rotateTimeline = timeline;
-            var frames = rotateTimeline.frames;
-            var bone = skeleton.bones[rotateTimeline.boneIndex];
-            if (time < frames[0]) {
-                if (setupPose)
-                    bone.rotation = bone.data.rotation;
-                return;
-            }
-            var r2 = 0;
-            if (time >= frames[frames.length - spine.RotateTimeline.ENTRIES])
-                r2 = bone.data.rotation + frames[frames.length + spine.RotateTimeline.PREV_ROTATION];
-            else {
-                var frame = spine.Animation.binarySearch(frames, time, spine.RotateTimeline.ENTRIES);
-                var prevRotation = frames[frame + spine.RotateTimeline.PREV_ROTATION];
-                var frameTime = frames[frame];
-                var percent = rotateTimeline.getCurvePercent((frame >> 1) - 1, 1 - (time - frameTime) / (frames[frame + spine.RotateTimeline.PREV_TIME] - frameTime));
-                r2 = frames[frame + spine.RotateTimeline.ROTATION] - prevRotation;
-                r2 -= (16384 - ((16384.499999999996 - r2 / 360) | 0)) * 360;
-                r2 = prevRotation + r2 * percent + bone.data.rotation;
-                r2 -= (16384 - ((16384.499999999996 - r2 / 360) | 0)) * 360;
-            }
-            var r1 = setupPose ? bone.data.rotation : bone.rotation;
-            var total = 0, diff = r2 - r1;
-            if (diff == 0) {
-                total = timelinesRotation[i];
-            }
-            else {
-                diff -= (16384 - ((16384.499999999996 - diff / 360) | 0)) * 360;
-                var lastTotal = 0, lastDiff = 0;
-                if (firstFrame) {
-                    lastTotal = 0;
-                    lastDiff = diff;
-                }
-                else {
-                    lastTotal = timelinesRotation[i];
-                    lastDiff = timelinesRotation[i + 1];
-                }
-                var current = diff > 0, dir = lastTotal >= 0;
-                if (spine.MathUtils.signum(lastDiff) != spine.MathUtils.signum(diff) && Math.abs(lastDiff) <= 90) {
-                    if (Math.abs(lastTotal) > 180)
-                        lastTotal += 360 * spine.MathUtils.signum(lastTotal);
-                    dir = current;
-                }
-                total = diff + lastTotal - lastTotal % 360;
-                if (dir != current)
-                    total += 360 * spine.MathUtils.signum(lastTotal);
-                timelinesRotation[i] = total;
-            }
-            timelinesRotation[i + 1] = diff;
-            r1 += total * alpha;
-            bone.rotation = r1 - (16384 - ((16384.499999999996 - r1 / 360) | 0)) * 360;
-        };
-        AnimationState.prototype.queueEvents = function (entry, animationTime) {
-            var animationStart = entry.animationStart, animationEnd = entry.animationEnd;
-            var duration = animationEnd - animationStart;
-            var trackLastWrapped = entry.trackLast % duration;
-            var events = this.events;
-            var i = 0, n = events.length;
-            for (; i < n; i++) {
-                var event_1 = events[i];
-                if (event_1.time < trackLastWrapped)
-                    break;
-                if (event_1.time > animationEnd)
-                    continue;
-                this.queue.event(entry, event_1);
-            }
-            if (entry.loop ? (trackLastWrapped > entry.trackTime % duration)
-                : (animationTime >= animationEnd && entry.animationLast < animationEnd)) {
-                this.queue.complete(entry);
-            }
-            for (; i < n; i++) {
-                var event_2 = events[i];
-                if (event_2.time < animationStart)
-                    continue;
-                this.queue.event(entry, events[i]);
-            }
-        };
-        AnimationState.prototype.clearTracks = function () {
-            var oldDrainDisabled = this.queue.drainDisabled;
-            this.queue.drainDisabled = true;
-            for (var i = 0, n = this.tracks.length; i < n; i++)
-                this.clearTrack(i);
-            this.tracks.length = 0;
-            this.queue.drainDisabled = oldDrainDisabled;
-            this.queue.drain();
-        };
-        AnimationState.prototype.clearTrack = function (trackIndex) {
-            if (trackIndex >= this.tracks.length)
-                return;
-            var current = this.tracks[trackIndex];
-            if (current == null)
-                return;
-            this.queue.end(current);
-            this.disposeNext(current);
-            var entry = current;
-            while (true) {
-                var from = entry.mixingFrom;
-                if (from == null)
-                    break;
-                this.queue.end(from);
-                entry.mixingFrom = null;
-                entry = from;
-            }
-            this.tracks[current.trackIndex] = null;
-            this.queue.drain();
-        };
-        AnimationState.prototype.setCurrent = function (index, current, interrupt) {
-            var from = this.expandToIndex(index);
-            this.tracks[index] = current;
-            if (from != null) {
-                if (interrupt)
-                    this.queue.interrupt(from);
-                current.mixingFrom = from;
-                current.mixTime = 0;
-                from.timelinesRotation.length = 0;
-                if (from.mixingFrom != null && from.mixDuration > 0)
-                    current.mixAlpha *= Math.min(from.mixTime / from.mixDuration, 1);
-            }
-            this.queue.start(current);
-        };
-        AnimationState.prototype.setAnimation = function (trackIndex, animationName, loop) {
-            var animation = this.data.skeletonData.findAnimation(animationName);
-            if (animation == null)
-                throw new Error("Animation not found: " + animationName);
-            return this.setAnimationWith(trackIndex, animation, loop);
-        };
-        AnimationState.prototype.setAnimationWith = function (trackIndex, animation, loop) {
-            if (animation == null)
-                throw new Error("animation cannot be null.");
-            var interrupt = true;
-            var current = this.expandToIndex(trackIndex);
-            if (current != null) {
-                if (current.nextTrackLast == -1) {
-                    this.tracks[trackIndex] = current.mixingFrom;
-                    this.queue.interrupt(current);
-                    this.queue.end(current);
-                    this.disposeNext(current);
-                    current = current.mixingFrom;
-                    interrupt = false;
-                }
-                else
-                    this.disposeNext(current);
-            }
-            var entry = this.trackEntry(trackIndex, animation, loop, current);
-            this.setCurrent(trackIndex, entry, interrupt);
-            this.queue.drain();
-            return entry;
-        };
-        AnimationState.prototype.addAnimation = function (trackIndex, animationName, loop, delay) {
-            var animation = this.data.skeletonData.findAnimation(animationName);
-            if (animation == null)
-                throw new Error("Animation not found: " + animationName);
-            return this.addAnimationWith(trackIndex, animation, loop, delay);
-        };
-        AnimationState.prototype.addAnimationWith = function (trackIndex, animation, loop, delay) {
-            if (animation == null)
-                throw new Error("animation cannot be null.");
-            var last = this.expandToIndex(trackIndex);
-            if (last != null) {
-                while (last.next != null)
-                    last = last.next;
-            }
-            var entry = this.trackEntry(trackIndex, animation, loop, last);
-            if (last == null) {
-                this.setCurrent(trackIndex, entry, true);
-                this.queue.drain();
-            }
-            else {
-                last.next = entry;
-                if (delay <= 0) {
-                    var duration = last.animationEnd - last.animationStart;
-                    if (duration != 0)
-                        delay += duration * (1 + ((last.trackTime / duration) | 0)) - this.data.getMix(last.animation, animation);
-                    else
-                        delay = 0;
-                }
-            }
-            entry.delay = delay;
-            return entry;
-        };
-        AnimationState.prototype.setEmptyAnimation = function (trackIndex, mixDuration) {
-            var entry = this.setAnimationWith(trackIndex, AnimationState.emptyAnimation, false);
-            entry.mixDuration = mixDuration;
-            entry.trackEnd = mixDuration;
-            return entry;
-        };
-        AnimationState.prototype.addEmptyAnimation = function (trackIndex, mixDuration, delay) {
-            if (delay <= 0)
-                delay -= mixDuration;
-            var entry = this.addAnimationWith(trackIndex, AnimationState.emptyAnimation, false, delay);
-            entry.mixDuration = mixDuration;
-            entry.trackEnd = mixDuration;
-            return entry;
-        };
-        AnimationState.prototype.setEmptyAnimations = function (mixDuration) {
-            var oldDrainDisabled = this.queue.drainDisabled;
-            this.queue.drainDisabled = true;
-            for (var i = 0, n = this.tracks.length; i < n; i++) {
-                var current = this.tracks[i];
-                if (current != null)
-                    this.setEmptyAnimation(current.trackIndex, mixDuration);
-            }
-            this.queue.drainDisabled = oldDrainDisabled;
-            this.queue.drain();
-        };
-        AnimationState.prototype.expandToIndex = function (index) {
-            if (index < this.tracks.length)
-                return this.tracks[index];
-            spine.Utils.ensureArrayCapacity(this.tracks, index - this.tracks.length + 1, null);
-            this.tracks.length = index + 1;
-            return null;
-        };
-        AnimationState.prototype.trackEntry = function (trackIndex, animation, loop, last) {
-            var entry = this.trackEntryPool.obtain();
-            entry.trackIndex = trackIndex;
-            entry.animation = animation;
-            entry.loop = loop;
-            entry.eventThreshold = 0;
-            entry.attachmentThreshold = 0;
-            entry.drawOrderThreshold = 0;
-            entry.animationStart = 0;
-            entry.animationEnd = animation.duration;
-            entry.animationLast = -1;
-            entry.nextAnimationLast = -1;
-            entry.delay = 0;
-            entry.trackTime = 0;
-            entry.trackLast = -1;
-            entry.nextTrackLast = -1;
-            entry.trackEnd = Number.MAX_VALUE;
-            entry.timeScale = 1;
-            entry.alpha = 1;
-            entry.mixAlpha = 1;
-            entry.mixTime = 0;
-            entry.mixDuration = last == null ? 0 : this.data.getMix(last.animation, animation);
-            return entry;
-        };
-        AnimationState.prototype.disposeNext = function (entry) {
-            var next = entry.next;
-            while (next != null) {
-                this.queue.dispose(next);
-                next = next.next;
-            }
-            entry.next = null;
-        };
-        AnimationState.prototype._animationsChanged = function () {
-            this.animationsChanged = false;
-            var propertyIDs = this.propertyIDs;
-            var i = 0, n = this.tracks.length;
-            propertyIDs.clear();
-            for (; i < n; i++) {
-                var entry = this.tracks[i];
-                if (entry == null)
-                    continue;
-                this.setTimelinesFirst(entry);
-                i++;
-                break;
-            }
-            for (; i < n; i++) {
-                var entry = this.tracks[i];
-                if (entry != null)
-                    this.checkTimelinesFirst(entry);
-            }
-        };
-        AnimationState.prototype.setTimelinesFirst = function (entry) {
-            if (entry.mixingFrom != null) {
-                this.setTimelinesFirst(entry.mixingFrom);
-                this.checkTimelinesUsage(entry, entry.timelinesFirst);
-                return;
-            }
-            var propertyIDs = this.propertyIDs;
-            var timelines = entry.animation.timelines;
-            var n = timelines.length;
-            var usage = spine.Utils.setArraySize(entry.timelinesFirst, n, false);
-            for (var i = 0; i < n; i++) {
-                propertyIDs.add(timelines[i].getPropertyId());
-                usage[i] = true;
-            }
-        };
-        AnimationState.prototype.checkTimelinesFirst = function (entry) {
-            if (entry.mixingFrom != null)
-                this.checkTimelinesFirst(entry.mixingFrom);
-            this.checkTimelinesUsage(entry, entry.timelinesFirst);
-        };
-        AnimationState.prototype.checkTimelinesUsage = function (entry, usageArray) {
-            var propertyIDs = this.propertyIDs;
-            var timelines = entry.animation.timelines;
-            var n = timelines.length;
-            var usage = spine.Utils.setArraySize(usageArray, n);
-            for (var i = 0; i < n; i++)
-                usage[i] = propertyIDs.add(timelines[i].getPropertyId());
-        };
-        AnimationState.prototype.getCurrent = function (trackIndex) {
-            if (trackIndex >= this.tracks.length)
-                return null;
-            return this.tracks[trackIndex];
-        };
-        AnimationState.prototype.addListener = function (listener) {
-            if (listener == null)
-                throw new Error("listener cannot be null.");
-            this.listeners.push(listener);
-        };
-        AnimationState.prototype.removeListener = function (listener) {
-            var index = this.listeners.indexOf(listener);
-            if (index >= 0)
-                this.listeners.splice(index, 1);
-        };
-        AnimationState.prototype.clearListeners = function () {
-            this.listeners.length = 0;
-        };
-        AnimationState.prototype.clearListenerNotifications = function () {
-            this.queue.clear();
-        };
-        AnimationState.emptyAnimation = new spine.Animation("<empty>", [], 0);
-        return AnimationState;
-    }());
-    spine.AnimationState = AnimationState;
-    var TrackEntry = (function () {
-        function TrackEntry() {
-            this.timelinesFirst = new Array();
-            this.timelinesRotation = new Array();
-        }
-        TrackEntry.prototype.reset = function () {
-            this.next = null;
-            this.mixingFrom = null;
-            this.animation = null;
-            this.listener = null;
-            this.timelinesFirst.length = 0;
-            this.timelinesRotation.length = 0;
-        };
-        TrackEntry.prototype.getAnimationTime = function () {
-            if (this.loop) {
-                var duration = this.animationEnd - this.animationStart;
-                if (duration == 0)
-                    return this.animationStart;
-                return (this.trackTime % duration) + this.animationStart;
-            }
-            return Math.min(this.trackTime + this.animationStart, this.animationEnd);
-        };
-        TrackEntry.prototype.setAnimationLast = function (animationLast) {
-            this.animationLast = animationLast;
-            this.nextAnimationLast = animationLast;
-        };
-        TrackEntry.prototype.isComplete = function () {
-            return this.trackTime >= this.animationEnd - this.animationStart;
-        };
-        TrackEntry.prototype.resetRotationDirections = function () {
-            this.timelinesRotation.length = 0;
-        };
-        return TrackEntry;
-    }());
-    spine.TrackEntry = TrackEntry;
-    var EventQueue = (function () {
-        function EventQueue(animState) {
-            this.objects = [];
-            this.drainDisabled = false;
-            this.animState = animState;
-        }
-        EventQueue.prototype.start = function (entry) {
-            this.objects.push(EventType.start);
-            this.objects.push(entry);
-            this.animState.animationsChanged = true;
-        };
-        EventQueue.prototype.interrupt = function (entry) {
-            this.objects.push(EventType.interrupt);
-            this.objects.push(entry);
-        };
-        EventQueue.prototype.end = function (entry) {
-            this.objects.push(EventType.end);
-            this.objects.push(entry);
-            this.animState.animationsChanged = true;
-        };
-        EventQueue.prototype.dispose = function (entry) {
-            this.objects.push(EventType.dispose);
-            this.objects.push(entry);
-        };
-        EventQueue.prototype.complete = function (entry) {
-            this.objects.push(EventType.complete);
-            this.objects.push(entry);
-        };
-        EventQueue.prototype.event = function (entry, event) {
-            this.objects.push(EventType.event);
-            this.objects.push(entry);
-            this.objects.push(event);
-        };
-        EventQueue.prototype.drain = function () {
-            if (this.drainDisabled)
-                return;
-            this.drainDisabled = true;
-            var objects = this.objects;
-            var listeners = this.animState.listeners;
-            for (var i = 0; i < objects.length; i += 2) {
-                var type = objects[i];
-                var entry = objects[i + 1];
-                switch (type) {
-                    case EventType.start:
-                        if (entry.listener != null && entry.listener.start)
-                            entry.listener.start(entry);
-                        for (var ii = 0; ii < listeners.length; ii++)
-                            if (listeners[ii].start)
-                                listeners[ii].start(entry);
-                        break;
-                    case EventType.interrupt:
-                        if (entry.listener != null && entry.listener.interrupt)
-                            entry.listener.interrupt(entry);
-                        for (var ii = 0; ii < listeners.length; ii++)
-                            if (listeners[ii].interrupt)
-                                listeners[ii].interrupt(entry);
-                        break;
-                    case EventType.end:
-                        if (entry.listener != null && entry.listener.end)
-                            entry.listener.end(entry);
-                        for (var ii = 0; ii < listeners.length; ii++)
-                            if (listeners[ii].end)
-                                listeners[ii].end(entry);
-                    case EventType.dispose:
-                        if (entry.listener != null && entry.listener.dispose)
-                            entry.listener.dispose(entry);
-                        for (var ii = 0; ii < listeners.length; ii++)
-                            if (listeners[ii].dispose)
-                                listeners[ii].dispose(entry);
-                        this.animState.trackEntryPool.free(entry);
-                        break;
-                    case EventType.complete:
-                        if (entry.listener != null && entry.listener.complete)
-                            entry.listener.complete(entry);
-                        for (var ii = 0; ii < listeners.length; ii++)
-                            if (listeners[ii].complete)
-                                listeners[ii].complete(entry);
-                        break;
-                    case EventType.event:
-                        var event_3 = objects[i++ + 2];
-                        if (entry.listener != null && entry.listener.event)
-                            entry.listener.event(entry, event_3);
-                        for (var ii = 0; ii < listeners.length; ii++)
-                            if (listeners[ii].event)
-                                listeners[ii].event(entry, event_3);
-                        break;
-                }
-            }
-            this.clear();
-            this.drainDisabled = false;
-        };
-        EventQueue.prototype.clear = function () {
-            this.objects.length = 0;
-        };
-        return EventQueue;
-    }());
-    spine.EventQueue = EventQueue;
-    (function (EventType) {
-        EventType[EventType["start"] = 0] = "start";
-        EventType[EventType["interrupt"] = 1] = "interrupt";
-        EventType[EventType["end"] = 2] = "end";
-        EventType[EventType["dispose"] = 3] = "dispose";
-        EventType[EventType["complete"] = 4] = "complete";
-        EventType[EventType["event"] = 5] = "event";
-    })(spine.EventType || (spine.EventType = {}));
-    var EventType = spine.EventType;
-    var AnimationStateAdapter2 = (function () {
-        function AnimationStateAdapter2() {
-        }
-        AnimationStateAdapter2.prototype.start = function (entry) {
-        };
-        AnimationStateAdapter2.prototype.interrupt = function (entry) {
-        };
-        AnimationStateAdapter2.prototype.end = function (entry) {
-        };
-        AnimationStateAdapter2.prototype.dispose = function (entry) {
-        };
-        AnimationStateAdapter2.prototype.complete = function (entry) {
-        };
-        AnimationStateAdapter2.prototype.event = function (entry, event) {
-        };
-        return AnimationStateAdapter2;
-    }());
-    spine.AnimationStateAdapter2 = AnimationStateAdapter2;
+	var AnimationStateData = (function () {
+		function AnimationStateData(skeletonData) {
+			this.animationToMixTime = {};
+			this.defaultMix = 0;
+			if (skeletonData == null)
+				throw new Error("skeletonData cannot be null.");
+			this.skeletonData = skeletonData;
+		}
+		AnimationStateData.prototype.setMix = function (fromName, toName, duration) {
+			var from = this.skeletonData.findAnimation(fromName);
+			if (from == null)
+				throw new Error("Animation not found: " + fromName);
+			var to = this.skeletonData.findAnimation(toName);
+			if (to == null)
+				throw new Error("Animation not found: " + toName);
+			this.setMixWith(from, to, duration);
+		};
+		AnimationStateData.prototype.setMixWith = function (from, to, duration) {
+			if (from == null)
+				throw new Error("from cannot be null.");
+			if (to == null)
+				throw new Error("to cannot be null.");
+			var key = from.name + to.name;
+			this.animationToMixTime[key] = duration;
+		};
+		AnimationStateData.prototype.getMix = function (from, to) {
+			var key = from.name + to.name;
+			var value = this.animationToMixTime[key];
+			return value === undefined ? this.defaultMix : value;
+		};
+		return AnimationStateData;
+	}());
+	spine.AnimationStateData = AnimationStateData;
 })(spine || (spine = {}));
 var spine;
 (function (spine) {
-    var AnimationStateData = (function () {
-        function AnimationStateData(skeletonData) {
-            this.animationToMixTime = {};
-            this.defaultMix = 0;
-            if (skeletonData == null)
-                throw new Error("skeletonData cannot be null.");
-            this.skeletonData = skeletonData;
-        }
-        AnimationStateData.prototype.setMix = function (fromName, toName, duration) {
-            var from = this.skeletonData.findAnimation(fromName);
-            if (from == null)
-                throw new Error("Animation not found: " + fromName);
-            var to = this.skeletonData.findAnimation(toName);
-            if (to == null)
-                throw new Error("Animation not found: " + toName);
-            this.setMixWith(from, to, duration);
-        };
-        AnimationStateData.prototype.setMixWith = function (from, to, duration) {
-            if (from == null)
-                throw new Error("from cannot be null.");
-            if (to == null)
-                throw new Error("to cannot be null.");
-            var key = from.name + to.name;
-            this.animationToMixTime[key] = duration;
-        };
-        AnimationStateData.prototype.getMix = function (from, to) {
-            var key = from.name + to.name;
-            var value = this.animationToMixTime[key];
-            return value === undefined ? this.defaultMix : value;
-        };
-        return AnimationStateData;
-    }());
-    spine.AnimationStateData = AnimationStateData;
-})(spine || (spine = {}));
-var spine;
-(function (spine) {
-<<<<<<< HEAD
 	var AtlasAttachmentLoader = (function () {
 		function AtlasAttachmentLoader(atlas) {
 			this.atlas = atlas;
@@ -3347,152 +2265,21 @@
 		AttachmentType[AttachmentType["Point"] = 5] = "Point";
 	})(spine.AttachmentType || (spine.AttachmentType = {}));
 	var AttachmentType = spine.AttachmentType;
-=======
-    var AtlasAttachmentLoader = (function () {
-        function AtlasAttachmentLoader(atlas) {
-            this.atlas = atlas;
-        }
-        AtlasAttachmentLoader.prototype.newRegionAttachment = function (skin, name, path) {
-            var region = this.atlas.findRegion(path);
-            if (region == null)
-                throw new Error("Region not found in atlas: " + path + " (region attachment: " + name + ")");
-            region.renderObject = region;
-            var attachment = new spine.RegionAttachment(name);
-            attachment.setRegion(region);
-            return attachment;
-        };
-        AtlasAttachmentLoader.prototype.newMeshAttachment = function (skin, name, path) {
-            var region = this.atlas.findRegion(path);
-            if (region == null)
-                throw new Error("Region not found in atlas: " + path + " (mesh attachment: " + name + ")");
-            region.renderObject = region;
-            var attachment = new spine.MeshAttachment(name);
-            attachment.region = region;
-            return attachment;
-        };
-        AtlasAttachmentLoader.prototype.newBoundingBoxAttachment = function (skin, name) {
-            return new spine.BoundingBoxAttachment(name);
-        };
-        AtlasAttachmentLoader.prototype.newPathAttachment = function (skin, name) {
-            return new spine.PathAttachment(name);
-        };
-        return AtlasAttachmentLoader;
-    }());
-    spine.AtlasAttachmentLoader = AtlasAttachmentLoader;
 })(spine || (spine = {}));
 var spine;
 (function (spine) {
-    var Attachment = (function () {
-        function Attachment(name) {
-            if (name == null)
-                throw new Error("name cannot be null.");
-            this.name = name;
-        }
-        return Attachment;
-    }());
-    spine.Attachment = Attachment;
-    var VertexAttachment = (function (_super) {
-        __extends(VertexAttachment, _super);
-        function VertexAttachment(name) {
-            _super.call(this, name);
-            this.worldVerticesLength = 0;
-        }
-        VertexAttachment.prototype.computeWorldVertices = function (slot, worldVertices) {
-            this.computeWorldVerticesWith(slot, 0, this.worldVerticesLength, worldVertices, 0);
-        };
-        VertexAttachment.prototype.computeWorldVerticesWith = function (slot, start, count, worldVertices, offset) {
-            count += offset;
-            var skeleton = slot.bone.skeleton;
-            var deformArray = slot.attachmentVertices;
-            var vertices = this.vertices;
-            var bones = this.bones;
-            if (bones == null) {
-                if (deformArray.length > 0)
-                    vertices = deformArray;
-                var bone = slot.bone;
-                var x = bone.worldX;
-                var y = bone.worldY;
-                var a = bone.a, b = bone.b, c = bone.c, d = bone.d;
-                for (var v_1 = start, w = offset; w < count; v_1 += 2, w += 2) {
-                    var vx = vertices[v_1], vy = vertices[v_1 + 1];
-                    worldVertices[w] = vx * a + vy * b + x;
-                    worldVertices[w + 1] = vx * c + vy * d + y;
-                }
-                return;
-            }
-            var v = 0, skip = 0;
-            for (var i = 0; i < start; i += 2) {
-                var n = bones[v];
-                v += n + 1;
-                skip += n;
-            }
-            var skeletonBones = skeleton.bones;
-            if (deformArray.length == 0) {
-                for (var w = offset, b = skip * 3; w < count; w += 2) {
-                    var wx = 0, wy = 0;
-                    var n = bones[v++];
-                    n += v;
-                    for (; v < n; v++, b += 3) {
-                        var bone = skeletonBones[bones[v]];
-                        var vx = vertices[b], vy = vertices[b + 1], weight = vertices[b + 2];
-                        wx += (vx * bone.a + vy * bone.b + bone.worldX) * weight;
-                        wy += (vx * bone.c + vy * bone.d + bone.worldY) * weight;
-                    }
-                    worldVertices[w] = wx;
-                    worldVertices[w + 1] = wy;
-                }
-            }
-            else {
-                var deform = deformArray;
-                for (var w = offset, b = skip * 3, f = skip << 1; w < count; w += 2) {
-                    var wx = 0, wy = 0;
-                    var n = bones[v++];
-                    n += v;
-                    for (; v < n; v++, b += 3, f += 2) {
-                        var bone = skeletonBones[bones[v]];
-                        var vx = vertices[b] + deform[f], vy = vertices[b + 1] + deform[f + 1], weight = vertices[b + 2];
-                        wx += (vx * bone.a + vy * bone.b + bone.worldX) * weight;
-                        wy += (vx * bone.c + vy * bone.d + bone.worldY) * weight;
-                    }
-                    worldVertices[w] = wx;
-                    worldVertices[w + 1] = wy;
-                }
-            }
-        };
-        VertexAttachment.prototype.applyDeform = function (sourceAttachment) {
-            return this == sourceAttachment;
-        };
-        return VertexAttachment;
-    }(Attachment));
-    spine.VertexAttachment = VertexAttachment;
+	var BoundingBoxAttachment = (function (_super) {
+		__extends(BoundingBoxAttachment, _super);
+		function BoundingBoxAttachment(name) {
+			_super.call(this, name);
+			this.color = new spine.Color(1, 1, 1, 1);
+		}
+		return BoundingBoxAttachment;
+	}(spine.VertexAttachment));
+	spine.BoundingBoxAttachment = BoundingBoxAttachment;
 })(spine || (spine = {}));
 var spine;
 (function (spine) {
-    (function (AttachmentType) {
-        AttachmentType[AttachmentType["Region"] = 0] = "Region";
-        AttachmentType[AttachmentType["BoundingBox"] = 1] = "BoundingBox";
-        AttachmentType[AttachmentType["Mesh"] = 2] = "Mesh";
-        AttachmentType[AttachmentType["LinkedMesh"] = 3] = "LinkedMesh";
-        AttachmentType[AttachmentType["Path"] = 4] = "Path";
-    })(spine.AttachmentType || (spine.AttachmentType = {}));
-    var AttachmentType = spine.AttachmentType;
->>>>>>> 7e0df8fa
-})(spine || (spine = {}));
-var spine;
-(function (spine) {
-    var BoundingBoxAttachment = (function (_super) {
-        __extends(BoundingBoxAttachment, _super);
-        function BoundingBoxAttachment(name) {
-            _super.call(this, name);
-            this.color = new spine.Color(1, 1, 1, 1);
-        }
-        return BoundingBoxAttachment;
-    }(spine.VertexAttachment));
-    spine.BoundingBoxAttachment = BoundingBoxAttachment;
-})(spine || (spine = {}));
-var spine;
-(function (spine) {
-<<<<<<< HEAD
 	var MeshAttachment = (function (_super) {
 		__extends(MeshAttachment, _super);
 		function MeshAttachment(name) {
@@ -3551,153 +2338,23 @@
 		return MeshAttachment;
 	}(spine.VertexAttachment));
 	spine.MeshAttachment = MeshAttachment;
-=======
-    var MeshAttachment = (function (_super) {
-        __extends(MeshAttachment, _super);
-        function MeshAttachment(name) {
-            _super.call(this, name);
-            this.color = new spine.Color(1, 1, 1, 1);
-            this.inheritDeform = false;
-            this.tempColor = new spine.Color(0, 0, 0, 0);
-        }
-        MeshAttachment.prototype.updateUVs = function () {
-            var regionUVs = this.regionUVs;
-            var verticesLength = regionUVs.length;
-            var worldVerticesLength = (verticesLength >> 1) * 8;
-            if (this.worldVertices == null || this.worldVertices.length != worldVerticesLength)
-                this.worldVertices = spine.Utils.newFloatArray(worldVerticesLength);
-            var u = 0, v = 0, width = 0, height = 0;
-            if (this.region == null) {
-                u = v = 0;
-                width = height = 1;
-            }
-            else {
-                u = this.region.u;
-                v = this.region.v;
-                width = this.region.u2 - u;
-                height = this.region.v2 - v;
-            }
-            if (this.region.rotate) {
-                for (var i = 0, w = 6; i < verticesLength; i += 2, w += 8) {
-                    this.worldVertices[w] = u + regionUVs[i + 1] * width;
-                    this.worldVertices[w + 1] = v + height - regionUVs[i] * height;
-                }
-            }
-            else {
-                for (var i = 0, w = 6; i < verticesLength; i += 2, w += 8) {
-                    this.worldVertices[w] = u + regionUVs[i] * width;
-                    this.worldVertices[w + 1] = v + regionUVs[i + 1] * height;
-                }
-            }
-        };
-        MeshAttachment.prototype.updateWorldVertices = function (slot, premultipliedAlpha) {
-            var skeleton = slot.bone.skeleton;
-            var skeletonColor = skeleton.color, slotColor = slot.color, meshColor = this.color;
-            var alpha = skeletonColor.a * slotColor.a * meshColor.a;
-            var multiplier = premultipliedAlpha ? alpha : 1;
-            var color = this.tempColor;
-            color.set(skeletonColor.r * slotColor.r * meshColor.r * multiplier, skeletonColor.g * slotColor.g * meshColor.g * multiplier, skeletonColor.b * slotColor.b * meshColor.b * multiplier, alpha);
-            var deformArray = slot.attachmentVertices;
-            var vertices = this.vertices, worldVertices = this.worldVertices;
-            var bones = this.bones;
-            if (bones == null) {
-                var verticesLength = vertices.length;
-                if (deformArray.length > 0)
-                    vertices = deformArray;
-                var bone = slot.bone;
-                var x = bone.worldX;
-                var y = bone.worldY;
-                var a = bone.a, b = bone.b, c = bone.c, d = bone.d;
-                for (var v = 0, w = 0; v < verticesLength; v += 2, w += 8) {
-                    var vx = vertices[v], vy = vertices[v + 1];
-                    worldVertices[w] = vx * a + vy * b + x;
-                    worldVertices[w + 1] = vx * c + vy * d + y;
-                    worldVertices[w + 2] = color.r;
-                    worldVertices[w + 3] = color.g;
-                    worldVertices[w + 4] = color.b;
-                    worldVertices[w + 5] = color.a;
-                }
-                return worldVertices;
-            }
-            var skeletonBones = skeleton.bones;
-            if (deformArray.length == 0) {
-                for (var w = 0, v = 0, b = 0, n = bones.length; v < n; w += 8) {
-                    var wx = 0, wy = 0;
-                    var nn = bones[v++] + v;
-                    for (; v < nn; v++, b += 3) {
-                        var bone = skeletonBones[bones[v]];
-                        var vx = vertices[b], vy = vertices[b + 1], weight = vertices[b + 2];
-                        wx += (vx * bone.a + vy * bone.b + bone.worldX) * weight;
-                        wy += (vx * bone.c + vy * bone.d + bone.worldY) * weight;
-                    }
-                    worldVertices[w] = wx;
-                    worldVertices[w + 1] = wy;
-                    worldVertices[w + 2] = color.r;
-                    worldVertices[w + 3] = color.g;
-                    worldVertices[w + 4] = color.b;
-                    worldVertices[w + 5] = color.a;
-                }
-            }
-            else {
-                var deform = deformArray;
-                for (var w = 0, v = 0, b = 0, f = 0, n = bones.length; v < n; w += 8) {
-                    var wx = 0, wy = 0;
-                    var nn = bones[v++] + v;
-                    for (; v < nn; v++, b += 3, f += 2) {
-                        var bone = skeletonBones[bones[v]];
-                        var vx = vertices[b] + deform[f], vy = vertices[b + 1] + deform[f + 1], weight = vertices[b + 2];
-                        wx += (vx * bone.a + vy * bone.b + bone.worldX) * weight;
-                        wy += (vx * bone.c + vy * bone.d + bone.worldY) * weight;
-                    }
-                    worldVertices[w] = wx;
-                    worldVertices[w + 1] = wy;
-                    worldVertices[w + 2] = color.r;
-                    worldVertices[w + 3] = color.g;
-                    worldVertices[w + 4] = color.b;
-                    worldVertices[w + 5] = color.a;
-                }
-            }
-            return worldVertices;
-        };
-        MeshAttachment.prototype.applyDeform = function (sourceAttachment) {
-            return this == sourceAttachment || (this.inheritDeform && this.parentMesh == sourceAttachment);
-        };
-        MeshAttachment.prototype.getParentMesh = function () {
-            return this.parentMesh;
-        };
-        MeshAttachment.prototype.setParentMesh = function (parentMesh) {
-            this.parentMesh = parentMesh;
-            if (parentMesh != null) {
-                this.bones = parentMesh.bones;
-                this.vertices = parentMesh.vertices;
-                this.regionUVs = parentMesh.regionUVs;
-                this.triangles = parentMesh.triangles;
-                this.hullLength = parentMesh.hullLength;
-                this.worldVerticesLength = parentMesh.worldVerticesLength;
-            }
-        };
-        return MeshAttachment;
-    }(spine.VertexAttachment));
-    spine.MeshAttachment = MeshAttachment;
->>>>>>> 7e0df8fa
 })(spine || (spine = {}));
 var spine;
 (function (spine) {
-    var PathAttachment = (function (_super) {
-        __extends(PathAttachment, _super);
-        function PathAttachment(name) {
-            _super.call(this, name);
-            this.closed = false;
-            this.constantSpeed = false;
-            this.color = new spine.Color(1, 1, 1, 1);
-        }
-        return PathAttachment;
-    }(spine.VertexAttachment));
-    spine.PathAttachment = PathAttachment;
+	var PathAttachment = (function (_super) {
+		__extends(PathAttachment, _super);
+		function PathAttachment(name) {
+			_super.call(this, name);
+			this.closed = false;
+			this.constantSpeed = false;
+			this.color = new spine.Color(1, 1, 1, 1);
+		}
+		return PathAttachment;
+	}(spine.VertexAttachment));
+	spine.PathAttachment = PathAttachment;
 })(spine || (spine = {}));
 var spine;
 (function (spine) {
-<<<<<<< HEAD
 	var PointAttachment = (function (_super) {
 		__extends(PointAttachment, _super);
 		function PointAttachment(name) {
@@ -3857,182 +2514,19 @@
 		return RegionAttachment;
 	}(spine.Attachment));
 	spine.RegionAttachment = RegionAttachment;
-=======
-    var RegionAttachment = (function (_super) {
-        __extends(RegionAttachment, _super);
-        function RegionAttachment(name) {
-            _super.call(this, name);
-            this.x = 0;
-            this.y = 0;
-            this.scaleX = 1;
-            this.scaleY = 1;
-            this.rotation = 0;
-            this.width = 0;
-            this.height = 0;
-            this.color = new spine.Color(1, 1, 1, 1);
-            this.offset = spine.Utils.newFloatArray(8);
-            this.vertices = spine.Utils.newFloatArray(8 * 4);
-            this.tempColor = new spine.Color(1, 1, 1, 1);
-        }
-        RegionAttachment.prototype.setRegion = function (region) {
-            var vertices = this.vertices;
-            if (region.rotate) {
-                vertices[RegionAttachment.U2] = region.u;
-                vertices[RegionAttachment.V2] = region.v2;
-                vertices[RegionAttachment.U3] = region.u;
-                vertices[RegionAttachment.V3] = region.v;
-                vertices[RegionAttachment.U4] = region.u2;
-                vertices[RegionAttachment.V4] = region.v;
-                vertices[RegionAttachment.U1] = region.u2;
-                vertices[RegionAttachment.V1] = region.v2;
-            }
-            else {
-                vertices[RegionAttachment.U1] = region.u;
-                vertices[RegionAttachment.V1] = region.v2;
-                vertices[RegionAttachment.U2] = region.u;
-                vertices[RegionAttachment.V2] = region.v;
-                vertices[RegionAttachment.U3] = region.u2;
-                vertices[RegionAttachment.V3] = region.v;
-                vertices[RegionAttachment.U4] = region.u2;
-                vertices[RegionAttachment.V4] = region.v2;
-            }
-            this.region = region;
-        };
-        RegionAttachment.prototype.updateOffset = function () {
-            var regionScaleX = this.width / this.region.originalWidth * this.scaleX;
-            var regionScaleY = this.height / this.region.originalHeight * this.scaleY;
-            var localX = -this.width / 2 * this.scaleX + this.region.offsetX * regionScaleX;
-            var localY = -this.height / 2 * this.scaleY + this.region.offsetY * regionScaleY;
-            var localX2 = localX + this.region.width * regionScaleX;
-            var localY2 = localY + this.region.height * regionScaleY;
-            var radians = this.rotation * Math.PI / 180;
-            var cos = Math.cos(radians);
-            var sin = Math.sin(radians);
-            var localXCos = localX * cos + this.x;
-            var localXSin = localX * sin;
-            var localYCos = localY * cos + this.y;
-            var localYSin = localY * sin;
-            var localX2Cos = localX2 * cos + this.x;
-            var localX2Sin = localX2 * sin;
-            var localY2Cos = localY2 * cos + this.y;
-            var localY2Sin = localY2 * sin;
-            var offset = this.offset;
-            offset[RegionAttachment.OX1] = localXCos - localYSin;
-            offset[RegionAttachment.OY1] = localYCos + localXSin;
-            offset[RegionAttachment.OX2] = localXCos - localY2Sin;
-            offset[RegionAttachment.OY2] = localY2Cos + localXSin;
-            offset[RegionAttachment.OX3] = localX2Cos - localY2Sin;
-            offset[RegionAttachment.OY3] = localY2Cos + localX2Sin;
-            offset[RegionAttachment.OX4] = localX2Cos - localYSin;
-            offset[RegionAttachment.OY4] = localYCos + localX2Sin;
-        };
-        RegionAttachment.prototype.updateWorldVertices = function (slot, premultipliedAlpha) {
-            var skeleton = slot.bone.skeleton;
-            var skeletonColor = skeleton.color;
-            var slotColor = slot.color;
-            var regionColor = this.color;
-            var alpha = skeletonColor.a * slotColor.a * regionColor.a;
-            var multiplier = premultipliedAlpha ? alpha : 1;
-            var color = this.tempColor;
-            color.set(skeletonColor.r * slotColor.r * regionColor.r * multiplier, skeletonColor.g * slotColor.g * regionColor.g * multiplier, skeletonColor.b * slotColor.b * regionColor.b * multiplier, alpha);
-            var vertices = this.vertices;
-            var offset = this.offset;
-            var bone = slot.bone;
-            var x = bone.worldX, y = bone.worldY;
-            var a = bone.a, b = bone.b, c = bone.c, d = bone.d;
-            var offsetX = 0, offsetY = 0;
-            offsetX = offset[RegionAttachment.OX1];
-            offsetY = offset[RegionAttachment.OY1];
-            vertices[RegionAttachment.X1] = offsetX * a + offsetY * b + x;
-            vertices[RegionAttachment.Y1] = offsetX * c + offsetY * d + y;
-            vertices[RegionAttachment.C1R] = color.r;
-            vertices[RegionAttachment.C1G] = color.g;
-            vertices[RegionAttachment.C1B] = color.b;
-            vertices[RegionAttachment.C1A] = color.a;
-            offsetX = offset[RegionAttachment.OX2];
-            offsetY = offset[RegionAttachment.OY2];
-            vertices[RegionAttachment.X2] = offsetX * a + offsetY * b + x;
-            vertices[RegionAttachment.Y2] = offsetX * c + offsetY * d + y;
-            vertices[RegionAttachment.C2R] = color.r;
-            vertices[RegionAttachment.C2G] = color.g;
-            vertices[RegionAttachment.C2B] = color.b;
-            vertices[RegionAttachment.C2A] = color.a;
-            offsetX = offset[RegionAttachment.OX3];
-            offsetY = offset[RegionAttachment.OY3];
-            vertices[RegionAttachment.X3] = offsetX * a + offsetY * b + x;
-            vertices[RegionAttachment.Y3] = offsetX * c + offsetY * d + y;
-            vertices[RegionAttachment.C3R] = color.r;
-            vertices[RegionAttachment.C3G] = color.g;
-            vertices[RegionAttachment.C3B] = color.b;
-            vertices[RegionAttachment.C3A] = color.a;
-            offsetX = offset[RegionAttachment.OX4];
-            offsetY = offset[RegionAttachment.OY4];
-            vertices[RegionAttachment.X4] = offsetX * a + offsetY * b + x;
-            vertices[RegionAttachment.Y4] = offsetX * c + offsetY * d + y;
-            vertices[RegionAttachment.C4R] = color.r;
-            vertices[RegionAttachment.C4G] = color.g;
-            vertices[RegionAttachment.C4B] = color.b;
-            vertices[RegionAttachment.C4A] = color.a;
-            return vertices;
-        };
-        RegionAttachment.OX1 = 0;
-        RegionAttachment.OY1 = 1;
-        RegionAttachment.OX2 = 2;
-        RegionAttachment.OY2 = 3;
-        RegionAttachment.OX3 = 4;
-        RegionAttachment.OY3 = 5;
-        RegionAttachment.OX4 = 6;
-        RegionAttachment.OY4 = 7;
-        RegionAttachment.X1 = 0;
-        RegionAttachment.Y1 = 1;
-        RegionAttachment.C1R = 2;
-        RegionAttachment.C1G = 3;
-        RegionAttachment.C1B = 4;
-        RegionAttachment.C1A = 5;
-        RegionAttachment.U1 = 6;
-        RegionAttachment.V1 = 7;
-        RegionAttachment.X2 = 8;
-        RegionAttachment.Y2 = 9;
-        RegionAttachment.C2R = 10;
-        RegionAttachment.C2G = 11;
-        RegionAttachment.C2B = 12;
-        RegionAttachment.C2A = 13;
-        RegionAttachment.U2 = 14;
-        RegionAttachment.V2 = 15;
-        RegionAttachment.X3 = 16;
-        RegionAttachment.Y3 = 17;
-        RegionAttachment.C3R = 18;
-        RegionAttachment.C3G = 19;
-        RegionAttachment.C3B = 20;
-        RegionAttachment.C3A = 21;
-        RegionAttachment.U3 = 22;
-        RegionAttachment.V3 = 23;
-        RegionAttachment.X4 = 24;
-        RegionAttachment.Y4 = 25;
-        RegionAttachment.C4R = 26;
-        RegionAttachment.C4G = 27;
-        RegionAttachment.C4B = 28;
-        RegionAttachment.C4A = 29;
-        RegionAttachment.U4 = 30;
-        RegionAttachment.V4 = 31;
-        return RegionAttachment;
-    }(spine.Attachment));
-    spine.RegionAttachment = RegionAttachment;
->>>>>>> 7e0df8fa
 })(spine || (spine = {}));
 var spine;
 (function (spine) {
-    (function (BlendMode) {
-        BlendMode[BlendMode["Normal"] = 0] = "Normal";
-        BlendMode[BlendMode["Additive"] = 1] = "Additive";
-        BlendMode[BlendMode["Multiply"] = 2] = "Multiply";
-        BlendMode[BlendMode["Screen"] = 3] = "Screen";
-    })(spine.BlendMode || (spine.BlendMode = {}));
-    var BlendMode = spine.BlendMode;
+	(function (BlendMode) {
+		BlendMode[BlendMode["Normal"] = 0] = "Normal";
+		BlendMode[BlendMode["Additive"] = 1] = "Additive";
+		BlendMode[BlendMode["Multiply"] = 2] = "Multiply";
+		BlendMode[BlendMode["Screen"] = 3] = "Screen";
+	})(spine.BlendMode || (spine.BlendMode = {}));
+	var BlendMode = spine.BlendMode;
 })(spine || (spine = {}));
 var spine;
 (function (spine) {
-<<<<<<< HEAD
 	var Bone = (function () {
 		function Bone(data, skeleton, parent) {
 			this.children = new Array();
@@ -4294,547 +2788,277 @@
 		return Bone;
 	}());
 	spine.Bone = Bone;
-=======
-    var Bone = (function () {
-        function Bone(data, skeleton, parent) {
-            this.children = new Array();
-            this.x = 0;
-            this.y = 0;
-            this.rotation = 0;
-            this.scaleX = 0;
-            this.scaleY = 0;
-            this.shearX = 0;
-            this.shearY = 0;
-            this.ax = 0;
-            this.ay = 0;
-            this.arotation = 0;
-            this.ascaleX = 0;
-            this.ascaleY = 0;
-            this.ashearX = 0;
-            this.ashearY = 0;
-            this.appliedValid = false;
-            this.a = 0;
-            this.b = 0;
-            this.worldX = 0;
-            this.c = 0;
-            this.d = 0;
-            this.worldY = 0;
-            this.sorted = false;
-            if (data == null)
-                throw new Error("data cannot be null.");
-            if (skeleton == null)
-                throw new Error("skeleton cannot be null.");
-            this.data = data;
-            this.skeleton = skeleton;
-            this.parent = parent;
-            this.setToSetupPose();
-        }
-        Bone.prototype.update = function () {
-            this.updateWorldTransformWith(this.x, this.y, this.rotation, this.scaleX, this.scaleY, this.shearX, this.shearY);
-        };
-        Bone.prototype.updateWorldTransform = function () {
-            this.updateWorldTransformWith(this.x, this.y, this.rotation, this.scaleX, this.scaleY, this.shearX, this.shearY);
-        };
-        Bone.prototype.updateWorldTransformWith = function (x, y, rotation, scaleX, scaleY, shearX, shearY) {
-            this.ax = x;
-            this.ay = y;
-            this.arotation = rotation;
-            this.ascaleX = scaleX;
-            this.ascaleY = scaleY;
-            this.ashearX = shearX;
-            this.ashearY = shearY;
-            this.appliedValid = true;
-            var parent = this.parent;
-            if (parent == null) {
-                var rotationY = rotation + 90 + shearY;
-                var la = spine.MathUtils.cosDeg(rotation + shearX) * scaleX;
-                var lb = spine.MathUtils.cosDeg(rotationY) * scaleY;
-                var lc = spine.MathUtils.sinDeg(rotation + shearX) * scaleX;
-                var ld = spine.MathUtils.sinDeg(rotationY) * scaleY;
-                var skeleton = this.skeleton;
-                if (skeleton.flipX) {
-                    x = -x;
-                    la = -la;
-                    lb = -lb;
-                }
-                if (skeleton.flipY) {
-                    y = -y;
-                    lc = -lc;
-                    ld = -ld;
-                }
-                this.a = la;
-                this.b = lb;
-                this.c = lc;
-                this.d = ld;
-                this.worldX = x + skeleton.x;
-                this.worldY = y + skeleton.y;
-                return;
-            }
-            var pa = parent.a, pb = parent.b, pc = parent.c, pd = parent.d;
-            this.worldX = pa * x + pb * y + parent.worldX;
-            this.worldY = pc * x + pd * y + parent.worldY;
-            switch (this.data.transformMode) {
-                case spine.TransformMode.Normal: {
-                    var rotationY = rotation + 90 + shearY;
-                    var la = spine.MathUtils.cosDeg(rotation + shearX) * scaleX;
-                    var lb = spine.MathUtils.cosDeg(rotationY) * scaleY;
-                    var lc = spine.MathUtils.sinDeg(rotation + shearX) * scaleX;
-                    var ld = spine.MathUtils.sinDeg(rotationY) * scaleY;
-                    this.a = pa * la + pb * lc;
-                    this.b = pa * lb + pb * ld;
-                    this.c = pc * la + pd * lc;
-                    this.d = pc * lb + pd * ld;
-                    return;
-                }
-                case spine.TransformMode.OnlyTranslation: {
-                    var rotationY = rotation + 90 + shearY;
-                    this.a = spine.MathUtils.cosDeg(rotation + shearX) * scaleX;
-                    this.b = spine.MathUtils.cosDeg(rotationY) * scaleY;
-                    this.c = spine.MathUtils.sinDeg(rotation + shearX) * scaleX;
-                    this.d = spine.MathUtils.sinDeg(rotationY) * scaleY;
-                    break;
-                }
-                case spine.TransformMode.NoRotationOrReflection: {
-                    var s = pa * pa + pc * pc;
-                    var prx = 0;
-                    if (s > 0.0001) {
-                        s = Math.abs(pa * pd - pb * pc) / s;
-                        pb = pc * s;
-                        pd = pa * s;
-                        prx = Math.atan2(pc, pa) * spine.MathUtils.radDeg;
-                    }
-                    else {
-                        pa = 0;
-                        pc = 0;
-                        prx = 90 - Math.atan2(pd, pb) * spine.MathUtils.radDeg;
-                    }
-                    var rx = rotation + shearX - prx;
-                    var ry = rotation + shearY - prx + 90;
-                    var la = spine.MathUtils.cosDeg(rx) * scaleX;
-                    var lb = spine.MathUtils.cosDeg(ry) * scaleY;
-                    var lc = spine.MathUtils.sinDeg(rx) * scaleX;
-                    var ld = spine.MathUtils.sinDeg(ry) * scaleY;
-                    this.a = pa * la - pb * lc;
-                    this.b = pa * lb - pb * ld;
-                    this.c = pc * la + pd * lc;
-                    this.d = pc * lb + pd * ld;
-                    break;
-                }
-                case spine.TransformMode.NoScale:
-                case spine.TransformMode.NoScaleOrReflection: {
-                    var cos = spine.MathUtils.cosDeg(rotation);
-                    var sin = spine.MathUtils.sinDeg(rotation);
-                    var za = pa * cos + pb * sin;
-                    var zc = pc * cos + pd * sin;
-                    var s = Math.sqrt(za * za + zc * zc);
-                    if (s > 0.00001)
-                        s = 1 / s;
-                    za *= s;
-                    zc *= s;
-                    s = Math.sqrt(za * za + zc * zc);
-                    var r = Math.PI / 2 + Math.atan2(zc, za);
-                    var zb = Math.cos(r) * s;
-                    var zd = Math.sin(r) * s;
-                    var la = spine.MathUtils.cosDeg(shearX) * scaleX;
-                    var lb = spine.MathUtils.cosDeg(90 + shearY) * scaleY;
-                    var lc = spine.MathUtils.sinDeg(shearX) * scaleX;
-                    var ld = spine.MathUtils.sinDeg(90 + shearY) * scaleY;
-                    this.a = za * la + zb * lc;
-                    this.b = za * lb + zb * ld;
-                    this.c = zc * la + zd * lc;
-                    this.d = zc * lb + zd * ld;
-                    if (this.data.transformMode != spine.TransformMode.NoScaleOrReflection ? pa * pd - pb * pc < 0 : this.skeleton.flipX != this.skeleton.flipY) {
-                        this.b = -this.b;
-                        this.d = -this.d;
-                    }
-                    return;
-                }
-            }
-            if (this.skeleton.flipX) {
-                this.a = -this.a;
-                this.b = -this.b;
-            }
-            if (this.skeleton.flipY) {
-                this.c = -this.c;
-                this.d = -this.d;
-            }
-        };
-        Bone.prototype.setToSetupPose = function () {
-            var data = this.data;
-            this.x = data.x;
-            this.y = data.y;
-            this.rotation = data.rotation;
-            this.scaleX = data.scaleX;
-            this.scaleY = data.scaleY;
-            this.shearX = data.shearX;
-            this.shearY = data.shearY;
-        };
-        Bone.prototype.getWorldRotationX = function () {
-            return Math.atan2(this.c, this.a) * spine.MathUtils.radDeg;
-        };
-        Bone.prototype.getWorldRotationY = function () {
-            return Math.atan2(this.d, this.b) * spine.MathUtils.radDeg;
-        };
-        Bone.prototype.getWorldScaleX = function () {
-            return Math.sqrt(this.a * this.a + this.c * this.c);
-        };
-        Bone.prototype.getWorldScaleY = function () {
-            return Math.sqrt(this.b * this.b + this.d * this.d);
-        };
-        Bone.prototype.worldToLocalRotationX = function () {
-            var parent = this.parent;
-            if (parent == null)
-                return this.arotation;
-            var pa = parent.a, pb = parent.b, pc = parent.c, pd = parent.d, a = this.a, c = this.c;
-            return Math.atan2(pa * c - pc * a, pd * a - pb * c) * spine.MathUtils.radDeg;
-        };
-        Bone.prototype.worldToLocalRotationY = function () {
-            var parent = this.parent;
-            if (parent == null)
-                return this.arotation;
-            var pa = parent.a, pb = parent.b, pc = parent.c, pd = parent.d, b = this.b, d = this.d;
-            return Math.atan2(pa * d - pc * b, pd * b - pb * d) * spine.MathUtils.radDeg;
-        };
-        Bone.prototype.rotateWorld = function (degrees) {
-            var a = this.a, b = this.b, c = this.c, d = this.d;
-            var cos = spine.MathUtils.cosDeg(degrees), sin = spine.MathUtils.sinDeg(degrees);
-            this.a = cos * a - sin * c;
-            this.b = cos * b - sin * d;
-            this.c = sin * a + cos * c;
-            this.d = sin * b + cos * d;
-            this.appliedValid = false;
-        };
-        Bone.prototype.updateAppliedTransform = function () {
-            this.appliedValid = true;
-            var parent = this.parent;
-            if (parent == null) {
-                this.ax = this.worldX;
-                this.ay = this.worldY;
-                this.arotation = Math.atan2(this.c, this.a) * spine.MathUtils.radDeg;
-                this.ascaleX = Math.sqrt(this.a * this.a + this.c * this.c);
-                this.ascaleY = Math.sqrt(this.b * this.b + this.d * this.d);
-                this.ashearX = 0;
-                this.ashearY = Math.atan2(this.a * this.b + this.c * this.d, this.a * this.d - this.b * this.c) * spine.MathUtils.radDeg;
-                return;
-            }
-            var pa = parent.a, pb = parent.b, pc = parent.c, pd = parent.d;
-            var pid = 1 / (pa * pd - pb * pc);
-            var dx = this.worldX - parent.worldX, dy = this.worldY - parent.worldY;
-            this.ax = (dx * pd * pid - dy * pb * pid);
-            this.ay = (dy * pa * pid - dx * pc * pid);
-            var ia = pid * pd;
-            var id = pid * pa;
-            var ib = pid * pb;
-            var ic = pid * pc;
-            var ra = ia * this.a - ib * this.c;
-            var rb = ia * this.b - ib * this.d;
-            var rc = id * this.c - ic * this.a;
-            var rd = id * this.d - ic * this.b;
-            this.ashearX = 0;
-            this.ascaleX = Math.sqrt(ra * ra + rc * rc);
-            if (this.ascaleX > 0.0001) {
-                var det = ra * rd - rb * rc;
-                this.ascaleY = det / this.ascaleX;
-                this.ashearY = Math.atan2(ra * rb + rc * rd, det) * spine.MathUtils.radDeg;
-                this.arotation = Math.atan2(rc, ra) * spine.MathUtils.radDeg;
-            }
-            else {
-                this.ascaleX = 0;
-                this.ascaleY = Math.sqrt(rb * rb + rd * rd);
-                this.ashearY = 0;
-                this.arotation = 90 - Math.atan2(rd, rb) * spine.MathUtils.radDeg;
-            }
-        };
-        Bone.prototype.worldToLocal = function (world) {
-            var a = this.a, b = this.b, c = this.c, d = this.d;
-            var invDet = 1 / (a * d - b * c);
-            var x = world.x - this.worldX, y = world.y - this.worldY;
-            world.x = (x * d * invDet - y * b * invDet);
-            world.y = (y * a * invDet - x * c * invDet);
-            return world;
-        };
-        Bone.prototype.localToWorld = function (local) {
-            var x = local.x, y = local.y;
-            local.x = x * this.a + y * this.b + this.worldX;
-            local.y = x * this.c + y * this.d + this.worldY;
-            return local;
-        };
-        return Bone;
-    }());
-    spine.Bone = Bone;
->>>>>>> 7e0df8fa
 })(spine || (spine = {}));
 var spine;
 (function (spine) {
-    var BoneData = (function () {
-        function BoneData(index, name, parent) {
-            this.x = 0;
-            this.y = 0;
-            this.rotation = 0;
-            this.scaleX = 1;
-            this.scaleY = 1;
-            this.shearX = 0;
-            this.shearY = 0;
-            this.transformMode = TransformMode.Normal;
-            if (index < 0)
-                throw new Error("index must be >= 0.");
-            if (name == null)
-                throw new Error("name cannot be null.");
-            this.index = index;
-            this.name = name;
-            this.parent = parent;
-        }
-        return BoneData;
-    }());
-    spine.BoneData = BoneData;
-    (function (TransformMode) {
-        TransformMode[TransformMode["Normal"] = 0] = "Normal";
-        TransformMode[TransformMode["OnlyTranslation"] = 1] = "OnlyTranslation";
-        TransformMode[TransformMode["NoRotationOrReflection"] = 2] = "NoRotationOrReflection";
-        TransformMode[TransformMode["NoScale"] = 3] = "NoScale";
-        TransformMode[TransformMode["NoScaleOrReflection"] = 4] = "NoScaleOrReflection";
-    })(spine.TransformMode || (spine.TransformMode = {}));
-    var TransformMode = spine.TransformMode;
+	var BoneData = (function () {
+		function BoneData(index, name, parent) {
+			this.x = 0;
+			this.y = 0;
+			this.rotation = 0;
+			this.scaleX = 1;
+			this.scaleY = 1;
+			this.shearX = 0;
+			this.shearY = 0;
+			this.transformMode = TransformMode.Normal;
+			if (index < 0)
+				throw new Error("index must be >= 0.");
+			if (name == null)
+				throw new Error("name cannot be null.");
+			this.index = index;
+			this.name = name;
+			this.parent = parent;
+		}
+		return BoneData;
+	}());
+	spine.BoneData = BoneData;
+	(function (TransformMode) {
+		TransformMode[TransformMode["Normal"] = 0] = "Normal";
+		TransformMode[TransformMode["OnlyTranslation"] = 1] = "OnlyTranslation";
+		TransformMode[TransformMode["NoRotationOrReflection"] = 2] = "NoRotationOrReflection";
+		TransformMode[TransformMode["NoScale"] = 3] = "NoScale";
+		TransformMode[TransformMode["NoScaleOrReflection"] = 4] = "NoScaleOrReflection";
+	})(spine.TransformMode || (spine.TransformMode = {}));
+	var TransformMode = spine.TransformMode;
 })(spine || (spine = {}));
 var spine;
 (function (spine) {
-    var Event = (function () {
-        function Event(time, data) {
-            if (data == null)
-                throw new Error("data cannot be null.");
-            this.time = time;
-            this.data = data;
-        }
-        return Event;
-    }());
-    spine.Event = Event;
+	var Event = (function () {
+		function Event(time, data) {
+			if (data == null)
+				throw new Error("data cannot be null.");
+			this.time = time;
+			this.data = data;
+		}
+		return Event;
+	}());
+	spine.Event = Event;
 })(spine || (spine = {}));
 var spine;
 (function (spine) {
-    var EventData = (function () {
-        function EventData(name) {
-            this.name = name;
-        }
-        return EventData;
-    }());
-    spine.EventData = EventData;
+	var EventData = (function () {
+		function EventData(name) {
+			this.name = name;
+		}
+		return EventData;
+	}());
+	spine.EventData = EventData;
 })(spine || (spine = {}));
 var spine;
 (function (spine) {
-    var IkConstraint = (function () {
-        function IkConstraint(data, skeleton) {
-            this.mix = 1;
-            this.bendDirection = 0;
-            if (data == null)
-                throw new Error("data cannot be null.");
-            if (skeleton == null)
-                throw new Error("skeleton cannot be null.");
-            this.data = data;
-            this.mix = data.mix;
-            this.bendDirection = data.bendDirection;
-            this.bones = new Array();
-            for (var i = 0; i < data.bones.length; i++)
-                this.bones.push(skeleton.findBone(data.bones[i].name));
-            this.target = skeleton.findBone(data.target.name);
-        }
-        IkConstraint.prototype.getOrder = function () {
-            return this.data.order;
-        };
-        IkConstraint.prototype.apply = function () {
-            this.update();
-        };
-        IkConstraint.prototype.update = function () {
-            var target = this.target;
-            var bones = this.bones;
-            switch (bones.length) {
-                case 1:
-                    this.apply1(bones[0], target.worldX, target.worldY, this.mix);
-                    break;
-                case 2:
-                    this.apply2(bones[0], bones[1], target.worldX, target.worldY, this.bendDirection, this.mix);
-                    break;
-            }
-        };
-        IkConstraint.prototype.apply1 = function (bone, targetX, targetY, alpha) {
-            if (!bone.appliedValid)
-                bone.updateAppliedTransform();
-            var p = bone.parent;
-            var id = 1 / (p.a * p.d - p.b * p.c);
-            var x = targetX - p.worldX, y = targetY - p.worldY;
-            var tx = (x * p.d - y * p.b) * id - bone.ax, ty = (y * p.a - x * p.c) * id - bone.ay;
-            var rotationIK = Math.atan2(ty, tx) * spine.MathUtils.radDeg - bone.ashearX - bone.arotation;
-            if (bone.ascaleX < 0)
-                rotationIK += 180;
-            if (rotationIK > 180)
-                rotationIK -= 360;
-            else if (rotationIK < -180)
-                rotationIK += 360;
-            bone.updateWorldTransformWith(bone.ax, bone.ay, bone.arotation + rotationIK * alpha, bone.ascaleX, bone.ascaleY, bone.ashearX, bone.ashearY);
-        };
-        IkConstraint.prototype.apply2 = function (parent, child, targetX, targetY, bendDir, alpha) {
-            if (alpha == 0) {
-                child.updateWorldTransform();
-                return;
-            }
-            if (!parent.appliedValid)
-                parent.updateAppliedTransform();
-            if (!child.appliedValid)
-                child.updateAppliedTransform();
-            var px = parent.ax, py = parent.ay, psx = parent.ascaleX, psy = parent.ascaleY, csx = child.ascaleX;
-            var os1 = 0, os2 = 0, s2 = 0;
-            if (psx < 0) {
-                psx = -psx;
-                os1 = 180;
-                s2 = -1;
-            }
-            else {
-                os1 = 0;
-                s2 = 1;
-            }
-            if (psy < 0) {
-                psy = -psy;
-                s2 = -s2;
-            }
-            if (csx < 0) {
-                csx = -csx;
-                os2 = 180;
-            }
-            else
-                os2 = 0;
-            var cx = child.ax, cy = 0, cwx = 0, cwy = 0, a = parent.a, b = parent.b, c = parent.c, d = parent.d;
-            var u = Math.abs(psx - psy) <= 0.0001;
-            if (!u) {
-                cy = 0;
-                cwx = a * cx + parent.worldX;
-                cwy = c * cx + parent.worldY;
-            }
-            else {
-                cy = child.ay;
-                cwx = a * cx + b * cy + parent.worldX;
-                cwy = c * cx + d * cy + parent.worldY;
-            }
-            var pp = parent.parent;
-            a = pp.a;
-            b = pp.b;
-            c = pp.c;
-            d = pp.d;
-            var id = 1 / (a * d - b * c), x = targetX - pp.worldX, y = targetY - pp.worldY;
-            var tx = (x * d - y * b) * id - px, ty = (y * a - x * c) * id - py;
-            x = cwx - pp.worldX;
-            y = cwy - pp.worldY;
-            var dx = (x * d - y * b) * id - px, dy = (y * a - x * c) * id - py;
-            var l1 = Math.sqrt(dx * dx + dy * dy), l2 = child.data.length * csx, a1 = 0, a2 = 0;
-            outer: if (u) {
-                l2 *= psx;
-                var cos = (tx * tx + ty * ty - l1 * l1 - l2 * l2) / (2 * l1 * l2);
-                if (cos < -1)
-                    cos = -1;
-                else if (cos > 1)
-                    cos = 1;
-                a2 = Math.acos(cos) * bendDir;
-                a = l1 + l2 * cos;
-                b = l2 * Math.sin(a2);
-                a1 = Math.atan2(ty * a - tx * b, tx * a + ty * b);
-            }
-            else {
-                a = psx * l2;
-                b = psy * l2;
-                var aa = a * a, bb = b * b, dd = tx * tx + ty * ty, ta = Math.atan2(ty, tx);
-                c = bb * l1 * l1 + aa * dd - aa * bb;
-                var c1 = -2 * bb * l1, c2 = bb - aa;
-                d = c1 * c1 - 4 * c2 * c;
-                if (d >= 0) {
-                    var q = Math.sqrt(d);
-                    if (c1 < 0)
-                        q = -q;
-                    q = -(c1 + q) / 2;
-                    var r0 = q / c2, r1 = c / q;
-                    var r = Math.abs(r0) < Math.abs(r1) ? r0 : r1;
-                    if (r * r <= dd) {
-                        y = Math.sqrt(dd - r * r) * bendDir;
-                        a1 = ta - Math.atan2(y, r);
-                        a2 = Math.atan2(y / psy, (r - l1) / psx);
-                        break outer;
-                    }
-                }
-                var minAngle = 0, minDist = Number.MAX_VALUE, minX = 0, minY = 0;
-                var maxAngle = 0, maxDist = 0, maxX = 0, maxY = 0;
-                x = l1 + a;
-                d = x * x;
-                if (d > maxDist) {
-                    maxAngle = 0;
-                    maxDist = d;
-                    maxX = x;
-                }
-                x = l1 - a;
-                d = x * x;
-                if (d < minDist) {
-                    minAngle = spine.MathUtils.PI;
-                    minDist = d;
-                    minX = x;
-                }
-                var angle = Math.acos(-a * l1 / (aa - bb));
-                x = a * Math.cos(angle) + l1;
-                y = b * Math.sin(angle);
-                d = x * x + y * y;
-                if (d < minDist) {
-                    minAngle = angle;
-                    minDist = d;
-                    minX = x;
-                    minY = y;
-                }
-                if (d > maxDist) {
-                    maxAngle = angle;
-                    maxDist = d;
-                    maxX = x;
-                    maxY = y;
-                }
-                if (dd <= (minDist + maxDist) / 2) {
-                    a1 = ta - Math.atan2(minY * bendDir, minX);
-                    a2 = minAngle * bendDir;
-                }
-                else {
-                    a1 = ta - Math.atan2(maxY * bendDir, maxX);
-                    a2 = maxAngle * bendDir;
-                }
-            }
-            var os = Math.atan2(cy, cx) * s2;
-            var rotation = parent.arotation;
-            a1 = (a1 - os) * spine.MathUtils.radDeg + os1 - rotation;
-            if (a1 > 180)
-                a1 -= 360;
-            else if (a1 < -180)
-                a1 += 360;
-            parent.updateWorldTransformWith(px, py, rotation + a1 * alpha, parent.ascaleX, parent.ascaleY, 0, 0);
-            rotation = child.arotation;
-            a2 = ((a2 + os) * spine.MathUtils.radDeg - child.ashearX) * s2 + os2 - rotation;
-            if (a2 > 180)
-                a2 -= 360;
-            else if (a2 < -180)
-                a2 += 360;
-            child.updateWorldTransformWith(cx, cy, rotation + a2 * alpha, child.ascaleX, child.ascaleY, child.ashearX, child.ashearY);
-        };
-        return IkConstraint;
-    }());
-    spine.IkConstraint = IkConstraint;
+	var IkConstraint = (function () {
+		function IkConstraint(data, skeleton) {
+			this.mix = 1;
+			this.bendDirection = 0;
+			if (data == null)
+				throw new Error("data cannot be null.");
+			if (skeleton == null)
+				throw new Error("skeleton cannot be null.");
+			this.data = data;
+			this.mix = data.mix;
+			this.bendDirection = data.bendDirection;
+			this.bones = new Array();
+			for (var i = 0; i < data.bones.length; i++)
+				this.bones.push(skeleton.findBone(data.bones[i].name));
+			this.target = skeleton.findBone(data.target.name);
+		}
+		IkConstraint.prototype.getOrder = function () {
+			return this.data.order;
+		};
+		IkConstraint.prototype.apply = function () {
+			this.update();
+		};
+		IkConstraint.prototype.update = function () {
+			var target = this.target;
+			var bones = this.bones;
+			switch (bones.length) {
+				case 1:
+					this.apply1(bones[0], target.worldX, target.worldY, this.mix);
+					break;
+				case 2:
+					this.apply2(bones[0], bones[1], target.worldX, target.worldY, this.bendDirection, this.mix);
+					break;
+			}
+		};
+		IkConstraint.prototype.apply1 = function (bone, targetX, targetY, alpha) {
+			if (!bone.appliedValid)
+				bone.updateAppliedTransform();
+			var p = bone.parent;
+			var id = 1 / (p.a * p.d - p.b * p.c);
+			var x = targetX - p.worldX, y = targetY - p.worldY;
+			var tx = (x * p.d - y * p.b) * id - bone.ax, ty = (y * p.a - x * p.c) * id - bone.ay;
+			var rotationIK = Math.atan2(ty, tx) * spine.MathUtils.radDeg - bone.ashearX - bone.arotation;
+			if (bone.ascaleX < 0)
+				rotationIK += 180;
+			if (rotationIK > 180)
+				rotationIK -= 360;
+			else if (rotationIK < -180)
+				rotationIK += 360;
+			bone.updateWorldTransformWith(bone.ax, bone.ay, bone.arotation + rotationIK * alpha, bone.ascaleX, bone.ascaleY, bone.ashearX, bone.ashearY);
+		};
+		IkConstraint.prototype.apply2 = function (parent, child, targetX, targetY, bendDir, alpha) {
+			if (alpha == 0) {
+				child.updateWorldTransform();
+				return;
+			}
+			if (!parent.appliedValid)
+				parent.updateAppliedTransform();
+			if (!child.appliedValid)
+				child.updateAppliedTransform();
+			var px = parent.ax, py = parent.ay, psx = parent.ascaleX, psy = parent.ascaleY, csx = child.ascaleX;
+			var os1 = 0, os2 = 0, s2 = 0;
+			if (psx < 0) {
+				psx = -psx;
+				os1 = 180;
+				s2 = -1;
+			}
+			else {
+				os1 = 0;
+				s2 = 1;
+			}
+			if (psy < 0) {
+				psy = -psy;
+				s2 = -s2;
+			}
+			if (csx < 0) {
+				csx = -csx;
+				os2 = 180;
+			}
+			else
+				os2 = 0;
+			var cx = child.ax, cy = 0, cwx = 0, cwy = 0, a = parent.a, b = parent.b, c = parent.c, d = parent.d;
+			var u = Math.abs(psx - psy) <= 0.0001;
+			if (!u) {
+				cy = 0;
+				cwx = a * cx + parent.worldX;
+				cwy = c * cx + parent.worldY;
+			}
+			else {
+				cy = child.ay;
+				cwx = a * cx + b * cy + parent.worldX;
+				cwy = c * cx + d * cy + parent.worldY;
+			}
+			var pp = parent.parent;
+			a = pp.a;
+			b = pp.b;
+			c = pp.c;
+			d = pp.d;
+			var id = 1 / (a * d - b * c), x = targetX - pp.worldX, y = targetY - pp.worldY;
+			var tx = (x * d - y * b) * id - px, ty = (y * a - x * c) * id - py;
+			x = cwx - pp.worldX;
+			y = cwy - pp.worldY;
+			var dx = (x * d - y * b) * id - px, dy = (y * a - x * c) * id - py;
+			var l1 = Math.sqrt(dx * dx + dy * dy), l2 = child.data.length * csx, a1 = 0, a2 = 0;
+			outer: if (u) {
+				l2 *= psx;
+				var cos = (tx * tx + ty * ty - l1 * l1 - l2 * l2) / (2 * l1 * l2);
+				if (cos < -1)
+					cos = -1;
+				else if (cos > 1)
+					cos = 1;
+				a2 = Math.acos(cos) * bendDir;
+				a = l1 + l2 * cos;
+				b = l2 * Math.sin(a2);
+				a1 = Math.atan2(ty * a - tx * b, tx * a + ty * b);
+			}
+			else {
+				a = psx * l2;
+				b = psy * l2;
+				var aa = a * a, bb = b * b, dd = tx * tx + ty * ty, ta = Math.atan2(ty, tx);
+				c = bb * l1 * l1 + aa * dd - aa * bb;
+				var c1 = -2 * bb * l1, c2 = bb - aa;
+				d = c1 * c1 - 4 * c2 * c;
+				if (d >= 0) {
+					var q = Math.sqrt(d);
+					if (c1 < 0)
+						q = -q;
+					q = -(c1 + q) / 2;
+					var r0 = q / c2, r1 = c / q;
+					var r = Math.abs(r0) < Math.abs(r1) ? r0 : r1;
+					if (r * r <= dd) {
+						y = Math.sqrt(dd - r * r) * bendDir;
+						a1 = ta - Math.atan2(y, r);
+						a2 = Math.atan2(y / psy, (r - l1) / psx);
+						break outer;
+					}
+				}
+				var minAngle = 0, minDist = Number.MAX_VALUE, minX = 0, minY = 0;
+				var maxAngle = 0, maxDist = 0, maxX = 0, maxY = 0;
+				x = l1 + a;
+				d = x * x;
+				if (d > maxDist) {
+					maxAngle = 0;
+					maxDist = d;
+					maxX = x;
+				}
+				x = l1 - a;
+				d = x * x;
+				if (d < minDist) {
+					minAngle = spine.MathUtils.PI;
+					minDist = d;
+					minX = x;
+				}
+				var angle = Math.acos(-a * l1 / (aa - bb));
+				x = a * Math.cos(angle) + l1;
+				y = b * Math.sin(angle);
+				d = x * x + y * y;
+				if (d < minDist) {
+					minAngle = angle;
+					minDist = d;
+					minX = x;
+					minY = y;
+				}
+				if (d > maxDist) {
+					maxAngle = angle;
+					maxDist = d;
+					maxX = x;
+					maxY = y;
+				}
+				if (dd <= (minDist + maxDist) / 2) {
+					a1 = ta - Math.atan2(minY * bendDir, minX);
+					a2 = minAngle * bendDir;
+				}
+				else {
+					a1 = ta - Math.atan2(maxY * bendDir, maxX);
+					a2 = maxAngle * bendDir;
+				}
+			}
+			var os = Math.atan2(cy, cx) * s2;
+			var rotation = parent.arotation;
+			a1 = (a1 - os) * spine.MathUtils.radDeg + os1 - rotation;
+			if (a1 > 180)
+				a1 -= 360;
+			else if (a1 < -180)
+				a1 += 360;
+			parent.updateWorldTransformWith(px, py, rotation + a1 * alpha, parent.ascaleX, parent.ascaleY, 0, 0);
+			rotation = child.arotation;
+			a2 = ((a2 + os) * spine.MathUtils.radDeg - child.ashearX) * s2 + os2 - rotation;
+			if (a2 > 180)
+				a2 -= 360;
+			else if (a2 < -180)
+				a2 += 360;
+			child.updateWorldTransformWith(cx, cy, rotation + a2 * alpha, child.ascaleX, child.ascaleY, child.ashearX, child.ashearY);
+		};
+		return IkConstraint;
+	}());
+	spine.IkConstraint = IkConstraint;
 })(spine || (spine = {}));
 var spine;
 (function (spine) {
-    var IkConstraintData = (function () {
-        function IkConstraintData(name) {
-            this.order = 0;
-            this.bones = new Array();
-            this.bendDirection = 1;
-            this.mix = 1;
-            this.name = name;
-        }
-        return IkConstraintData;
-    }());
-    spine.IkConstraintData = IkConstraintData;
+	var IkConstraintData = (function () {
+		function IkConstraintData(name) {
+			this.order = 0;
+			this.bones = new Array();
+			this.bendDirection = 1;
+			this.mix = 1;
+			this.name = name;
+		}
+		return IkConstraintData;
+	}());
+	spine.IkConstraintData = IkConstraintData;
 })(spine || (spine = {}));
 var spine;
 (function (spine) {
-<<<<<<< HEAD
 	var PathConstraint = (function () {
 		function PathConstraint(data, skeleton) {
 			this.position = 0;
@@ -5199,543 +3423,176 @@
 		return PathConstraint;
 	}());
 	spine.PathConstraint = PathConstraint;
-=======
-    var PathConstraint = (function () {
-        function PathConstraint(data, skeleton) {
-            this.position = 0;
-            this.spacing = 0;
-            this.rotateMix = 0;
-            this.translateMix = 0;
-            this.spaces = new Array();
-            this.positions = new Array();
-            this.world = new Array();
-            this.curves = new Array();
-            this.lengths = new Array();
-            this.segments = new Array();
-            if (data == null)
-                throw new Error("data cannot be null.");
-            if (skeleton == null)
-                throw new Error("skeleton cannot be null.");
-            this.data = data;
-            this.bones = new Array();
-            for (var i = 0, n = data.bones.length; i < n; i++)
-                this.bones.push(skeleton.findBone(data.bones[i].name));
-            this.target = skeleton.findSlot(data.target.name);
-            this.position = data.position;
-            this.spacing = data.spacing;
-            this.rotateMix = data.rotateMix;
-            this.translateMix = data.translateMix;
-        }
-        PathConstraint.prototype.apply = function () {
-            this.update();
-        };
-        PathConstraint.prototype.update = function () {
-            var attachment = this.target.getAttachment();
-            if (!(attachment instanceof spine.PathAttachment))
-                return;
-            var rotateMix = this.rotateMix, translateMix = this.translateMix;
-            var translate = translateMix > 0, rotate = rotateMix > 0;
-            if (!translate && !rotate)
-                return;
-            var data = this.data;
-            var spacingMode = data.spacingMode;
-            var lengthSpacing = spacingMode == spine.SpacingMode.Length;
-            var rotateMode = data.rotateMode;
-            var tangents = rotateMode == spine.RotateMode.Tangent, scale = rotateMode == spine.RotateMode.ChainScale;
-            var boneCount = this.bones.length, spacesCount = tangents ? boneCount : boneCount + 1;
-            var bones = this.bones;
-            var spaces = spine.Utils.setArraySize(this.spaces, spacesCount), lengths = null;
-            var spacing = this.spacing;
-            if (scale || lengthSpacing) {
-                if (scale)
-                    lengths = spine.Utils.setArraySize(this.lengths, boneCount);
-                for (var i = 0, n = spacesCount - 1; i < n;) {
-                    var bone = bones[i];
-                    var length_1 = bone.data.length, x = length_1 * bone.a, y = length_1 * bone.c;
-                    length_1 = Math.sqrt(x * x + y * y);
-                    if (scale)
-                        lengths[i] = length_1;
-                    spaces[++i] = lengthSpacing ? Math.max(0, length_1 + spacing) : spacing;
-                }
-            }
-            else {
-                for (var i = 1; i < spacesCount; i++)
-                    spaces[i] = spacing;
-            }
-            var positions = this.computeWorldPositions(attachment, spacesCount, tangents, data.positionMode == spine.PositionMode.Percent, spacingMode == spine.SpacingMode.Percent);
-            var boneX = positions[0], boneY = positions[1], offsetRotation = data.offsetRotation;
-            var tip = false;
-            if (offsetRotation == 0)
-                tip = rotateMode == spine.RotateMode.Chain;
-            else {
-                tip = false;
-                var p = this.target.bone;
-                offsetRotation *= p.a * p.d - p.b * p.c > 0 ? spine.MathUtils.degRad : -spine.MathUtils.degRad;
-            }
-            for (var i = 0, p = 3; i < boneCount; i++, p += 3) {
-                var bone = bones[i];
-                bone.worldX += (boneX - bone.worldX) * translateMix;
-                bone.worldY += (boneY - bone.worldY) * translateMix;
-                var x = positions[p], y = positions[p + 1], dx = x - boneX, dy = y - boneY;
-                if (scale) {
-                    var length_2 = lengths[i];
-                    if (length_2 != 0) {
-                        var s = (Math.sqrt(dx * dx + dy * dy) / length_2 - 1) * rotateMix + 1;
-                        bone.a *= s;
-                        bone.c *= s;
-                    }
-                }
-                boneX = x;
-                boneY = y;
-                if (rotate) {
-                    var a = bone.a, b = bone.b, c = bone.c, d = bone.d, r = 0, cos = 0, sin = 0;
-                    if (tangents)
-                        r = positions[p - 1];
-                    else if (spaces[i + 1] == 0)
-                        r = positions[p + 2];
-                    else
-                        r = Math.atan2(dy, dx);
-                    r -= Math.atan2(c, a);
-                    if (tip) {
-                        cos = Math.cos(r);
-                        sin = Math.sin(r);
-                        var length_3 = bone.data.length;
-                        boneX += (length_3 * (cos * a - sin * c) - dx) * rotateMix;
-                        boneY += (length_3 * (sin * a + cos * c) - dy) * rotateMix;
-                    }
-                    else {
-                        r += offsetRotation;
-                    }
-                    if (r > spine.MathUtils.PI)
-                        r -= spine.MathUtils.PI2;
-                    else if (r < -spine.MathUtils.PI)
-                        r += spine.MathUtils.PI2;
-                    r *= rotateMix;
-                    cos = Math.cos(r);
-                    sin = Math.sin(r);
-                    bone.a = cos * a - sin * c;
-                    bone.b = cos * b - sin * d;
-                    bone.c = sin * a + cos * c;
-                    bone.d = sin * b + cos * d;
-                }
-                bone.appliedValid = false;
-            }
-        };
-        PathConstraint.prototype.computeWorldPositions = function (path, spacesCount, tangents, percentPosition, percentSpacing) {
-            var target = this.target;
-            var position = this.position;
-            var spaces = this.spaces, out = spine.Utils.setArraySize(this.positions, spacesCount * 3 + 2), world = null;
-            var closed = path.closed;
-            var verticesLength = path.worldVerticesLength, curveCount = verticesLength / 6, prevCurve = PathConstraint.NONE;
-            if (!path.constantSpeed) {
-                var lengths = path.lengths;
-                curveCount -= closed ? 1 : 2;
-                var pathLength_1 = lengths[curveCount];
-                if (percentPosition)
-                    position *= pathLength_1;
-                if (percentSpacing) {
-                    for (var i = 0; i < spacesCount; i++)
-                        spaces[i] *= pathLength_1;
-                }
-                world = spine.Utils.setArraySize(this.world, 8);
-                for (var i = 0, o = 0, curve = 0; i < spacesCount; i++, o += 3) {
-                    var space = spaces[i];
-                    position += space;
-                    var p = position;
-                    if (closed) {
-                        p %= pathLength_1;
-                        if (p < 0)
-                            p += pathLength_1;
-                        curve = 0;
-                    }
-                    else if (p < 0) {
-                        if (prevCurve != PathConstraint.BEFORE) {
-                            prevCurve = PathConstraint.BEFORE;
-                            path.computeWorldVerticesWith(target, 2, 4, world, 0);
-                        }
-                        this.addBeforePosition(p, world, 0, out, o);
-                        continue;
-                    }
-                    else if (p > pathLength_1) {
-                        if (prevCurve != PathConstraint.AFTER) {
-                            prevCurve = PathConstraint.AFTER;
-                            path.computeWorldVerticesWith(target, verticesLength - 6, 4, world, 0);
-                        }
-                        this.addAfterPosition(p - pathLength_1, world, 0, out, o);
-                        continue;
-                    }
-                    for (;; curve++) {
-                        var length_4 = lengths[curve];
-                        if (p > length_4)
-                            continue;
-                        if (curve == 0)
-                            p /= length_4;
-                        else {
-                            var prev = lengths[curve - 1];
-                            p = (p - prev) / (length_4 - prev);
-                        }
-                        break;
-                    }
-                    if (curve != prevCurve) {
-                        prevCurve = curve;
-                        if (closed && curve == curveCount) {
-                            path.computeWorldVerticesWith(target, verticesLength - 4, 4, world, 0);
-                            path.computeWorldVerticesWith(target, 0, 4, world, 4);
-                        }
-                        else
-                            path.computeWorldVerticesWith(target, curve * 6 + 2, 8, world, 0);
-                    }
-                    this.addCurvePosition(p, world[0], world[1], world[2], world[3], world[4], world[5], world[6], world[7], out, o, tangents || (i > 0 && space == 0));
-                }
-                return out;
-            }
-            if (closed) {
-                verticesLength += 2;
-                world = spine.Utils.setArraySize(this.world, verticesLength);
-                path.computeWorldVerticesWith(target, 2, verticesLength - 4, world, 0);
-                path.computeWorldVerticesWith(target, 0, 2, world, verticesLength - 4);
-                world[verticesLength - 2] = world[0];
-                world[verticesLength - 1] = world[1];
-            }
-            else {
-                curveCount--;
-                verticesLength -= 4;
-                world = spine.Utils.setArraySize(this.world, verticesLength);
-                path.computeWorldVerticesWith(target, 2, verticesLength, world, 0);
-            }
-            var curves = spine.Utils.setArraySize(this.curves, curveCount);
-            var pathLength = 0;
-            var x1 = world[0], y1 = world[1], cx1 = 0, cy1 = 0, cx2 = 0, cy2 = 0, x2 = 0, y2 = 0;
-            var tmpx = 0, tmpy = 0, dddfx = 0, dddfy = 0, ddfx = 0, ddfy = 0, dfx = 0, dfy = 0;
-            for (var i = 0, w = 2; i < curveCount; i++, w += 6) {
-                cx1 = world[w];
-                cy1 = world[w + 1];
-                cx2 = world[w + 2];
-                cy2 = world[w + 3];
-                x2 = world[w + 4];
-                y2 = world[w + 5];
-                tmpx = (x1 - cx1 * 2 + cx2) * 0.1875;
-                tmpy = (y1 - cy1 * 2 + cy2) * 0.1875;
-                dddfx = ((cx1 - cx2) * 3 - x1 + x2) * 0.09375;
-                dddfy = ((cy1 - cy2) * 3 - y1 + y2) * 0.09375;
-                ddfx = tmpx * 2 + dddfx;
-                ddfy = tmpy * 2 + dddfy;
-                dfx = (cx1 - x1) * 0.75 + tmpx + dddfx * 0.16666667;
-                dfy = (cy1 - y1) * 0.75 + tmpy + dddfy * 0.16666667;
-                pathLength += Math.sqrt(dfx * dfx + dfy * dfy);
-                dfx += ddfx;
-                dfy += ddfy;
-                ddfx += dddfx;
-                ddfy += dddfy;
-                pathLength += Math.sqrt(dfx * dfx + dfy * dfy);
-                dfx += ddfx;
-                dfy += ddfy;
-                pathLength += Math.sqrt(dfx * dfx + dfy * dfy);
-                dfx += ddfx + dddfx;
-                dfy += ddfy + dddfy;
-                pathLength += Math.sqrt(dfx * dfx + dfy * dfy);
-                curves[i] = pathLength;
-                x1 = x2;
-                y1 = y2;
-            }
-            if (percentPosition)
-                position *= pathLength;
-            if (percentSpacing) {
-                for (var i = 0; i < spacesCount; i++)
-                    spaces[i] *= pathLength;
-            }
-            var segments = this.segments;
-            var curveLength = 0;
-            for (var i = 0, o = 0, curve = 0, segment = 0; i < spacesCount; i++, o += 3) {
-                var space = spaces[i];
-                position += space;
-                var p = position;
-                if (closed) {
-                    p %= pathLength;
-                    if (p < 0)
-                        p += pathLength;
-                    curve = 0;
-                }
-                else if (p < 0) {
-                    this.addBeforePosition(p, world, 0, out, o);
-                    continue;
-                }
-                else if (p > pathLength) {
-                    this.addAfterPosition(p - pathLength, world, verticesLength - 4, out, o);
-                    continue;
-                }
-                for (;; curve++) {
-                    var length_5 = curves[curve];
-                    if (p > length_5)
-                        continue;
-                    if (curve == 0)
-                        p /= length_5;
-                    else {
-                        var prev = curves[curve - 1];
-                        p = (p - prev) / (length_5 - prev);
-                    }
-                    break;
-                }
-                if (curve != prevCurve) {
-                    prevCurve = curve;
-                    var ii = curve * 6;
-                    x1 = world[ii];
-                    y1 = world[ii + 1];
-                    cx1 = world[ii + 2];
-                    cy1 = world[ii + 3];
-                    cx2 = world[ii + 4];
-                    cy2 = world[ii + 5];
-                    x2 = world[ii + 6];
-                    y2 = world[ii + 7];
-                    tmpx = (x1 - cx1 * 2 + cx2) * 0.03;
-                    tmpy = (y1 - cy1 * 2 + cy2) * 0.03;
-                    dddfx = ((cx1 - cx2) * 3 - x1 + x2) * 0.006;
-                    dddfy = ((cy1 - cy2) * 3 - y1 + y2) * 0.006;
-                    ddfx = tmpx * 2 + dddfx;
-                    ddfy = tmpy * 2 + dddfy;
-                    dfx = (cx1 - x1) * 0.3 + tmpx + dddfx * 0.16666667;
-                    dfy = (cy1 - y1) * 0.3 + tmpy + dddfy * 0.16666667;
-                    curveLength = Math.sqrt(dfx * dfx + dfy * dfy);
-                    segments[0] = curveLength;
-                    for (ii = 1; ii < 8; ii++) {
-                        dfx += ddfx;
-                        dfy += ddfy;
-                        ddfx += dddfx;
-                        ddfy += dddfy;
-                        curveLength += Math.sqrt(dfx * dfx + dfy * dfy);
-                        segments[ii] = curveLength;
-                    }
-                    dfx += ddfx;
-                    dfy += ddfy;
-                    curveLength += Math.sqrt(dfx * dfx + dfy * dfy);
-                    segments[8] = curveLength;
-                    dfx += ddfx + dddfx;
-                    dfy += ddfy + dddfy;
-                    curveLength += Math.sqrt(dfx * dfx + dfy * dfy);
-                    segments[9] = curveLength;
-                    segment = 0;
-                }
-                p *= curveLength;
-                for (;; segment++) {
-                    var length_6 = segments[segment];
-                    if (p > length_6)
-                        continue;
-                    if (segment == 0)
-                        p /= length_6;
-                    else {
-                        var prev = segments[segment - 1];
-                        p = segment + (p - prev) / (length_6 - prev);
-                    }
-                    break;
-                }
-                this.addCurvePosition(p * 0.1, x1, y1, cx1, cy1, cx2, cy2, x2, y2, out, o, tangents || (i > 0 && space == 0));
-            }
-            return out;
-        };
-        PathConstraint.prototype.addBeforePosition = function (p, temp, i, out, o) {
-            var x1 = temp[i], y1 = temp[i + 1], dx = temp[i + 2] - x1, dy = temp[i + 3] - y1, r = Math.atan2(dy, dx);
-            out[o] = x1 + p * Math.cos(r);
-            out[o + 1] = y1 + p * Math.sin(r);
-            out[o + 2] = r;
-        };
-        PathConstraint.prototype.addAfterPosition = function (p, temp, i, out, o) {
-            var x1 = temp[i + 2], y1 = temp[i + 3], dx = x1 - temp[i], dy = y1 - temp[i + 1], r = Math.atan2(dy, dx);
-            out[o] = x1 + p * Math.cos(r);
-            out[o + 1] = y1 + p * Math.sin(r);
-            out[o + 2] = r;
-        };
-        PathConstraint.prototype.addCurvePosition = function (p, x1, y1, cx1, cy1, cx2, cy2, x2, y2, out, o, tangents) {
-            if (p == 0 || isNaN(p))
-                p = 0.0001;
-            var tt = p * p, ttt = tt * p, u = 1 - p, uu = u * u, uuu = uu * u;
-            var ut = u * p, ut3 = ut * 3, uut3 = u * ut3, utt3 = ut3 * p;
-            var x = x1 * uuu + cx1 * uut3 + cx2 * utt3 + x2 * ttt, y = y1 * uuu + cy1 * uut3 + cy2 * utt3 + y2 * ttt;
-            out[o] = x;
-            out[o + 1] = y;
-            if (tangents)
-                out[o + 2] = Math.atan2(y - (y1 * uu + cy1 * ut * 2 + cy2 * tt), x - (x1 * uu + cx1 * ut * 2 + cx2 * tt));
-        };
-        PathConstraint.prototype.getOrder = function () {
-            return this.data.order;
-        };
-        PathConstraint.NONE = -1;
-        PathConstraint.BEFORE = -2;
-        PathConstraint.AFTER = -3;
-        return PathConstraint;
-    }());
-    spine.PathConstraint = PathConstraint;
->>>>>>> 7e0df8fa
 })(spine || (spine = {}));
 var spine;
 (function (spine) {
-    var PathConstraintData = (function () {
-        function PathConstraintData(name) {
-            this.order = 0;
-            this.bones = new Array();
-            this.name = name;
-        }
-        return PathConstraintData;
-    }());
-    spine.PathConstraintData = PathConstraintData;
-    (function (PositionMode) {
-        PositionMode[PositionMode["Fixed"] = 0] = "Fixed";
-        PositionMode[PositionMode["Percent"] = 1] = "Percent";
-    })(spine.PositionMode || (spine.PositionMode = {}));
-    var PositionMode = spine.PositionMode;
-    (function (SpacingMode) {
-        SpacingMode[SpacingMode["Length"] = 0] = "Length";
-        SpacingMode[SpacingMode["Fixed"] = 1] = "Fixed";
-        SpacingMode[SpacingMode["Percent"] = 2] = "Percent";
-    })(spine.SpacingMode || (spine.SpacingMode = {}));
-    var SpacingMode = spine.SpacingMode;
-    (function (RotateMode) {
-        RotateMode[RotateMode["Tangent"] = 0] = "Tangent";
-        RotateMode[RotateMode["Chain"] = 1] = "Chain";
-        RotateMode[RotateMode["ChainScale"] = 2] = "ChainScale";
-    })(spine.RotateMode || (spine.RotateMode = {}));
-    var RotateMode = spine.RotateMode;
+	var PathConstraintData = (function () {
+		function PathConstraintData(name) {
+			this.order = 0;
+			this.bones = new Array();
+			this.name = name;
+		}
+		return PathConstraintData;
+	}());
+	spine.PathConstraintData = PathConstraintData;
+	(function (PositionMode) {
+		PositionMode[PositionMode["Fixed"] = 0] = "Fixed";
+		PositionMode[PositionMode["Percent"] = 1] = "Percent";
+	})(spine.PositionMode || (spine.PositionMode = {}));
+	var PositionMode = spine.PositionMode;
+	(function (SpacingMode) {
+		SpacingMode[SpacingMode["Length"] = 0] = "Length";
+		SpacingMode[SpacingMode["Fixed"] = 1] = "Fixed";
+		SpacingMode[SpacingMode["Percent"] = 2] = "Percent";
+	})(spine.SpacingMode || (spine.SpacingMode = {}));
+	var SpacingMode = spine.SpacingMode;
+	(function (RotateMode) {
+		RotateMode[RotateMode["Tangent"] = 0] = "Tangent";
+		RotateMode[RotateMode["Chain"] = 1] = "Chain";
+		RotateMode[RotateMode["ChainScale"] = 2] = "ChainScale";
+	})(spine.RotateMode || (spine.RotateMode = {}));
+	var RotateMode = spine.RotateMode;
 })(spine || (spine = {}));
 var spine;
 (function (spine) {
-    var Assets = (function () {
-        function Assets(clientId) {
-            this.toLoad = new Array();
-            this.assets = {};
-            this.clientId = clientId;
-        }
-        Assets.prototype.loaded = function () {
-            var i = 0;
-            for (var v in this.assets)
-                i++;
-            return i;
-        };
-        return Assets;
-    }());
-    var SharedAssetManager = (function () {
-        function SharedAssetManager(pathPrefix) {
-            if (pathPrefix === void 0) { pathPrefix = ""; }
-            this.clientAssets = {};
-            this.queuedAssets = {};
-            this.rawAssets = {};
-            this.errors = {};
-            this.pathPrefix = pathPrefix;
-        }
-        SharedAssetManager.prototype.queueAsset = function (clientId, textureLoader, path) {
-            var clientAssets = this.clientAssets[clientId];
-            if (clientAssets === null || clientAssets === undefined) {
-                clientAssets = new Assets(clientId);
-                this.clientAssets[clientId] = clientAssets;
-            }
-            if (textureLoader !== null)
-                clientAssets.textureLoader = textureLoader;
-            clientAssets.toLoad.push(path);
-            if (this.queuedAssets[path] === path) {
-                return false;
-            }
-            else {
-                this.queuedAssets[path] = path;
-                return true;
-            }
-        };
-        SharedAssetManager.prototype.loadText = function (clientId, path) {
-            var _this = this;
-            path = this.pathPrefix + path;
-            if (!this.queueAsset(clientId, null, path))
-                return;
-            var request = new XMLHttpRequest();
-            request.onreadystatechange = function () {
-                if (request.readyState == XMLHttpRequest.DONE) {
-                    if (request.status >= 200 && request.status < 300) {
-                        _this.rawAssets[path] = request.responseText;
-                    }
-                    else {
-                        _this.errors[path] = "Couldn't load text " + path + ": status " + request.status + ", " + request.responseText;
-                    }
-                }
-            };
-            request.open("GET", path, true);
-            request.send();
-        };
-        SharedAssetManager.prototype.loadJson = function (clientId, path) {
-            var _this = this;
-            path = this.pathPrefix + path;
-            if (!this.queueAsset(clientId, null, path))
-                return;
-            var request = new XMLHttpRequest();
-            request.onreadystatechange = function () {
-                if (request.readyState == XMLHttpRequest.DONE) {
-                    if (request.status >= 200 && request.status < 300) {
-                        _this.rawAssets[path] = JSON.parse(request.responseText);
-                    }
-                    else {
-                        _this.errors[path] = "Couldn't load text " + path + ": status " + request.status + ", " + request.responseText;
-                    }
-                }
-            };
-            request.open("GET", path, true);
-            request.send();
-        };
-        SharedAssetManager.prototype.loadTexture = function (clientId, textureLoader, path) {
-            var _this = this;
-            path = this.pathPrefix + path;
-            if (!this.queueAsset(clientId, textureLoader, path))
-                return;
-            var img = new Image();
-            img.src = path;
-            img.crossOrigin = "anonymous";
-            img.onload = function (ev) {
-                _this.rawAssets[path] = img;
-            };
-            img.onerror = function (ev) {
-                _this.errors[path] = "Couldn't load image " + path;
-            };
-        };
-        SharedAssetManager.prototype.get = function (clientId, path) {
-            path = this.pathPrefix + path;
-            var clientAssets = this.clientAssets[clientId];
-            if (clientAssets === null || clientAssets === undefined)
-                return true;
-            return clientAssets.assets[path];
-        };
-        SharedAssetManager.prototype.updateClientAssets = function (clientAssets) {
-            for (var i = 0; i < clientAssets.toLoad.length; i++) {
-                var path = clientAssets.toLoad[i];
-                var asset = clientAssets.assets[path];
-                if (asset === null || asset === undefined) {
-                    var rawAsset = this.rawAssets[path];
-                    if (rawAsset === null || rawAsset === undefined)
-                        continue;
-                    if (rawAsset instanceof HTMLImageElement) {
-                        clientAssets.assets[path] = clientAssets.textureLoader(rawAsset);
-                    }
-                    else {
-                        clientAssets.assets[path] = rawAsset;
-                    }
-                }
-            }
-        };
-        SharedAssetManager.prototype.isLoadingComplete = function (clientId) {
-            var clientAssets = this.clientAssets[clientId];
-            if (clientAssets === null || clientAssets === undefined)
-                return true;
-            this.updateClientAssets(clientAssets);
-            return clientAssets.toLoad.length == clientAssets.loaded();
-        };
-        SharedAssetManager.prototype.dispose = function () {
-        };
-        SharedAssetManager.prototype.hasErrors = function () {
-            return Object.keys(this.errors).length > 0;
-        };
-        SharedAssetManager.prototype.getErrors = function () {
-            return this.errors;
-        };
-        return SharedAssetManager;
-    }());
-    spine.SharedAssetManager = SharedAssetManager;
+	var Assets = (function () {
+		function Assets(clientId) {
+			this.toLoad = new Array();
+			this.assets = {};
+			this.clientId = clientId;
+		}
+		Assets.prototype.loaded = function () {
+			var i = 0;
+			for (var v in this.assets)
+				i++;
+			return i;
+		};
+		return Assets;
+	}());
+	var SharedAssetManager = (function () {
+		function SharedAssetManager(pathPrefix) {
+			if (pathPrefix === void 0) { pathPrefix = ""; }
+			this.clientAssets = {};
+			this.queuedAssets = {};
+			this.rawAssets = {};
+			this.errors = {};
+			this.pathPrefix = pathPrefix;
+		}
+		SharedAssetManager.prototype.queueAsset = function (clientId, textureLoader, path) {
+			var clientAssets = this.clientAssets[clientId];
+			if (clientAssets === null || clientAssets === undefined) {
+				clientAssets = new Assets(clientId);
+				this.clientAssets[clientId] = clientAssets;
+			}
+			if (textureLoader !== null)
+				clientAssets.textureLoader = textureLoader;
+			clientAssets.toLoad.push(path);
+			if (this.queuedAssets[path] === path) {
+				return false;
+			}
+			else {
+				this.queuedAssets[path] = path;
+				return true;
+			}
+		};
+		SharedAssetManager.prototype.loadText = function (clientId, path) {
+			var _this = this;
+			path = this.pathPrefix + path;
+			if (!this.queueAsset(clientId, null, path))
+				return;
+			var request = new XMLHttpRequest();
+			request.onreadystatechange = function () {
+				if (request.readyState == XMLHttpRequest.DONE) {
+					if (request.status >= 200 && request.status < 300) {
+						_this.rawAssets[path] = request.responseText;
+					}
+					else {
+						_this.errors[path] = "Couldn't load text " + path + ": status " + request.status + ", " + request.responseText;
+					}
+				}
+			};
+			request.open("GET", path, true);
+			request.send();
+		};
+		SharedAssetManager.prototype.loadJson = function (clientId, path) {
+			var _this = this;
+			path = this.pathPrefix + path;
+			if (!this.queueAsset(clientId, null, path))
+				return;
+			var request = new XMLHttpRequest();
+			request.onreadystatechange = function () {
+				if (request.readyState == XMLHttpRequest.DONE) {
+					if (request.status >= 200 && request.status < 300) {
+						_this.rawAssets[path] = JSON.parse(request.responseText);
+					}
+					else {
+						_this.errors[path] = "Couldn't load text " + path + ": status " + request.status + ", " + request.responseText;
+					}
+				}
+			};
+			request.open("GET", path, true);
+			request.send();
+		};
+		SharedAssetManager.prototype.loadTexture = function (clientId, textureLoader, path) {
+			var _this = this;
+			path = this.pathPrefix + path;
+			if (!this.queueAsset(clientId, textureLoader, path))
+				return;
+			var img = new Image();
+			img.src = path;
+			img.crossOrigin = "anonymous";
+			img.onload = function (ev) {
+				_this.rawAssets[path] = img;
+			};
+			img.onerror = function (ev) {
+				_this.errors[path] = "Couldn't load image " + path;
+			};
+		};
+		SharedAssetManager.prototype.get = function (clientId, path) {
+			path = this.pathPrefix + path;
+			var clientAssets = this.clientAssets[clientId];
+			if (clientAssets === null || clientAssets === undefined)
+				return true;
+			return clientAssets.assets[path];
+		};
+		SharedAssetManager.prototype.updateClientAssets = function (clientAssets) {
+			for (var i = 0; i < clientAssets.toLoad.length; i++) {
+				var path = clientAssets.toLoad[i];
+				var asset = clientAssets.assets[path];
+				if (asset === null || asset === undefined) {
+					var rawAsset = this.rawAssets[path];
+					if (rawAsset === null || rawAsset === undefined)
+						continue;
+					if (rawAsset instanceof HTMLImageElement) {
+						clientAssets.assets[path] = clientAssets.textureLoader(rawAsset);
+					}
+					else {
+						clientAssets.assets[path] = rawAsset;
+					}
+				}
+			}
+		};
+		SharedAssetManager.prototype.isLoadingComplete = function (clientId) {
+			var clientAssets = this.clientAssets[clientId];
+			if (clientAssets === null || clientAssets === undefined)
+				return true;
+			this.updateClientAssets(clientAssets);
+			return clientAssets.toLoad.length == clientAssets.loaded();
+		};
+		SharedAssetManager.prototype.dispose = function () {
+		};
+		SharedAssetManager.prototype.hasErrors = function () {
+			return Object.keys(this.errors).length > 0;
+		};
+		SharedAssetManager.prototype.getErrors = function () {
+			return this.errors;
+		};
+		return SharedAssetManager;
+	}());
+	spine.SharedAssetManager = SharedAssetManager;
 })(spine || (spine = {}));
 var spine;
 (function (spine) {
-<<<<<<< HEAD
 	var Skeleton = (function () {
 		function Skeleton(data) {
 			this._updateCache = new Array();
@@ -6331,721 +4188,142 @@
 		return SkeletonBounds;
 	}());
 	spine.SkeletonBounds = SkeletonBounds;
-=======
-    var Skeleton = (function () {
-        function Skeleton(data) {
-            this._updateCache = new Array();
-            this.updateCacheReset = new Array();
-            this.time = 0;
-            this.flipX = false;
-            this.flipY = false;
-            this.x = 0;
-            this.y = 0;
-            if (data == null)
-                throw new Error("data cannot be null.");
-            this.data = data;
-            this.bones = new Array();
-            for (var i = 0; i < data.bones.length; i++) {
-                var boneData = data.bones[i];
-                var bone = void 0;
-                if (boneData.parent == null)
-                    bone = new spine.Bone(boneData, this, null);
-                else {
-                    var parent_1 = this.bones[boneData.parent.index];
-                    bone = new spine.Bone(boneData, this, parent_1);
-                    parent_1.children.push(bone);
-                }
-                this.bones.push(bone);
-            }
-            this.slots = new Array();
-            this.drawOrder = new Array();
-            for (var i = 0; i < data.slots.length; i++) {
-                var slotData = data.slots[i];
-                var bone = this.bones[slotData.boneData.index];
-                var slot = new spine.Slot(slotData, bone);
-                this.slots.push(slot);
-                this.drawOrder.push(slot);
-            }
-            this.ikConstraints = new Array();
-            for (var i = 0; i < data.ikConstraints.length; i++) {
-                var ikConstraintData = data.ikConstraints[i];
-                this.ikConstraints.push(new spine.IkConstraint(ikConstraintData, this));
-            }
-            this.transformConstraints = new Array();
-            for (var i = 0; i < data.transformConstraints.length; i++) {
-                var transformConstraintData = data.transformConstraints[i];
-                this.transformConstraints.push(new spine.TransformConstraint(transformConstraintData, this));
-            }
-            this.pathConstraints = new Array();
-            for (var i = 0; i < data.pathConstraints.length; i++) {
-                var pathConstraintData = data.pathConstraints[i];
-                this.pathConstraints.push(new spine.PathConstraint(pathConstraintData, this));
-            }
-            this.color = new spine.Color(1, 1, 1, 1);
-            this.updateCache();
-        }
-        Skeleton.prototype.updateCache = function () {
-            var updateCache = this._updateCache;
-            updateCache.length = 0;
-            this.updateCacheReset.length = 0;
-            var bones = this.bones;
-            for (var i = 0, n = bones.length; i < n; i++)
-                bones[i].sorted = false;
-            var ikConstraints = this.ikConstraints;
-            var transformConstraints = this.transformConstraints;
-            var pathConstraints = this.pathConstraints;
-            var ikCount = ikConstraints.length, transformCount = transformConstraints.length, pathCount = pathConstraints.length;
-            var constraintCount = ikCount + transformCount + pathCount;
-            outer: for (var i = 0; i < constraintCount; i++) {
-                for (var ii = 0; ii < ikCount; ii++) {
-                    var constraint = ikConstraints[ii];
-                    if (constraint.data.order == i) {
-                        this.sortIkConstraint(constraint);
-                        continue outer;
-                    }
-                }
-                for (var ii = 0; ii < transformCount; ii++) {
-                    var constraint = transformConstraints[ii];
-                    if (constraint.data.order == i) {
-                        this.sortTransformConstraint(constraint);
-                        continue outer;
-                    }
-                }
-                for (var ii = 0; ii < pathCount; ii++) {
-                    var constraint = pathConstraints[ii];
-                    if (constraint.data.order == i) {
-                        this.sortPathConstraint(constraint);
-                        continue outer;
-                    }
-                }
-            }
-            for (var i = 0, n = bones.length; i < n; i++)
-                this.sortBone(bones[i]);
-        };
-        Skeleton.prototype.sortIkConstraint = function (constraint) {
-            var target = constraint.target;
-            this.sortBone(target);
-            var constrained = constraint.bones;
-            var parent = constrained[0];
-            this.sortBone(parent);
-            if (constrained.length > 1) {
-                var child = constrained[constrained.length - 1];
-                if (!(this._updateCache.indexOf(child) > -1))
-                    this.updateCacheReset.push(child);
-            }
-            this._updateCache.push(constraint);
-            this.sortReset(parent.children);
-            constrained[constrained.length - 1].sorted = true;
-        };
-        Skeleton.prototype.sortPathConstraint = function (constraint) {
-            var slot = constraint.target;
-            var slotIndex = slot.data.index;
-            var slotBone = slot.bone;
-            if (this.skin != null)
-                this.sortPathConstraintAttachment(this.skin, slotIndex, slotBone);
-            if (this.data.defaultSkin != null && this.data.defaultSkin != this.skin)
-                this.sortPathConstraintAttachment(this.data.defaultSkin, slotIndex, slotBone);
-            for (var ii = 0, nn = this.data.skins.length; ii < nn; ii++)
-                this.sortPathConstraintAttachment(this.data.skins[ii], slotIndex, slotBone);
-            var attachment = slot.getAttachment();
-            if (attachment instanceof spine.PathAttachment)
-                this.sortPathConstraintAttachmentWith(attachment, slotBone);
-            var constrained = constraint.bones;
-            var boneCount = constrained.length;
-            for (var ii = 0; ii < boneCount; ii++)
-                this.sortBone(constrained[ii]);
-            this._updateCache.push(constraint);
-            for (var ii = 0; ii < boneCount; ii++)
-                this.sortReset(constrained[ii].children);
-            for (var ii = 0; ii < boneCount; ii++)
-                constrained[ii].sorted = true;
-        };
-        Skeleton.prototype.sortTransformConstraint = function (constraint) {
-            this.sortBone(constraint.target);
-            var constrained = constraint.bones;
-            var boneCount = constrained.length;
-            for (var ii = 0; ii < boneCount; ii++)
-                this.sortBone(constrained[ii]);
-            this._updateCache.push(constraint);
-            for (var ii = 0; ii < boneCount; ii++)
-                this.sortReset(constrained[ii].children);
-            for (var ii = 0; ii < boneCount; ii++)
-                constrained[ii].sorted = true;
-        };
-        Skeleton.prototype.sortPathConstraintAttachment = function (skin, slotIndex, slotBone) {
-            var attachments = skin.attachments[slotIndex];
-            if (!attachments)
-                return;
-            for (var key in attachments) {
-                this.sortPathConstraintAttachmentWith(attachments[key], slotBone);
-            }
-        };
-        Skeleton.prototype.sortPathConstraintAttachmentWith = function (attachment, slotBone) {
-            if (!(attachment instanceof spine.PathAttachment))
-                return;
-            var pathBones = attachment.bones;
-            if (pathBones == null)
-                this.sortBone(slotBone);
-            else {
-                var bones = this.bones;
-                var i = 0;
-                while (i < pathBones.length) {
-                    var boneCount = pathBones[i++];
-                    for (var n = i + boneCount; i < n; i++) {
-                        var boneIndex = pathBones[i];
-                        this.sortBone(bones[boneIndex]);
-                    }
-                }
-            }
-        };
-        Skeleton.prototype.sortBone = function (bone) {
-            if (bone.sorted)
-                return;
-            var parent = bone.parent;
-            if (parent != null)
-                this.sortBone(parent);
-            bone.sorted = true;
-            this._updateCache.push(bone);
-        };
-        Skeleton.prototype.sortReset = function (bones) {
-            for (var i = 0, n = bones.length; i < n; i++) {
-                var bone = bones[i];
-                if (bone.sorted)
-                    this.sortReset(bone.children);
-                bone.sorted = false;
-            }
-        };
-        Skeleton.prototype.updateWorldTransform = function () {
-            var updateCacheReset = this.updateCacheReset;
-            for (var i = 0, n = updateCacheReset.length; i < n; i++) {
-                var bone = updateCacheReset[i];
-                bone.ax = bone.x;
-                bone.ay = bone.y;
-                bone.arotation = bone.rotation;
-                bone.ascaleX = bone.scaleX;
-                bone.ascaleY = bone.scaleY;
-                bone.ashearX = bone.shearX;
-                bone.ashearY = bone.shearY;
-                bone.appliedValid = true;
-            }
-            var updateCache = this._updateCache;
-            for (var i = 0, n = updateCache.length; i < n; i++)
-                updateCache[i].update();
-        };
-        Skeleton.prototype.setToSetupPose = function () {
-            this.setBonesToSetupPose();
-            this.setSlotsToSetupPose();
-        };
-        Skeleton.prototype.setBonesToSetupPose = function () {
-            var bones = this.bones;
-            for (var i = 0, n = bones.length; i < n; i++)
-                bones[i].setToSetupPose();
-            var ikConstraints = this.ikConstraints;
-            for (var i = 0, n = ikConstraints.length; i < n; i++) {
-                var constraint = ikConstraints[i];
-                constraint.bendDirection = constraint.data.bendDirection;
-                constraint.mix = constraint.data.mix;
-            }
-            var transformConstraints = this.transformConstraints;
-            for (var i = 0, n = transformConstraints.length; i < n; i++) {
-                var constraint = transformConstraints[i];
-                var data = constraint.data;
-                constraint.rotateMix = data.rotateMix;
-                constraint.translateMix = data.translateMix;
-                constraint.scaleMix = data.scaleMix;
-                constraint.shearMix = data.shearMix;
-            }
-            var pathConstraints = this.pathConstraints;
-            for (var i = 0, n = pathConstraints.length; i < n; i++) {
-                var constraint = pathConstraints[i];
-                var data = constraint.data;
-                constraint.position = data.position;
-                constraint.spacing = data.spacing;
-                constraint.rotateMix = data.rotateMix;
-                constraint.translateMix = data.translateMix;
-            }
-        };
-        Skeleton.prototype.setSlotsToSetupPose = function () {
-            var slots = this.slots;
-            spine.Utils.arrayCopy(slots, 0, this.drawOrder, 0, slots.length);
-            for (var i = 0, n = slots.length; i < n; i++)
-                slots[i].setToSetupPose();
-        };
-        Skeleton.prototype.getRootBone = function () {
-            if (this.bones.length == 0)
-                return null;
-            return this.bones[0];
-        };
-        Skeleton.prototype.findBone = function (boneName) {
-            if (boneName == null)
-                throw new Error("boneName cannot be null.");
-            var bones = this.bones;
-            for (var i = 0, n = bones.length; i < n; i++) {
-                var bone = bones[i];
-                if (bone.data.name == boneName)
-                    return bone;
-            }
-            return null;
-        };
-        Skeleton.prototype.findBoneIndex = function (boneName) {
-            if (boneName == null)
-                throw new Error("boneName cannot be null.");
-            var bones = this.bones;
-            for (var i = 0, n = bones.length; i < n; i++)
-                if (bones[i].data.name == boneName)
-                    return i;
-            return -1;
-        };
-        Skeleton.prototype.findSlot = function (slotName) {
-            if (slotName == null)
-                throw new Error("slotName cannot be null.");
-            var slots = this.slots;
-            for (var i = 0, n = slots.length; i < n; i++) {
-                var slot = slots[i];
-                if (slot.data.name == slotName)
-                    return slot;
-            }
-            return null;
-        };
-        Skeleton.prototype.findSlotIndex = function (slotName) {
-            if (slotName == null)
-                throw new Error("slotName cannot be null.");
-            var slots = this.slots;
-            for (var i = 0, n = slots.length; i < n; i++)
-                if (slots[i].data.name == slotName)
-                    return i;
-            return -1;
-        };
-        Skeleton.prototype.setSkinByName = function (skinName) {
-            var skin = this.data.findSkin(skinName);
-            if (skin == null)
-                throw new Error("Skin not found: " + skinName);
-            this.setSkin(skin);
-        };
-        Skeleton.prototype.setSkin = function (newSkin) {
-            if (newSkin != null) {
-                if (this.skin != null)
-                    newSkin.attachAll(this, this.skin);
-                else {
-                    var slots = this.slots;
-                    for (var i = 0, n = slots.length; i < n; i++) {
-                        var slot = slots[i];
-                        var name_1 = slot.data.attachmentName;
-                        if (name_1 != null) {
-                            var attachment = newSkin.getAttachment(i, name_1);
-                            if (attachment != null)
-                                slot.setAttachment(attachment);
-                        }
-                    }
-                }
-            }
-            this.skin = newSkin;
-        };
-        Skeleton.prototype.getAttachmentByName = function (slotName, attachmentName) {
-            return this.getAttachment(this.data.findSlotIndex(slotName), attachmentName);
-        };
-        Skeleton.prototype.getAttachment = function (slotIndex, attachmentName) {
-            if (attachmentName == null)
-                throw new Error("attachmentName cannot be null.");
-            if (this.skin != null) {
-                var attachment = this.skin.getAttachment(slotIndex, attachmentName);
-                if (attachment != null)
-                    return attachment;
-            }
-            if (this.data.defaultSkin != null)
-                return this.data.defaultSkin.getAttachment(slotIndex, attachmentName);
-            return null;
-        };
-        Skeleton.prototype.setAttachment = function (slotName, attachmentName) {
-            if (slotName == null)
-                throw new Error("slotName cannot be null.");
-            var slots = this.slots;
-            for (var i = 0, n = slots.length; i < n; i++) {
-                var slot = slots[i];
-                if (slot.data.name == slotName) {
-                    var attachment = null;
-                    if (attachmentName != null) {
-                        attachment = this.getAttachment(i, attachmentName);
-                        if (attachment == null)
-                            throw new Error("Attachment not found: " + attachmentName + ", for slot: " + slotName);
-                    }
-                    slot.setAttachment(attachment);
-                    return;
-                }
-            }
-            throw new Error("Slot not found: " + slotName);
-        };
-        Skeleton.prototype.findIkConstraint = function (constraintName) {
-            if (constraintName == null)
-                throw new Error("constraintName cannot be null.");
-            var ikConstraints = this.ikConstraints;
-            for (var i = 0, n = ikConstraints.length; i < n; i++) {
-                var ikConstraint = ikConstraints[i];
-                if (ikConstraint.data.name == constraintName)
-                    return ikConstraint;
-            }
-            return null;
-        };
-        Skeleton.prototype.findTransformConstraint = function (constraintName) {
-            if (constraintName == null)
-                throw new Error("constraintName cannot be null.");
-            var transformConstraints = this.transformConstraints;
-            for (var i = 0, n = transformConstraints.length; i < n; i++) {
-                var constraint = transformConstraints[i];
-                if (constraint.data.name == constraintName)
-                    return constraint;
-            }
-            return null;
-        };
-        Skeleton.prototype.findPathConstraint = function (constraintName) {
-            if (constraintName == null)
-                throw new Error("constraintName cannot be null.");
-            var pathConstraints = this.pathConstraints;
-            for (var i = 0, n = pathConstraints.length; i < n; i++) {
-                var constraint = pathConstraints[i];
-                if (constraint.data.name == constraintName)
-                    return constraint;
-            }
-            return null;
-        };
-        Skeleton.prototype.getBounds = function (offset, size) {
-            if (offset == null)
-                throw new Error("offset cannot be null.");
-            if (size == null)
-                throw new Error("size cannot be null.");
-            var drawOrder = this.drawOrder;
-            var minX = Number.POSITIVE_INFINITY, minY = Number.POSITIVE_INFINITY, maxX = Number.NEGATIVE_INFINITY, maxY = Number.NEGATIVE_INFINITY;
-            for (var i = 0, n = drawOrder.length; i < n; i++) {
-                var slot = drawOrder[i];
-                var vertices = null;
-                var attachment = slot.getAttachment();
-                if (attachment instanceof spine.RegionAttachment)
-                    vertices = attachment.updateWorldVertices(slot, false);
-                else if (attachment instanceof spine.MeshAttachment)
-                    vertices = attachment.updateWorldVertices(slot, true);
-                if (vertices != null) {
-                    for (var ii = 0, nn = vertices.length; ii < nn; ii += 8) {
-                        var x = vertices[ii], y = vertices[ii + 1];
-                        minX = Math.min(minX, x);
-                        minY = Math.min(minY, y);
-                        maxX = Math.max(maxX, x);
-                        maxY = Math.max(maxY, y);
-                    }
-                }
-            }
-            offset.set(minX, minY);
-            size.set(maxX - minX, maxY - minY);
-        };
-        Skeleton.prototype.update = function (delta) {
-            this.time += delta;
-        };
-        return Skeleton;
-    }());
-    spine.Skeleton = Skeleton;
 })(spine || (spine = {}));
 var spine;
 (function (spine) {
-    var SkeletonBounds = (function () {
-        function SkeletonBounds() {
-            this.minX = 0;
-            this.minY = 0;
-            this.maxX = 0;
-            this.maxY = 0;
-            this.boundingBoxes = new Array();
-            this.polygons = new Array();
-            this.polygonPool = new spine.Pool(function () {
-                return spine.Utils.newFloatArray(16);
-            });
-        }
-        SkeletonBounds.prototype.update = function (skeleton, updateAabb) {
-            if (skeleton == null)
-                throw new Error("skeleton cannot be null.");
-            var boundingBoxes = this.boundingBoxes;
-            var polygons = this.polygons;
-            var polygonPool = this.polygonPool;
-            var slots = skeleton.slots;
-            var slotCount = slots.length;
-            boundingBoxes.length = 0;
-            polygonPool.freeAll(polygons);
-            polygons.length = 0;
-            for (var i = 0; i < slotCount; i++) {
-                var slot = slots[i];
-                var attachment = slot.getAttachment();
-                if (attachment instanceof spine.BoundingBoxAttachment) {
-                    var boundingBox = attachment;
-                    boundingBoxes.push(boundingBox);
-                    var polygon = polygonPool.obtain();
-                    if (polygon.length != boundingBox.worldVerticesLength) {
-                        polygon = spine.Utils.newFloatArray(boundingBox.worldVerticesLength);
-                    }
-                    polygons.push(polygon);
-                    boundingBox.computeWorldVertices(slot, polygon);
-                }
-            }
-            if (updateAabb) {
-                this.aabbCompute();
-            }
-            else {
-                this.minX = Number.POSITIVE_INFINITY;
-                this.minY = Number.POSITIVE_INFINITY;
-                this.maxX = Number.NEGATIVE_INFINITY;
-                this.maxY = Number.NEGATIVE_INFINITY;
-            }
-        };
-        SkeletonBounds.prototype.aabbCompute = function () {
-            var minX = Number.POSITIVE_INFINITY, minY = Number.POSITIVE_INFINITY, maxX = Number.NEGATIVE_INFINITY, maxY = Number.NEGATIVE_INFINITY;
-            var polygons = this.polygons;
-            for (var i = 0, n = polygons.length; i < n; i++) {
-                var polygon = polygons[i];
-                var vertices = polygon;
-                for (var ii = 0, nn = polygon.length; ii < nn; ii += 2) {
-                    var x = vertices[ii];
-                    var y = vertices[ii + 1];
-                    minX = Math.min(minX, x);
-                    minY = Math.min(minY, y);
-                    maxX = Math.max(maxX, x);
-                    maxY = Math.max(maxY, y);
-                }
-            }
-            this.minX = minX;
-            this.minY = minY;
-            this.maxX = maxX;
-            this.maxY = maxY;
-        };
-        SkeletonBounds.prototype.aabbContainsPoint = function (x, y) {
-            return x >= this.minX && x <= this.maxX && y >= this.minY && y <= this.maxY;
-        };
-        SkeletonBounds.prototype.aabbIntersectsSegment = function (x1, y1, x2, y2) {
-            var minX = this.minX;
-            var minY = this.minY;
-            var maxX = this.maxX;
-            var maxY = this.maxY;
-            if ((x1 <= minX && x2 <= minX) || (y1 <= minY && y2 <= minY) || (x1 >= maxX && x2 >= maxX) || (y1 >= maxY && y2 >= maxY))
-                return false;
-            var m = (y2 - y1) / (x2 - x1);
-            var y = m * (minX - x1) + y1;
-            if (y > minY && y < maxY)
-                return true;
-            y = m * (maxX - x1) + y1;
-            if (y > minY && y < maxY)
-                return true;
-            var x = (minY - y1) / m + x1;
-            if (x > minX && x < maxX)
-                return true;
-            x = (maxY - y1) / m + x1;
-            if (x > minX && x < maxX)
-                return true;
-            return false;
-        };
-        SkeletonBounds.prototype.aabbIntersectsSkeleton = function (bounds) {
-            return this.minX < bounds.maxX && this.maxX > bounds.minX && this.minY < bounds.maxY && this.maxY > bounds.minY;
-        };
-        SkeletonBounds.prototype.containsPoint = function (x, y) {
-            var polygons = this.polygons;
-            for (var i = 0, n = polygons.length; i < n; i++)
-                if (this.containsPointPolygon(polygons[i], x, y))
-                    return this.boundingBoxes[i];
-            return null;
-        };
-        SkeletonBounds.prototype.containsPointPolygon = function (polygon, x, y) {
-            var vertices = polygon;
-            var nn = polygon.length;
-            var prevIndex = nn - 2;
-            var inside = false;
-            for (var ii = 0; ii < nn; ii += 2) {
-                var vertexY = vertices[ii + 1];
-                var prevY = vertices[prevIndex + 1];
-                if ((vertexY < y && prevY >= y) || (prevY < y && vertexY >= y)) {
-                    var vertexX = vertices[ii];
-                    if (vertexX + (y - vertexY) / (prevY - vertexY) * (vertices[prevIndex] - vertexX) < x)
-                        inside = !inside;
-                }
-                prevIndex = ii;
-            }
-            return inside;
-        };
-        SkeletonBounds.prototype.intersectsSegment = function (x1, y1, x2, y2) {
-            var polygons = this.polygons;
-            for (var i = 0, n = polygons.length; i < n; i++)
-                if (this.intersectsSegmentPolygon(polygons[i], x1, y1, x2, y2))
-                    return this.boundingBoxes[i];
-            return null;
-        };
-        SkeletonBounds.prototype.intersectsSegmentPolygon = function (polygon, x1, y1, x2, y2) {
-            var vertices = polygon;
-            var nn = polygon.length;
-            var width12 = x1 - x2, height12 = y1 - y2;
-            var det1 = x1 * y2 - y1 * x2;
-            var x3 = vertices[nn - 2], y3 = vertices[nn - 1];
-            for (var ii = 0; ii < nn; ii += 2) {
-                var x4 = vertices[ii], y4 = vertices[ii + 1];
-                var det2 = x3 * y4 - y3 * x4;
-                var width34 = x3 - x4, height34 = y3 - y4;
-                var det3 = width12 * height34 - height12 * width34;
-                var x = (det1 * width34 - width12 * det2) / det3;
-                if (((x >= x3 && x <= x4) || (x >= x4 && x <= x3)) && ((x >= x1 && x <= x2) || (x >= x2 && x <= x1))) {
-                    var y = (det1 * height34 - height12 * det2) / det3;
-                    if (((y >= y3 && y <= y4) || (y >= y4 && y <= y3)) && ((y >= y1 && y <= y2) || (y >= y2 && y <= y1)))
-                        return true;
-                }
-                x3 = x4;
-                y3 = y4;
-            }
-            return false;
-        };
-        SkeletonBounds.prototype.getPolygon = function (boundingBox) {
-            if (boundingBox == null)
-                throw new Error("boundingBox cannot be null.");
-            var index = this.boundingBoxes.indexOf(boundingBox);
-            return index == -1 ? null : this.polygons[index];
-        };
-        SkeletonBounds.prototype.getWidth = function () {
-            return this.maxX - this.minX;
-        };
-        SkeletonBounds.prototype.getHeight = function () {
-            return this.maxY - this.minY;
-        };
-        return SkeletonBounds;
-    }());
-    spine.SkeletonBounds = SkeletonBounds;
->>>>>>> 7e0df8fa
+	var SkeletonData = (function () {
+		function SkeletonData() {
+			this.bones = new Array();
+			this.slots = new Array();
+			this.skins = new Array();
+			this.events = new Array();
+			this.animations = new Array();
+			this.ikConstraints = new Array();
+			this.transformConstraints = new Array();
+			this.pathConstraints = new Array();
+			this.fps = 0;
+		}
+		SkeletonData.prototype.findBone = function (boneName) {
+			if (boneName == null)
+				throw new Error("boneName cannot be null.");
+			var bones = this.bones;
+			for (var i = 0, n = bones.length; i < n; i++) {
+				var bone = bones[i];
+				if (bone.name == boneName)
+					return bone;
+			}
+			return null;
+		};
+		SkeletonData.prototype.findBoneIndex = function (boneName) {
+			if (boneName == null)
+				throw new Error("boneName cannot be null.");
+			var bones = this.bones;
+			for (var i = 0, n = bones.length; i < n; i++)
+				if (bones[i].name == boneName)
+					return i;
+			return -1;
+		};
+		SkeletonData.prototype.findSlot = function (slotName) {
+			if (slotName == null)
+				throw new Error("slotName cannot be null.");
+			var slots = this.slots;
+			for (var i = 0, n = slots.length; i < n; i++) {
+				var slot = slots[i];
+				if (slot.name == slotName)
+					return slot;
+			}
+			return null;
+		};
+		SkeletonData.prototype.findSlotIndex = function (slotName) {
+			if (slotName == null)
+				throw new Error("slotName cannot be null.");
+			var slots = this.slots;
+			for (var i = 0, n = slots.length; i < n; i++)
+				if (slots[i].name == slotName)
+					return i;
+			return -1;
+		};
+		SkeletonData.prototype.findSkin = function (skinName) {
+			if (skinName == null)
+				throw new Error("skinName cannot be null.");
+			var skins = this.skins;
+			for (var i = 0, n = skins.length; i < n; i++) {
+				var skin = skins[i];
+				if (skin.name == skinName)
+					return skin;
+			}
+			return null;
+		};
+		SkeletonData.prototype.findEvent = function (eventDataName) {
+			if (eventDataName == null)
+				throw new Error("eventDataName cannot be null.");
+			var events = this.events;
+			for (var i = 0, n = events.length; i < n; i++) {
+				var event_4 = events[i];
+				if (event_4.name == eventDataName)
+					return event_4;
+			}
+			return null;
+		};
+		SkeletonData.prototype.findAnimation = function (animationName) {
+			if (animationName == null)
+				throw new Error("animationName cannot be null.");
+			var animations = this.animations;
+			for (var i = 0, n = animations.length; i < n; i++) {
+				var animation = animations[i];
+				if (animation.name == animationName)
+					return animation;
+			}
+			return null;
+		};
+		SkeletonData.prototype.findIkConstraint = function (constraintName) {
+			if (constraintName == null)
+				throw new Error("constraintName cannot be null.");
+			var ikConstraints = this.ikConstraints;
+			for (var i = 0, n = ikConstraints.length; i < n; i++) {
+				var constraint = ikConstraints[i];
+				if (constraint.name == constraintName)
+					return constraint;
+			}
+			return null;
+		};
+		SkeletonData.prototype.findTransformConstraint = function (constraintName) {
+			if (constraintName == null)
+				throw new Error("constraintName cannot be null.");
+			var transformConstraints = this.transformConstraints;
+			for (var i = 0, n = transformConstraints.length; i < n; i++) {
+				var constraint = transformConstraints[i];
+				if (constraint.name == constraintName)
+					return constraint;
+			}
+			return null;
+		};
+		SkeletonData.prototype.findPathConstraint = function (constraintName) {
+			if (constraintName == null)
+				throw new Error("constraintName cannot be null.");
+			var pathConstraints = this.pathConstraints;
+			for (var i = 0, n = pathConstraints.length; i < n; i++) {
+				var constraint = pathConstraints[i];
+				if (constraint.name == constraintName)
+					return constraint;
+			}
+			return null;
+		};
+		SkeletonData.prototype.findPathConstraintIndex = function (pathConstraintName) {
+			if (pathConstraintName == null)
+				throw new Error("pathConstraintName cannot be null.");
+			var pathConstraints = this.pathConstraints;
+			for (var i = 0, n = pathConstraints.length; i < n; i++)
+				if (pathConstraints[i].name == pathConstraintName)
+					return i;
+			return -1;
+		};
+		return SkeletonData;
+	}());
+	spine.SkeletonData = SkeletonData;
 })(spine || (spine = {}));
 var spine;
 (function (spine) {
-    var SkeletonData = (function () {
-        function SkeletonData() {
-            this.bones = new Array();
-            this.slots = new Array();
-            this.skins = new Array();
-            this.events = new Array();
-            this.animations = new Array();
-            this.ikConstraints = new Array();
-            this.transformConstraints = new Array();
-            this.pathConstraints = new Array();
-            this.fps = 0;
-        }
-        SkeletonData.prototype.findBone = function (boneName) {
-            if (boneName == null)
-                throw new Error("boneName cannot be null.");
-            var bones = this.bones;
-            for (var i = 0, n = bones.length; i < n; i++) {
-                var bone = bones[i];
-                if (bone.name == boneName)
-                    return bone;
-            }
-            return null;
-        };
-        SkeletonData.prototype.findBoneIndex = function (boneName) {
-            if (boneName == null)
-                throw new Error("boneName cannot be null.");
-            var bones = this.bones;
-            for (var i = 0, n = bones.length; i < n; i++)
-                if (bones[i].name == boneName)
-                    return i;
-            return -1;
-        };
-        SkeletonData.prototype.findSlot = function (slotName) {
-            if (slotName == null)
-                throw new Error("slotName cannot be null.");
-            var slots = this.slots;
-            for (var i = 0, n = slots.length; i < n; i++) {
-                var slot = slots[i];
-                if (slot.name == slotName)
-                    return slot;
-            }
-            return null;
-        };
-        SkeletonData.prototype.findSlotIndex = function (slotName) {
-            if (slotName == null)
-                throw new Error("slotName cannot be null.");
-            var slots = this.slots;
-            for (var i = 0, n = slots.length; i < n; i++)
-                if (slots[i].name == slotName)
-                    return i;
-            return -1;
-        };
-        SkeletonData.prototype.findSkin = function (skinName) {
-            if (skinName == null)
-                throw new Error("skinName cannot be null.");
-            var skins = this.skins;
-            for (var i = 0, n = skins.length; i < n; i++) {
-                var skin = skins[i];
-                if (skin.name == skinName)
-                    return skin;
-            }
-            return null;
-        };
-        SkeletonData.prototype.findEvent = function (eventDataName) {
-            if (eventDataName == null)
-                throw new Error("eventDataName cannot be null.");
-            var events = this.events;
-            for (var i = 0, n = events.length; i < n; i++) {
-                var event_4 = events[i];
-                if (event_4.name == eventDataName)
-                    return event_4;
-            }
-            return null;
-        };
-        SkeletonData.prototype.findAnimation = function (animationName) {
-            if (animationName == null)
-                throw new Error("animationName cannot be null.");
-            var animations = this.animations;
-            for (var i = 0, n = animations.length; i < n; i++) {
-                var animation = animations[i];
-                if (animation.name == animationName)
-                    return animation;
-            }
-            return null;
-        };
-        SkeletonData.prototype.findIkConstraint = function (constraintName) {
-            if (constraintName == null)
-                throw new Error("constraintName cannot be null.");
-            var ikConstraints = this.ikConstraints;
-            for (var i = 0, n = ikConstraints.length; i < n; i++) {
-                var constraint = ikConstraints[i];
-                if (constraint.name == constraintName)
-                    return constraint;
-            }
-            return null;
-        };
-        SkeletonData.prototype.findTransformConstraint = function (constraintName) {
-            if (constraintName == null)
-                throw new Error("constraintName cannot be null.");
-            var transformConstraints = this.transformConstraints;
-            for (var i = 0, n = transformConstraints.length; i < n; i++) {
-                var constraint = transformConstraints[i];
-                if (constraint.name == constraintName)
-                    return constraint;
-            }
-            return null;
-        };
-        SkeletonData.prototype.findPathConstraint = function (constraintName) {
-            if (constraintName == null)
-                throw new Error("constraintName cannot be null.");
-            var pathConstraints = this.pathConstraints;
-            for (var i = 0, n = pathConstraints.length; i < n; i++) {
-                var constraint = pathConstraints[i];
-                if (constraint.name == constraintName)
-                    return constraint;
-            }
-            return null;
-        };
-        SkeletonData.prototype.findPathConstraintIndex = function (pathConstraintName) {
-            if (pathConstraintName == null)
-                throw new Error("pathConstraintName cannot be null.");
-            var pathConstraints = this.pathConstraints;
-            for (var i = 0, n = pathConstraints.length; i < n; i++)
-                if (pathConstraints[i].name == pathConstraintName)
-                    return i;
-            return -1;
-        };
-        return SkeletonData;
-    }());
-    spine.SkeletonData = SkeletonData;
-})(spine || (spine = {}));
-var spine;
-(function (spine) {
-<<<<<<< HEAD
 	var SkeletonJson = (function () {
 		function SkeletonJson(attachmentLoader) {
 			this.scale = 1;
@@ -7741,717 +5019,56 @@
 		}
 		return LinkedMesh;
 	}());
-=======
-    var SkeletonJson = (function () {
-        function SkeletonJson(attachmentLoader) {
-            this.scale = 1;
-            this.linkedMeshes = new Array();
-            this.attachmentLoader = attachmentLoader;
-        }
-        SkeletonJson.prototype.readSkeletonData = function (json) {
-            var scale = this.scale;
-            var skeletonData = new spine.SkeletonData();
-            var root = typeof (json) === "string" ? JSON.parse(json) : json;
-            var skeletonMap = root.skeleton;
-            if (skeletonMap != null) {
-                skeletonData.hash = skeletonMap.hash;
-                skeletonData.version = skeletonMap.spine;
-                skeletonData.width = skeletonMap.width;
-                skeletonData.height = skeletonMap.height;
-                skeletonData.fps = skeletonMap.fps;
-                skeletonData.imagesPath = skeletonMap.images;
-            }
-            if (root.bones) {
-                for (var i = 0; i < root.bones.length; i++) {
-                    var boneMap = root.bones[i];
-                    var parent_2 = null;
-                    var parentName = this.getValue(boneMap, "parent", null);
-                    if (parentName != null) {
-                        parent_2 = skeletonData.findBone(parentName);
-                        if (parent_2 == null)
-                            throw new Error("Parent bone not found: " + parentName);
-                    }
-                    var data = new spine.BoneData(skeletonData.bones.length, boneMap.name, parent_2);
-                    data.length = this.getValue(boneMap, "length", 0) * scale;
-                    data.x = this.getValue(boneMap, "x", 0) * scale;
-                    data.y = this.getValue(boneMap, "y", 0) * scale;
-                    data.rotation = this.getValue(boneMap, "rotation", 0);
-                    data.scaleX = this.getValue(boneMap, "scaleX", 1);
-                    data.scaleY = this.getValue(boneMap, "scaleY", 1);
-                    data.shearX = this.getValue(boneMap, "shearX", 0);
-                    data.shearY = this.getValue(boneMap, "shearY", 0);
-                    data.transformMode = SkeletonJson.transformModeFromString(this.getValue(boneMap, "transform", "normal"));
-                    skeletonData.bones.push(data);
-                }
-            }
-            if (root.slots) {
-                for (var i = 0; i < root.slots.length; i++) {
-                    var slotMap = root.slots[i];
-                    var slotName = slotMap.name;
-                    var boneName = slotMap.bone;
-                    var boneData = skeletonData.findBone(boneName);
-                    if (boneData == null)
-                        throw new Error("Slot bone not found: " + boneName);
-                    var data = new spine.SlotData(skeletonData.slots.length, slotName, boneData);
-                    var color = this.getValue(slotMap, "color", null);
-                    if (color != null)
-                        data.color.setFromString(color);
-                    data.attachmentName = this.getValue(slotMap, "attachment", null);
-                    data.blendMode = SkeletonJson.blendModeFromString(this.getValue(slotMap, "blend", "normal"));
-                    skeletonData.slots.push(data);
-                }
-            }
-            if (root.ik) {
-                for (var i = 0; i < root.ik.length; i++) {
-                    var constraintMap = root.ik[i];
-                    var data = new spine.IkConstraintData(constraintMap.name);
-                    data.order = this.getValue(constraintMap, "order", 0);
-                    for (var j = 0; j < constraintMap.bones.length; j++) {
-                        var boneName = constraintMap.bones[j];
-                        var bone = skeletonData.findBone(boneName);
-                        if (bone == null)
-                            throw new Error("IK bone not found: " + boneName);
-                        data.bones.push(bone);
-                    }
-                    var targetName = constraintMap.target;
-                    data.target = skeletonData.findBone(targetName);
-                    if (data.target == null)
-                        throw new Error("IK target bone not found: " + targetName);
-                    data.bendDirection = this.getValue(constraintMap, "bendPositive", true) ? 1 : -1;
-                    data.mix = this.getValue(constraintMap, "mix", 1);
-                    skeletonData.ikConstraints.push(data);
-                }
-            }
-            if (root.transform) {
-                for (var i = 0; i < root.transform.length; i++) {
-                    var constraintMap = root.transform[i];
-                    var data = new spine.TransformConstraintData(constraintMap.name);
-                    data.order = this.getValue(constraintMap, "order", 0);
-                    for (var j = 0; j < constraintMap.bones.length; j++) {
-                        var boneName = constraintMap.bones[j];
-                        var bone = skeletonData.findBone(boneName);
-                        if (bone == null)
-                            throw new Error("Transform constraint bone not found: " + boneName);
-                        data.bones.push(bone);
-                    }
-                    var targetName = constraintMap.target;
-                    data.target = skeletonData.findBone(targetName);
-                    if (data.target == null)
-                        throw new Error("Transform constraint target bone not found: " + targetName);
-                    data.offsetRotation = this.getValue(constraintMap, "rotation", 0);
-                    data.offsetX = this.getValue(constraintMap, "x", 0) * scale;
-                    data.offsetY = this.getValue(constraintMap, "y", 0) * scale;
-                    data.offsetScaleX = this.getValue(constraintMap, "scaleX", 0);
-                    data.offsetScaleY = this.getValue(constraintMap, "scaleY", 0);
-                    data.offsetShearY = this.getValue(constraintMap, "shearY", 0);
-                    data.rotateMix = this.getValue(constraintMap, "rotateMix", 1);
-                    data.translateMix = this.getValue(constraintMap, "translateMix", 1);
-                    data.scaleMix = this.getValue(constraintMap, "scaleMix", 1);
-                    data.shearMix = this.getValue(constraintMap, "shearMix", 1);
-                    skeletonData.transformConstraints.push(data);
-                }
-            }
-            if (root.path) {
-                for (var i = 0; i < root.path.length; i++) {
-                    var constraintMap = root.path[i];
-                    var data = new spine.PathConstraintData(constraintMap.name);
-                    data.order = this.getValue(constraintMap, "order", 0);
-                    for (var j = 0; j < constraintMap.bones.length; j++) {
-                        var boneName = constraintMap.bones[j];
-                        var bone = skeletonData.findBone(boneName);
-                        if (bone == null)
-                            throw new Error("Transform constraint bone not found: " + boneName);
-                        data.bones.push(bone);
-                    }
-                    var targetName = constraintMap.target;
-                    data.target = skeletonData.findSlot(targetName);
-                    if (data.target == null)
-                        throw new Error("Path target slot not found: " + targetName);
-                    data.positionMode = SkeletonJson.positionModeFromString(this.getValue(constraintMap, "positionMode", "percent"));
-                    data.spacingMode = SkeletonJson.spacingModeFromString(this.getValue(constraintMap, "spacingMode", "length"));
-                    data.rotateMode = SkeletonJson.rotateModeFromString(this.getValue(constraintMap, "rotateMode", "tangent"));
-                    data.offsetRotation = this.getValue(constraintMap, "rotation", 0);
-                    data.position = this.getValue(constraintMap, "position", 0);
-                    if (data.positionMode == spine.PositionMode.Fixed)
-                        data.position *= scale;
-                    data.spacing = this.getValue(constraintMap, "spacing", 0);
-                    if (data.spacingMode == spine.SpacingMode.Length || data.spacingMode == spine.SpacingMode.Fixed)
-                        data.spacing *= scale;
-                    data.rotateMix = this.getValue(constraintMap, "rotateMix", 1);
-                    data.translateMix = this.getValue(constraintMap, "translateMix", 1);
-                    skeletonData.pathConstraints.push(data);
-                }
-            }
-            if (root.skins) {
-                for (var skinName in root.skins) {
-                    var skinMap = root.skins[skinName];
-                    var skin = new spine.Skin(skinName);
-                    for (var slotName in skinMap) {
-                        var slotIndex = skeletonData.findSlotIndex(slotName);
-                        if (slotIndex == -1)
-                            throw new Error("Slot not found: " + slotName);
-                        var slotMap = skinMap[slotName];
-                        for (var entryName in slotMap) {
-                            var attachment = this.readAttachment(slotMap[entryName], skin, slotIndex, entryName);
-                            if (attachment != null)
-                                skin.addAttachment(slotIndex, entryName, attachment);
-                        }
-                    }
-                    skeletonData.skins.push(skin);
-                    if (skin.name == "default")
-                        skeletonData.defaultSkin = skin;
-                }
-            }
-            for (var i = 0, n = this.linkedMeshes.length; i < n; i++) {
-                var linkedMesh = this.linkedMeshes[i];
-                var skin = linkedMesh.skin == null ? skeletonData.defaultSkin : skeletonData.findSkin(linkedMesh.skin);
-                if (skin == null)
-                    throw new Error("Skin not found: " + linkedMesh.skin);
-                var parent_3 = skin.getAttachment(linkedMesh.slotIndex, linkedMesh.parent);
-                if (parent_3 == null)
-                    throw new Error("Parent mesh not found: " + linkedMesh.parent);
-                linkedMesh.mesh.setParentMesh(parent_3);
-                linkedMesh.mesh.updateUVs();
-            }
-            this.linkedMeshes.length = 0;
-            if (root.events) {
-                for (var eventName in root.events) {
-                    var eventMap = root.events[eventName];
-                    var data = new spine.EventData(eventName);
-                    data.intValue = this.getValue(eventMap, "int", 0);
-                    data.floatValue = this.getValue(eventMap, "float", 0);
-                    data.stringValue = this.getValue(eventMap, "string", "");
-                    skeletonData.events.push(data);
-                }
-            }
-            if (root.animations) {
-                for (var animationName in root.animations) {
-                    var animationMap = root.animations[animationName];
-                    this.readAnimation(animationMap, animationName, skeletonData);
-                }
-            }
-            return skeletonData;
-        };
-        SkeletonJson.prototype.readAttachment = function (map, skin, slotIndex, name) {
-            var scale = this.scale;
-            name = this.getValue(map, "name", name);
-            var type = this.getValue(map, "type", "region");
-            switch (type) {
-                case "region": {
-                    var path = this.getValue(map, "path", name);
-                    var region = this.attachmentLoader.newRegionAttachment(skin, name, path);
-                    if (region == null)
-                        return null;
-                    region.path = path;
-                    region.x = this.getValue(map, "x", 0) * scale;
-                    region.y = this.getValue(map, "y", 0) * scale;
-                    region.scaleX = this.getValue(map, "scaleX", 1);
-                    region.scaleY = this.getValue(map, "scaleY", 1);
-                    region.rotation = this.getValue(map, "rotation", 0);
-                    region.width = map.width * scale;
-                    region.height = map.height * scale;
-                    var color = this.getValue(map, "color", null);
-                    if (color != null)
-                        region.color.setFromString(color);
-                    region.updateOffset();
-                    return region;
-                }
-                case "boundingbox": {
-                    var box = this.attachmentLoader.newBoundingBoxAttachment(skin, name);
-                    if (box == null)
-                        return null;
-                    this.readVertices(map, box, map.vertexCount << 1);
-                    var color = this.getValue(map, "color", null);
-                    if (color != null)
-                        box.color.setFromString(color);
-                    return box;
-                }
-                case "mesh":
-                case "linkedmesh": {
-                    var path = this.getValue(map, "path", name);
-                    var mesh = this.attachmentLoader.newMeshAttachment(skin, name, path);
-                    if (mesh == null)
-                        return null;
-                    mesh.path = path;
-                    var color = this.getValue(map, "color", null);
-                    if (color != null)
-                        mesh.color.setFromString(color);
-                    var parent_4 = this.getValue(map, "parent", null);
-                    if (parent_4 != null) {
-                        mesh.inheritDeform = this.getValue(map, "deform", true);
-                        this.linkedMeshes.push(new LinkedMesh(mesh, this.getValue(map, "skin", null), slotIndex, parent_4));
-                        return mesh;
-                    }
-                    var uvs = map.uvs;
-                    this.readVertices(map, mesh, uvs.length);
-                    mesh.triangles = map.triangles;
-                    mesh.regionUVs = uvs;
-                    mesh.updateUVs();
-                    mesh.hullLength = this.getValue(map, "hull", 0) * 2;
-                    return mesh;
-                }
-                case "path": {
-                    var path = this.attachmentLoader.newPathAttachment(skin, name);
-                    if (path == null)
-                        return null;
-                    path.closed = this.getValue(map, "closed", false);
-                    path.constantSpeed = this.getValue(map, "constantSpeed", true);
-                    var vertexCount = map.vertexCount;
-                    this.readVertices(map, path, vertexCount << 1);
-                    var lengths = spine.Utils.newArray(vertexCount / 3, 0);
-                    for (var i = 0; i < map.lengths.length; i++)
-                        lengths[i++] = map.lengths[i] * scale;
-                    path.lengths = lengths;
-                    var color = this.getValue(map, "color", null);
-                    if (color != null)
-                        path.color.setFromString(color);
-                    return path;
-                }
-            }
-            return null;
-        };
-        SkeletonJson.prototype.readVertices = function (map, attachment, verticesLength) {
-            var scale = this.scale;
-            attachment.worldVerticesLength = verticesLength;
-            var vertices = map.vertices;
-            if (verticesLength == vertices.length) {
-                if (scale != 1) {
-                    for (var i = 0, n = vertices.length; i < n; i++)
-                        vertices[i] *= scale;
-                }
-                attachment.vertices = spine.Utils.toFloatArray(vertices);
-                return;
-            }
-            var weights = new Array();
-            var bones = new Array();
-            for (var i = 0, n = vertices.length; i < n;) {
-                var boneCount = vertices[i++];
-                bones.push(boneCount);
-                for (var nn = i + boneCount * 4; i < nn; i += 4) {
-                    bones.push(vertices[i]);
-                    weights.push(vertices[i + 1] * scale);
-                    weights.push(vertices[i + 2] * scale);
-                    weights.push(vertices[i + 3]);
-                }
-            }
-            attachment.bones = bones;
-            attachment.vertices = spine.Utils.toFloatArray(weights);
-        };
-        SkeletonJson.prototype.readAnimation = function (map, name, skeletonData) {
-            var scale = this.scale;
-            var timelines = new Array();
-            var duration = 0;
-            if (map.slots) {
-                for (var slotName in map.slots) {
-                    var slotMap = map.slots[slotName];
-                    var slotIndex = skeletonData.findSlotIndex(slotName);
-                    if (slotIndex == -1)
-                        throw new Error("Slot not found: " + slotName);
-                    for (var timelineName in slotMap) {
-                        var timelineMap = slotMap[timelineName];
-                        if (timelineName == "color") {
-                            var timeline = new spine.ColorTimeline(timelineMap.length);
-                            timeline.slotIndex = slotIndex;
-                            var frameIndex = 0;
-                            for (var i = 0; i < timelineMap.length; i++) {
-                                var valueMap = timelineMap[i];
-                                var color = new spine.Color();
-                                color.setFromString(valueMap.color);
-                                timeline.setFrame(frameIndex, valueMap.time, color.r, color.g, color.b, color.a);
-                                this.readCurve(valueMap, timeline, frameIndex);
-                                frameIndex++;
-                            }
-                            timelines.push(timeline);
-                            duration = Math.max(duration, timeline.frames[(timeline.getFrameCount() - 1) * spine.ColorTimeline.ENTRIES]);
-                        }
-                        else if (timelineName = "attachment") {
-                            var timeline = new spine.AttachmentTimeline(timelineMap.length);
-                            timeline.slotIndex = slotIndex;
-                            var frameIndex = 0;
-                            for (var i = 0; i < timelineMap.length; i++) {
-                                var valueMap = timelineMap[i];
-                                timeline.setFrame(frameIndex++, valueMap.time, valueMap.name);
-                            }
-                            timelines.push(timeline);
-                            duration = Math.max(duration, timeline.frames[timeline.getFrameCount() - 1]);
-                        }
-                        else
-                            throw new Error("Invalid timeline type for a slot: " + timelineName + " (" + slotName + ")");
-                    }
-                }
-            }
-            if (map.bones) {
-                for (var boneName in map.bones) {
-                    var boneMap = map.bones[boneName];
-                    var boneIndex = skeletonData.findBoneIndex(boneName);
-                    if (boneIndex == -1)
-                        throw new Error("Bone not found: " + boneName);
-                    for (var timelineName in boneMap) {
-                        var timelineMap = boneMap[timelineName];
-                        if (timelineName === "rotate") {
-                            var timeline = new spine.RotateTimeline(timelineMap.length);
-                            timeline.boneIndex = boneIndex;
-                            var frameIndex = 0;
-                            for (var i = 0; i < timelineMap.length; i++) {
-                                var valueMap = timelineMap[i];
-                                timeline.setFrame(frameIndex, valueMap.time, valueMap.angle);
-                                this.readCurve(valueMap, timeline, frameIndex);
-                                frameIndex++;
-                            }
-                            timelines.push(timeline);
-                            duration = Math.max(duration, timeline.frames[(timeline.getFrameCount() - 1) * spine.RotateTimeline.ENTRIES]);
-                        }
-                        else if (timelineName === "translate" || timelineName === "scale" || timelineName === "shear") {
-                            var timeline = null;
-                            var timelineScale = 1;
-                            if (timelineName === "scale")
-                                timeline = new spine.ScaleTimeline(timelineMap.length);
-                            else if (timelineName === "shear")
-                                timeline = new spine.ShearTimeline(timelineMap.length);
-                            else {
-                                timeline = new spine.TranslateTimeline(timelineMap.length);
-                                timelineScale = scale;
-                            }
-                            timeline.boneIndex = boneIndex;
-                            var frameIndex = 0;
-                            for (var i = 0; i < timelineMap.length; i++) {
-                                var valueMap = timelineMap[i];
-                                var x = this.getValue(valueMap, "x", 0), y = this.getValue(valueMap, "y", 0);
-                                timeline.setFrame(frameIndex, valueMap.time, x * timelineScale, y * timelineScale);
-                                this.readCurve(valueMap, timeline, frameIndex);
-                                frameIndex++;
-                            }
-                            timelines.push(timeline);
-                            duration = Math.max(duration, timeline.frames[(timeline.getFrameCount() - 1) * spine.TranslateTimeline.ENTRIES]);
-                        }
-                        else
-                            throw new Error("Invalid timeline type for a bone: " + timelineName + " (" + boneName + ")");
-                    }
-                }
-            }
-            if (map.ik) {
-                for (var constraintName in map.ik) {
-                    var constraintMap = map.ik[constraintName];
-                    var constraint = skeletonData.findIkConstraint(constraintName);
-                    var timeline = new spine.IkConstraintTimeline(constraintMap.length);
-                    timeline.ikConstraintIndex = skeletonData.ikConstraints.indexOf(constraint);
-                    var frameIndex = 0;
-                    for (var i = 0; i < constraintMap.length; i++) {
-                        var valueMap = constraintMap[i];
-                        timeline.setFrame(frameIndex, valueMap.time, this.getValue(valueMap, "mix", 1), this.getValue(valueMap, "bendPositive", true) ? 1 : -1);
-                        this.readCurve(valueMap, timeline, frameIndex);
-                        frameIndex++;
-                    }
-                    timelines.push(timeline);
-                    duration = Math.max(duration, timeline.frames[(timeline.getFrameCount() - 1) * spine.IkConstraintTimeline.ENTRIES]);
-                }
-            }
-            if (map.transform) {
-                for (var constraintName in map.transform) {
-                    var constraintMap = map.transform[constraintName];
-                    var constraint = skeletonData.findTransformConstraint(constraintName);
-                    var timeline = new spine.TransformConstraintTimeline(constraintMap.length);
-                    timeline.transformConstraintIndex = skeletonData.transformConstraints.indexOf(constraint);
-                    var frameIndex = 0;
-                    for (var i = 0; i < constraintMap.length; i++) {
-                        var valueMap = constraintMap[i];
-                        timeline.setFrame(frameIndex, valueMap.time, this.getValue(valueMap, "rotateMix", 1), this.getValue(valueMap, "translateMix", 1), this.getValue(valueMap, "scaleMix", 1), this.getValue(valueMap, "shearMix", 1));
-                        this.readCurve(valueMap, timeline, frameIndex);
-                        frameIndex++;
-                    }
-                    timelines.push(timeline);
-                    duration = Math.max(duration, timeline.frames[(timeline.getFrameCount() - 1) * spine.TransformConstraintTimeline.ENTRIES]);
-                }
-            }
-            if (map.paths) {
-                for (var constraintName in map.paths) {
-                    var constraintMap = map.paths[constraintName];
-                    var index = skeletonData.findPathConstraintIndex(constraintName);
-                    if (index == -1)
-                        throw new Error("Path constraint not found: " + constraintName);
-                    var data = skeletonData.pathConstraints[index];
-                    for (var timelineName in constraintMap) {
-                        var timelineMap = constraintMap[timelineName];
-                        if (timelineName === "position" || timelineName === "spacing") {
-                            var timeline = null;
-                            var timelineScale = 1;
-                            if (timelineName === "spacing") {
-                                timeline = new spine.PathConstraintSpacingTimeline(timelineMap.length);
-                                if (data.spacingMode == spine.SpacingMode.Length || data.spacingMode == spine.SpacingMode.Fixed)
-                                    timelineScale = scale;
-                            }
-                            else {
-                                timeline = new spine.PathConstraintPositionTimeline(timelineMap.length);
-                                if (data.positionMode == spine.PositionMode.Fixed)
-                                    timelineScale = scale;
-                            }
-                            timeline.pathConstraintIndex = index;
-                            var frameIndex = 0;
-                            for (var i = 0; i < timelineMap.length; i++) {
-                                var valueMap = timelineMap[i];
-                                timeline.setFrame(frameIndex, valueMap.time, this.getValue(valueMap, timelineName, 0) * timelineScale);
-                                this.readCurve(valueMap, timeline, frameIndex);
-                                frameIndex++;
-                            }
-                            timelines.push(timeline);
-                            duration = Math.max(duration, timeline.frames[(timeline.getFrameCount() - 1) * spine.PathConstraintPositionTimeline.ENTRIES]);
-                        }
-                        else if (timelineName === "mix") {
-                            var timeline = new spine.PathConstraintMixTimeline(timelineMap.length);
-                            timeline.pathConstraintIndex = index;
-                            var frameIndex = 0;
-                            for (var i = 0; i < timelineMap.length; i++) {
-                                var valueMap = timelineMap[i];
-                                timeline.setFrame(frameIndex, valueMap.time, this.getValue(valueMap, "rotateMix", 1), this.getValue(valueMap, "translateMix", 1));
-                                this.readCurve(valueMap, timeline, frameIndex);
-                                frameIndex++;
-                            }
-                            timelines.push(timeline);
-                            duration = Math.max(duration, timeline.frames[(timeline.getFrameCount() - 1) * spine.PathConstraintMixTimeline.ENTRIES]);
-                        }
-                    }
-                }
-            }
-            if (map.deform) {
-                for (var deformName in map.deform) {
-                    var deformMap = map.deform[deformName];
-                    var skin = skeletonData.findSkin(deformName);
-                    if (skin == null)
-                        throw new Error("Skin not found: " + deformName);
-                    for (var slotName in deformMap) {
-                        var slotMap = deformMap[slotName];
-                        var slotIndex = skeletonData.findSlotIndex(slotName);
-                        if (slotIndex == -1)
-                            throw new Error("Slot not found: " + slotMap.name);
-                        for (var timelineName in slotMap) {
-                            var timelineMap = slotMap[timelineName];
-                            var attachment = skin.getAttachment(slotIndex, timelineName);
-                            if (attachment == null)
-                                throw new Error("Deform attachment not found: " + timelineMap.name);
-                            var weighted = attachment.bones != null;
-                            var vertices = attachment.vertices;
-                            var deformLength = weighted ? vertices.length / 3 * 2 : vertices.length;
-                            var timeline = new spine.DeformTimeline(timelineMap.length);
-                            timeline.slotIndex = slotIndex;
-                            timeline.attachment = attachment;
-                            var frameIndex = 0;
-                            for (var j = 0; j < timelineMap.length; j++) {
-                                var valueMap = timelineMap[j];
-                                var deform = void 0;
-                                var verticesValue = this.getValue(valueMap, "vertices", null);
-                                if (verticesValue == null)
-                                    deform = weighted ? spine.Utils.newFloatArray(deformLength) : vertices;
-                                else {
-                                    deform = spine.Utils.newFloatArray(deformLength);
-                                    var start = this.getValue(valueMap, "offset", 0);
-                                    spine.Utils.arrayCopy(verticesValue, 0, deform, start, verticesValue.length);
-                                    if (scale != 1) {
-                                        for (var i = start, n = i + verticesValue.length; i < n; i++)
-                                            deform[i] *= scale;
-                                    }
-                                    if (!weighted) {
-                                        for (var i = 0; i < deformLength; i++)
-                                            deform[i] += vertices[i];
-                                    }
-                                }
-                                timeline.setFrame(frameIndex, valueMap.time, deform);
-                                this.readCurve(valueMap, timeline, frameIndex);
-                                frameIndex++;
-                            }
-                            timelines.push(timeline);
-                            duration = Math.max(duration, timeline.frames[timeline.getFrameCount() - 1]);
-                        }
-                    }
-                }
-            }
-            var drawOrderNode = map.drawOrder;
-            if (drawOrderNode == null)
-                drawOrderNode = map.draworder;
-            if (drawOrderNode != null) {
-                var timeline = new spine.DrawOrderTimeline(drawOrderNode.length);
-                var slotCount = skeletonData.slots.length;
-                var frameIndex = 0;
-                for (var j = 0; j < drawOrderNode.length; j++) {
-                    var drawOrderMap = drawOrderNode[j];
-                    var drawOrder = null;
-                    var offsets = this.getValue(drawOrderMap, "offsets", null);
-                    if (offsets != null) {
-                        drawOrder = spine.Utils.newArray(slotCount, -1);
-                        var unchanged = spine.Utils.newArray(slotCount - offsets.length, 0);
-                        var originalIndex = 0, unchangedIndex = 0;
-                        for (var i = 0; i < offsets.length; i++) {
-                            var offsetMap = offsets[i];
-                            var slotIndex = skeletonData.findSlotIndex(offsetMap.slot);
-                            if (slotIndex == -1)
-                                throw new Error("Slot not found: " + offsetMap.slot);
-                            while (originalIndex != slotIndex)
-                                unchanged[unchangedIndex++] = originalIndex++;
-                            drawOrder[originalIndex + offsetMap.offset] = originalIndex++;
-                        }
-                        while (originalIndex < slotCount)
-                            unchanged[unchangedIndex++] = originalIndex++;
-                        for (var i = slotCount - 1; i >= 0; i--)
-                            if (drawOrder[i] == -1)
-                                drawOrder[i] = unchanged[--unchangedIndex];
-                    }
-                    timeline.setFrame(frameIndex++, drawOrderMap.time, drawOrder);
-                }
-                timelines.push(timeline);
-                duration = Math.max(duration, timeline.frames[timeline.getFrameCount() - 1]);
-            }
-            if (map.events) {
-                var timeline = new spine.EventTimeline(map.events.length);
-                var frameIndex = 0;
-                for (var i = 0; i < map.events.length; i++) {
-                    var eventMap = map.events[i];
-                    var eventData = skeletonData.findEvent(eventMap.name);
-                    if (eventData == null)
-                        throw new Error("Event not found: " + eventMap.name);
-                    var event_5 = new spine.Event(eventMap.time, eventData);
-                    event_5.intValue = this.getValue(eventMap, "int", eventData.intValue);
-                    event_5.floatValue = this.getValue(eventMap, "float", eventData.floatValue);
-                    event_5.stringValue = this.getValue(eventMap, "string", eventData.stringValue);
-                    timeline.setFrame(frameIndex++, event_5);
-                }
-                timelines.push(timeline);
-                duration = Math.max(duration, timeline.frames[timeline.getFrameCount() - 1]);
-            }
-            if (isNaN(duration)) {
-                throw new Error("Error while parsing animation, duration is NaN");
-            }
-            skeletonData.animations.push(new spine.Animation(name, timelines, duration));
-        };
-        SkeletonJson.prototype.readCurve = function (map, timeline, frameIndex) {
-            if (!map.curve)
-                return;
-            if (map.curve === "stepped")
-                timeline.setStepped(frameIndex);
-            else if (Object.prototype.toString.call(map.curve) === '[object Array]') {
-                var curve = map.curve;
-                timeline.setCurve(frameIndex, curve[0], curve[1], curve[2], curve[3]);
-            }
-        };
-        SkeletonJson.prototype.getValue = function (map, prop, defaultValue) {
-            return map[prop] !== undefined ? map[prop] : defaultValue;
-        };
-        SkeletonJson.blendModeFromString = function (str) {
-            str = str.toLowerCase();
-            if (str == "normal")
-                return spine.BlendMode.Normal;
-            if (str == "additive")
-                return spine.BlendMode.Additive;
-            if (str == "multiply")
-                return spine.BlendMode.Multiply;
-            if (str == "screen")
-                return spine.BlendMode.Screen;
-            throw new Error("Unknown blend mode: " + str);
-        };
-        SkeletonJson.positionModeFromString = function (str) {
-            str = str.toLowerCase();
-            if (str == "fixed")
-                return spine.PositionMode.Fixed;
-            if (str == "percent")
-                return spine.PositionMode.Percent;
-            throw new Error("Unknown position mode: " + str);
-        };
-        SkeletonJson.spacingModeFromString = function (str) {
-            str = str.toLowerCase();
-            if (str == "length")
-                return spine.SpacingMode.Length;
-            if (str == "fixed")
-                return spine.SpacingMode.Fixed;
-            if (str == "percent")
-                return spine.SpacingMode.Percent;
-            throw new Error("Unknown position mode: " + str);
-        };
-        SkeletonJson.rotateModeFromString = function (str) {
-            str = str.toLowerCase();
-            if (str == "tangent")
-                return spine.RotateMode.Tangent;
-            if (str == "chain")
-                return spine.RotateMode.Chain;
-            if (str == "chainscale")
-                return spine.RotateMode.ChainScale;
-            throw new Error("Unknown rotate mode: " + str);
-        };
-        SkeletonJson.transformModeFromString = function (str) {
-            str = str.toLowerCase();
-            if (str == "normal")
-                return spine.TransformMode.Normal;
-            if (str == "onlytranslation")
-                return spine.TransformMode.OnlyTranslation;
-            if (str == "norotationorreflection")
-                return spine.TransformMode.NoRotationOrReflection;
-            if (str == "noscale")
-                return spine.TransformMode.NoScale;
-            if (str == "noscaleorreflection")
-                return spine.TransformMode.NoScaleOrReflection;
-            throw new Error("Unknown transform mode: " + str);
-        };
-        return SkeletonJson;
-    }());
-    spine.SkeletonJson = SkeletonJson;
-    var LinkedMesh = (function () {
-        function LinkedMesh(mesh, skin, slotIndex, parent) {
-            this.mesh = mesh;
-            this.skin = skin;
-            this.slotIndex = slotIndex;
-            this.parent = parent;
-        }
-        return LinkedMesh;
-    }());
->>>>>>> 7e0df8fa
 })(spine || (spine = {}));
 var spine;
 (function (spine) {
-    var Skin = (function () {
-        function Skin(name) {
-            this.attachments = new Array();
-            if (name == null)
-                throw new Error("name cannot be null.");
-            this.name = name;
-        }
-        Skin.prototype.addAttachment = function (slotIndex, name, attachment) {
-            if (attachment == null)
-                throw new Error("attachment cannot be null.");
-            var attachments = this.attachments;
-            if (slotIndex >= attachments.length)
-                attachments.length = slotIndex + 1;
-            if (!attachments[slotIndex])
-                attachments[slotIndex] = {};
-            attachments[slotIndex][name] = attachment;
-        };
-        Skin.prototype.getAttachment = function (slotIndex, name) {
-            var dictionary = this.attachments[slotIndex];
-            return dictionary ? dictionary[name] : null;
-        };
-        Skin.prototype.attachAll = function (skeleton, oldSkin) {
-            var slotIndex = 0;
-            for (var i = 0; i < skeleton.slots.length; i++) {
-                var slot = skeleton.slots[i];
-                var slotAttachment = slot.getAttachment();
-                if (slotAttachment && slotIndex < oldSkin.attachments.length) {
-                    var dictionary = oldSkin.attachments[slotIndex];
-                    for (var key in dictionary) {
-                        var skinAttachment = dictionary[key];
-                        if (slotAttachment == skinAttachment) {
-                            var attachment = this.getAttachment(slotIndex, key);
-                            if (attachment != null)
-                                slot.setAttachment(attachment);
-                            break;
-                        }
-                    }
-                }
-                slotIndex++;
-            }
-        };
-        return Skin;
-    }());
-    spine.Skin = Skin;
+	var Skin = (function () {
+		function Skin(name) {
+			this.attachments = new Array();
+			if (name == null)
+				throw new Error("name cannot be null.");
+			this.name = name;
+		}
+		Skin.prototype.addAttachment = function (slotIndex, name, attachment) {
+			if (attachment == null)
+				throw new Error("attachment cannot be null.");
+			var attachments = this.attachments;
+			if (slotIndex >= attachments.length)
+				attachments.length = slotIndex + 1;
+			if (!attachments[slotIndex])
+				attachments[slotIndex] = {};
+			attachments[slotIndex][name] = attachment;
+		};
+		Skin.prototype.getAttachment = function (slotIndex, name) {
+			var dictionary = this.attachments[slotIndex];
+			return dictionary ? dictionary[name] : null;
+		};
+		Skin.prototype.attachAll = function (skeleton, oldSkin) {
+			var slotIndex = 0;
+			for (var i = 0; i < skeleton.slots.length; i++) {
+				var slot = skeleton.slots[i];
+				var slotAttachment = slot.getAttachment();
+				if (slotAttachment && slotIndex < oldSkin.attachments.length) {
+					var dictionary = oldSkin.attachments[slotIndex];
+					for (var key in dictionary) {
+						var skinAttachment = dictionary[key];
+						if (slotAttachment == skinAttachment) {
+							var attachment = this.getAttachment(slotIndex, key);
+							if (attachment != null)
+								slot.setAttachment(attachment);
+							break;
+						}
+					}
+				}
+				slotIndex++;
+			}
+		};
+		return Skin;
+	}());
+	spine.Skin = Skin;
 })(spine || (spine = {}));
 var spine;
 (function (spine) {
-<<<<<<< HEAD
 	var Slot = (function () {
 		function Slot(data, bone) {
 			this.attachmentVertices = new Array();
@@ -8495,226 +5112,183 @@
 		return Slot;
 	}());
 	spine.Slot = Slot;
-=======
-    var Slot = (function () {
-        function Slot(data, bone) {
-            this.attachmentVertices = new Array();
-            if (data == null)
-                throw new Error("data cannot be null.");
-            if (bone == null)
-                throw new Error("bone cannot be null.");
-            this.data = data;
-            this.bone = bone;
-            this.color = new spine.Color();
-            this.setToSetupPose();
-        }
-        Slot.prototype.getAttachment = function () {
-            return this.attachment;
-        };
-        Slot.prototype.setAttachment = function (attachment) {
-            if (this.attachment == attachment)
-                return;
-            this.attachment = attachment;
-            this.attachmentTime = this.bone.skeleton.time;
-            this.attachmentVertices.length = 0;
-        };
-        Slot.prototype.setAttachmentTime = function (time) {
-            this.attachmentTime = this.bone.skeleton.time - time;
-        };
-        Slot.prototype.getAttachmentTime = function () {
-            return this.bone.skeleton.time - this.attachmentTime;
-        };
-        Slot.prototype.setToSetupPose = function () {
-            this.color.setFromColor(this.data.color);
-            if (this.data.attachmentName == null)
-                this.attachment = null;
-            else {
-                this.attachment = null;
-                this.setAttachment(this.bone.skeleton.getAttachment(this.data.index, this.data.attachmentName));
-            }
-        };
-        return Slot;
-    }());
-    spine.Slot = Slot;
->>>>>>> 7e0df8fa
 })(spine || (spine = {}));
 var spine;
 (function (spine) {
-    var SlotData = (function () {
-        function SlotData(index, name, boneData) {
-            this.color = new spine.Color(1, 1, 1, 1);
-            if (index < 0)
-                throw new Error("index must be >= 0.");
-            if (name == null)
-                throw new Error("name cannot be null.");
-            if (boneData == null)
-                throw new Error("boneData cannot be null.");
-            this.index = index;
-            this.name = name;
-            this.boneData = boneData;
-        }
-        return SlotData;
-    }());
-    spine.SlotData = SlotData;
+	var SlotData = (function () {
+		function SlotData(index, name, boneData) {
+			this.color = new spine.Color(1, 1, 1, 1);
+			if (index < 0)
+				throw new Error("index must be >= 0.");
+			if (name == null)
+				throw new Error("name cannot be null.");
+			if (boneData == null)
+				throw new Error("boneData cannot be null.");
+			this.index = index;
+			this.name = name;
+			this.boneData = boneData;
+		}
+		return SlotData;
+	}());
+	spine.SlotData = SlotData;
 })(spine || (spine = {}));
 var spine;
 (function (spine) {
-    var TextureAtlas = (function () {
-        function TextureAtlas(atlasText, textureLoader) {
-            this.pages = new Array();
-            this.regions = new Array();
-            this.load(atlasText, textureLoader);
-        }
-        TextureAtlas.prototype.load = function (atlasText, textureLoader) {
-            if (textureLoader == null)
-                throw new Error("textureLoader cannot be null.");
-            var reader = new TextureAtlasReader(atlasText);
-            var tuple = new Array(4);
-            var page = null;
-            while (true) {
-                var line = reader.readLine();
-                if (line == null)
-                    break;
-                line = line.trim();
-                if (line.length == 0)
-                    page = null;
-                else if (!page) {
-                    page = new TextureAtlasPage();
-                    page.name = line;
-                    if (reader.readTuple(tuple) == 2) {
-                        page.width = parseInt(tuple[0]);
-                        page.height = parseInt(tuple[1]);
-                        reader.readTuple(tuple);
-                    }
-                    reader.readTuple(tuple);
-                    page.minFilter = spine.Texture.filterFromString(tuple[0]);
-                    page.magFilter = spine.Texture.filterFromString(tuple[1]);
-                    var direction = reader.readValue();
-                    page.uWrap = spine.TextureWrap.ClampToEdge;
-                    page.vWrap = spine.TextureWrap.ClampToEdge;
-                    if (direction == "x")
-                        page.uWrap = spine.TextureWrap.Repeat;
-                    else if (direction == "y")
-                        page.vWrap = spine.TextureWrap.Repeat;
-                    else if (direction == "xy")
-                        page.uWrap = page.vWrap = spine.TextureWrap.Repeat;
-                    page.texture = textureLoader(line);
-                    page.texture.setFilters(page.minFilter, page.magFilter);
-                    page.texture.setWraps(page.uWrap, page.vWrap);
-                    page.width = page.texture.getImage().width;
-                    page.height = page.texture.getImage().height;
-                    this.pages.push(page);
-                }
-                else {
-                    var region = new TextureAtlasRegion();
-                    region.name = line;
-                    region.page = page;
-                    region.rotate = reader.readValue() == "true";
-                    reader.readTuple(tuple);
-                    var x = parseInt(tuple[0]);
-                    var y = parseInt(tuple[1]);
-                    reader.readTuple(tuple);
-                    var width = parseInt(tuple[0]);
-                    var height = parseInt(tuple[1]);
-                    region.u = x / page.width;
-                    region.v = y / page.height;
-                    if (region.rotate) {
-                        region.u2 = (x + height) / page.width;
-                        region.v2 = (y + width) / page.height;
-                    }
-                    else {
-                        region.u2 = (x + width) / page.width;
-                        region.v2 = (y + height) / page.height;
-                    }
-                    region.x = x;
-                    region.y = y;
-                    region.width = Math.abs(width);
-                    region.height = Math.abs(height);
-                    if (reader.readTuple(tuple) == 4) {
-                        if (reader.readTuple(tuple) == 4) {
-                            reader.readTuple(tuple);
-                        }
-                    }
-                    region.originalWidth = parseInt(tuple[0]);
-                    region.originalHeight = parseInt(tuple[1]);
-                    reader.readTuple(tuple);
-                    region.offsetX = parseInt(tuple[0]);
-                    region.offsetY = parseInt(tuple[1]);
-                    region.index = parseInt(reader.readValue());
-                    region.texture = page.texture;
-                    this.regions.push(region);
-                }
-            }
-        };
-        TextureAtlas.prototype.findRegion = function (name) {
-            for (var i = 0; i < this.regions.length; i++) {
-                if (this.regions[i].name == name) {
-                    return this.regions[i];
-                }
-            }
-            return null;
-        };
-        TextureAtlas.prototype.dispose = function () {
-            for (var i = 0; i < this.pages.length; i++) {
-                this.pages[i].texture.dispose();
-            }
-        };
-        return TextureAtlas;
-    }());
-    spine.TextureAtlas = TextureAtlas;
-    var TextureAtlasReader = (function () {
-        function TextureAtlasReader(text) {
-            this.index = 0;
-            this.lines = text.split(/\r\n|\r|\n/);
-        }
-        TextureAtlasReader.prototype.readLine = function () {
-            if (this.index >= this.lines.length)
-                return null;
-            return this.lines[this.index++];
-        };
-        TextureAtlasReader.prototype.readValue = function () {
-            var line = this.readLine();
-            var colon = line.indexOf(":");
-            if (colon == -1)
-                throw new Error("Invalid line: " + line);
-            return line.substring(colon + 1).trim();
-        };
-        TextureAtlasReader.prototype.readTuple = function (tuple) {
-            var line = this.readLine();
-            var colon = line.indexOf(":");
-            if (colon == -1)
-                throw new Error("Invalid line: " + line);
-            var i = 0, lastMatch = colon + 1;
-            for (; i < 3; i++) {
-                var comma = line.indexOf(",", lastMatch);
-                if (comma == -1)
-                    break;
-                tuple[i] = line.substr(lastMatch, comma - lastMatch).trim();
-                lastMatch = comma + 1;
-            }
-            tuple[i] = line.substring(lastMatch).trim();
-            return i + 1;
-        };
-        return TextureAtlasReader;
-    }());
-    var TextureAtlasPage = (function () {
-        function TextureAtlasPage() {
-        }
-        return TextureAtlasPage;
-    }());
-    spine.TextureAtlasPage = TextureAtlasPage;
-    var TextureAtlasRegion = (function (_super) {
-        __extends(TextureAtlasRegion, _super);
-        function TextureAtlasRegion() {
-            _super.apply(this, arguments);
-        }
-        return TextureAtlasRegion;
-    }(spine.TextureRegion));
-    spine.TextureAtlasRegion = TextureAtlasRegion;
+	var TextureAtlas = (function () {
+		function TextureAtlas(atlasText, textureLoader) {
+			this.pages = new Array();
+			this.regions = new Array();
+			this.load(atlasText, textureLoader);
+		}
+		TextureAtlas.prototype.load = function (atlasText, textureLoader) {
+			if (textureLoader == null)
+				throw new Error("textureLoader cannot be null.");
+			var reader = new TextureAtlasReader(atlasText);
+			var tuple = new Array(4);
+			var page = null;
+			while (true) {
+				var line = reader.readLine();
+				if (line == null)
+					break;
+				line = line.trim();
+				if (line.length == 0)
+					page = null;
+				else if (!page) {
+					page = new TextureAtlasPage();
+					page.name = line;
+					if (reader.readTuple(tuple) == 2) {
+						page.width = parseInt(tuple[0]);
+						page.height = parseInt(tuple[1]);
+						reader.readTuple(tuple);
+					}
+					reader.readTuple(tuple);
+					page.minFilter = spine.Texture.filterFromString(tuple[0]);
+					page.magFilter = spine.Texture.filterFromString(tuple[1]);
+					var direction = reader.readValue();
+					page.uWrap = spine.TextureWrap.ClampToEdge;
+					page.vWrap = spine.TextureWrap.ClampToEdge;
+					if (direction == "x")
+						page.uWrap = spine.TextureWrap.Repeat;
+					else if (direction == "y")
+						page.vWrap = spine.TextureWrap.Repeat;
+					else if (direction == "xy")
+						page.uWrap = page.vWrap = spine.TextureWrap.Repeat;
+					page.texture = textureLoader(line);
+					page.texture.setFilters(page.minFilter, page.magFilter);
+					page.texture.setWraps(page.uWrap, page.vWrap);
+					page.width = page.texture.getImage().width;
+					page.height = page.texture.getImage().height;
+					this.pages.push(page);
+				}
+				else {
+					var region = new TextureAtlasRegion();
+					region.name = line;
+					region.page = page;
+					region.rotate = reader.readValue() == "true";
+					reader.readTuple(tuple);
+					var x = parseInt(tuple[0]);
+					var y = parseInt(tuple[1]);
+					reader.readTuple(tuple);
+					var width = parseInt(tuple[0]);
+					var height = parseInt(tuple[1]);
+					region.u = x / page.width;
+					region.v = y / page.height;
+					if (region.rotate) {
+						region.u2 = (x + height) / page.width;
+						region.v2 = (y + width) / page.height;
+					}
+					else {
+						region.u2 = (x + width) / page.width;
+						region.v2 = (y + height) / page.height;
+					}
+					region.x = x;
+					region.y = y;
+					region.width = Math.abs(width);
+					region.height = Math.abs(height);
+					if (reader.readTuple(tuple) == 4) {
+						if (reader.readTuple(tuple) == 4) {
+							reader.readTuple(tuple);
+						}
+					}
+					region.originalWidth = parseInt(tuple[0]);
+					region.originalHeight = parseInt(tuple[1]);
+					reader.readTuple(tuple);
+					region.offsetX = parseInt(tuple[0]);
+					region.offsetY = parseInt(tuple[1]);
+					region.index = parseInt(reader.readValue());
+					region.texture = page.texture;
+					this.regions.push(region);
+				}
+			}
+		};
+		TextureAtlas.prototype.findRegion = function (name) {
+			for (var i = 0; i < this.regions.length; i++) {
+				if (this.regions[i].name == name) {
+					return this.regions[i];
+				}
+			}
+			return null;
+		};
+		TextureAtlas.prototype.dispose = function () {
+			for (var i = 0; i < this.pages.length; i++) {
+				this.pages[i].texture.dispose();
+			}
+		};
+		return TextureAtlas;
+	}());
+	spine.TextureAtlas = TextureAtlas;
+	var TextureAtlasReader = (function () {
+		function TextureAtlasReader(text) {
+			this.index = 0;
+			this.lines = text.split(/\r\n|\r|\n/);
+		}
+		TextureAtlasReader.prototype.readLine = function () {
+			if (this.index >= this.lines.length)
+				return null;
+			return this.lines[this.index++];
+		};
+		TextureAtlasReader.prototype.readValue = function () {
+			var line = this.readLine();
+			var colon = line.indexOf(":");
+			if (colon == -1)
+				throw new Error("Invalid line: " + line);
+			return line.substring(colon + 1).trim();
+		};
+		TextureAtlasReader.prototype.readTuple = function (tuple) {
+			var line = this.readLine();
+			var colon = line.indexOf(":");
+			if (colon == -1)
+				throw new Error("Invalid line: " + line);
+			var i = 0, lastMatch = colon + 1;
+			for (; i < 3; i++) {
+				var comma = line.indexOf(",", lastMatch);
+				if (comma == -1)
+					break;
+				tuple[i] = line.substr(lastMatch, comma - lastMatch).trim();
+				lastMatch = comma + 1;
+			}
+			tuple[i] = line.substring(lastMatch).trim();
+			return i + 1;
+		};
+		return TextureAtlasReader;
+	}());
+	var TextureAtlasPage = (function () {
+		function TextureAtlasPage() {
+		}
+		return TextureAtlasPage;
+	}());
+	spine.TextureAtlasPage = TextureAtlasPage;
+	var TextureAtlasRegion = (function (_super) {
+		__extends(TextureAtlasRegion, _super);
+		function TextureAtlasRegion() {
+			_super.apply(this, arguments);
+		}
+		return TextureAtlasRegion;
+	}(spine.TextureRegion));
+	spine.TextureAtlasRegion = TextureAtlasRegion;
 })(spine || (spine = {}));
 var spine;
 (function (spine) {
-<<<<<<< HEAD
 	var TransformConstraint = (function () {
 		function TransformConstraint(data, skeleton) {
 			this.rotateMix = 0;
@@ -9288,399 +5862,5 @@
 		return WindowedMean;
 	}());
 	spine.WindowedMean = WindowedMean;
-=======
-    var TransformConstraint = (function () {
-        function TransformConstraint(data, skeleton) {
-            this.rotateMix = 0;
-            this.translateMix = 0;
-            this.scaleMix = 0;
-            this.shearMix = 0;
-            this.temp = new spine.Vector2();
-            if (data == null)
-                throw new Error("data cannot be null.");
-            if (skeleton == null)
-                throw new Error("skeleton cannot be null.");
-            this.data = data;
-            this.rotateMix = data.rotateMix;
-            this.translateMix = data.translateMix;
-            this.scaleMix = data.scaleMix;
-            this.shearMix = data.shearMix;
-            this.bones = new Array();
-            for (var i = 0; i < data.bones.length; i++)
-                this.bones.push(skeleton.findBone(data.bones[i].name));
-            this.target = skeleton.findBone(data.target.name);
-        }
-        TransformConstraint.prototype.apply = function () {
-            this.update();
-        };
-        TransformConstraint.prototype.update = function () {
-            var rotateMix = this.rotateMix, translateMix = this.translateMix, scaleMix = this.scaleMix, shearMix = this.shearMix;
-            var target = this.target;
-            var ta = target.a, tb = target.b, tc = target.c, td = target.d;
-            var degRadReflect = ta * td - tb * tc > 0 ? spine.MathUtils.degRad : -spine.MathUtils.degRad;
-            var offsetRotation = this.data.offsetRotation * degRadReflect;
-            var offsetShearY = this.data.offsetShearY * degRadReflect;
-            var bones = this.bones;
-            for (var i = 0, n = bones.length; i < n; i++) {
-                var bone = bones[i];
-                var modified = false;
-                if (rotateMix != 0) {
-                    var a = bone.a, b = bone.b, c = bone.c, d = bone.d;
-                    var r = Math.atan2(tc, ta) - Math.atan2(c, a) + offsetRotation;
-                    if (r > spine.MathUtils.PI)
-                        r -= spine.MathUtils.PI2;
-                    else if (r < -spine.MathUtils.PI)
-                        r += spine.MathUtils.PI2;
-                    r *= rotateMix;
-                    var cos = Math.cos(r), sin = Math.sin(r);
-                    bone.a = cos * a - sin * c;
-                    bone.b = cos * b - sin * d;
-                    bone.c = sin * a + cos * c;
-                    bone.d = sin * b + cos * d;
-                    modified = true;
-                }
-                if (translateMix != 0) {
-                    var temp = this.temp;
-                    target.localToWorld(temp.set(this.data.offsetX, this.data.offsetY));
-                    bone.worldX += (temp.x - bone.worldX) * translateMix;
-                    bone.worldY += (temp.y - bone.worldY) * translateMix;
-                    modified = true;
-                }
-                if (scaleMix > 0) {
-                    var s = Math.sqrt(bone.a * bone.a + bone.c * bone.c);
-                    var ts = Math.sqrt(ta * ta + tc * tc);
-                    if (s > 0.00001)
-                        s = (s + (ts - s + this.data.offsetScaleX) * scaleMix) / s;
-                    bone.a *= s;
-                    bone.c *= s;
-                    s = Math.sqrt(bone.b * bone.b + bone.d * bone.d);
-                    ts = Math.sqrt(tb * tb + td * td);
-                    if (s > 0.00001)
-                        s = (s + (ts - s + this.data.offsetScaleY) * scaleMix) / s;
-                    bone.b *= s;
-                    bone.d *= s;
-                    modified = true;
-                }
-                if (shearMix > 0) {
-                    var b = bone.b, d = bone.d;
-                    var by = Math.atan2(d, b);
-                    var r = Math.atan2(td, tb) - Math.atan2(tc, ta) - (by - Math.atan2(bone.c, bone.a));
-                    if (r > spine.MathUtils.PI)
-                        r -= spine.MathUtils.PI2;
-                    else if (r < -spine.MathUtils.PI)
-                        r += spine.MathUtils.PI2;
-                    r = by + (r + offsetShearY) * shearMix;
-                    var s = Math.sqrt(b * b + d * d);
-                    bone.b = Math.cos(r) * s;
-                    bone.d = Math.sin(r) * s;
-                    modified = true;
-                }
-                if (modified)
-                    bone.appliedValid = false;
-            }
-        };
-        TransformConstraint.prototype.getOrder = function () {
-            return this.data.order;
-        };
-        return TransformConstraint;
-    }());
-    spine.TransformConstraint = TransformConstraint;
-})(spine || (spine = {}));
-var spine;
-(function (spine) {
-    var TransformConstraintData = (function () {
-        function TransformConstraintData(name) {
-            this.order = 0;
-            this.bones = new Array();
-            this.rotateMix = 0;
-            this.translateMix = 0;
-            this.scaleMix = 0;
-            this.shearMix = 0;
-            this.offsetRotation = 0;
-            this.offsetX = 0;
-            this.offsetY = 0;
-            this.offsetScaleX = 0;
-            this.offsetScaleY = 0;
-            this.offsetShearY = 0;
-            if (name == null)
-                throw new Error("name cannot be null.");
-            this.name = name;
-        }
-        return TransformConstraintData;
-    }());
-    spine.TransformConstraintData = TransformConstraintData;
-})(spine || (spine = {}));
-var spine;
-(function (spine) {
-    var IntSet = (function () {
-        function IntSet() {
-            this.array = new Array();
-        }
-        IntSet.prototype.add = function (value) {
-            var contains = this.contains(value);
-            this.array[value | 0] = value | 0;
-            return !contains;
-        };
-        IntSet.prototype.contains = function (value) {
-            return this.array[value | 0] != undefined;
-        };
-        IntSet.prototype.remove = function (value) {
-            this.array[value | 0] = undefined;
-        };
-        IntSet.prototype.clear = function () {
-            this.array.length = 0;
-        };
-        return IntSet;
-    }());
-    spine.IntSet = IntSet;
-    var Color = (function () {
-        function Color(r, g, b, a) {
-            if (r === void 0) { r = 0; }
-            if (g === void 0) { g = 0; }
-            if (b === void 0) { b = 0; }
-            if (a === void 0) { a = 0; }
-            this.r = r;
-            this.g = g;
-            this.b = b;
-            this.a = a;
-        }
-        Color.prototype.set = function (r, g, b, a) {
-            this.r = r;
-            this.g = g;
-            this.b = b;
-            this.a = a;
-            this.clamp();
-            return this;
-        };
-        Color.prototype.setFromColor = function (c) {
-            this.r = c.r;
-            this.g = c.g;
-            this.b = c.b;
-            this.a = c.a;
-            return this;
-        };
-        Color.prototype.setFromString = function (hex) {
-            hex = hex.charAt(0) == '#' ? hex.substr(1) : hex;
-            this.r = parseInt(hex.substr(0, 2), 16) / 255.0;
-            this.g = parseInt(hex.substr(2, 2), 16) / 255.0;
-            this.b = parseInt(hex.substr(4, 2), 16) / 255.0;
-            this.a = (hex.length != 8 ? 255 : parseInt(hex.substr(6, 2), 16)) / 255.0;
-            return this;
-        };
-        Color.prototype.add = function (r, g, b, a) {
-            this.r += r;
-            this.g += g;
-            this.b += b;
-            this.a += a;
-            this.clamp();
-            return this;
-        };
-        Color.prototype.clamp = function () {
-            if (this.r < 0)
-                this.r = 0;
-            else if (this.r > 1)
-                this.r = 1;
-            if (this.g < 0)
-                this.g = 0;
-            else if (this.g > 1)
-                this.g = 1;
-            if (this.b < 0)
-                this.b = 0;
-            else if (this.b > 1)
-                this.b = 1;
-            if (this.a < 0)
-                this.a = 0;
-            else if (this.a > 1)
-                this.a = 1;
-            return this;
-        };
-        Color.WHITE = new Color(1, 1, 1, 1);
-        Color.RED = new Color(1, 0, 0, 1);
-        Color.GREEN = new Color(0, 1, 0, 1);
-        Color.BLUE = new Color(0, 0, 1, 1);
-        Color.MAGENTA = new Color(1, 0, 1, 1);
-        return Color;
-    }());
-    spine.Color = Color;
-    var MathUtils = (function () {
-        function MathUtils() {
-        }
-        MathUtils.clamp = function (value, min, max) {
-            if (value < min)
-                return min;
-            if (value > max)
-                return max;
-            return value;
-        };
-        MathUtils.cosDeg = function (degrees) {
-            return Math.cos(degrees * MathUtils.degRad);
-        };
-        MathUtils.sinDeg = function (degrees) {
-            return Math.sin(degrees * MathUtils.degRad);
-        };
-        MathUtils.signum = function (value) {
-            return value > 0 ? 1 : value < 0 ? -1 : 0;
-        };
-        MathUtils.toInt = function (x) {
-            return x > 0 ? Math.floor(x) : Math.ceil(x);
-        };
-        MathUtils.cbrt = function (x) {
-            var y = Math.pow(Math.abs(x), 1 / 3);
-            return x < 0 ? -y : y;
-        };
-        MathUtils.PI = 3.1415927;
-        MathUtils.PI2 = MathUtils.PI * 2;
-        MathUtils.radiansToDegrees = 180 / MathUtils.PI;
-        MathUtils.radDeg = MathUtils.radiansToDegrees;
-        MathUtils.degreesToRadians = MathUtils.PI / 180;
-        MathUtils.degRad = MathUtils.degreesToRadians;
-        return MathUtils;
-    }());
-    spine.MathUtils = MathUtils;
-    var Utils = (function () {
-        function Utils() {
-        }
-        Utils.arrayCopy = function (source, sourceStart, dest, destStart, numElements) {
-            for (var i = sourceStart, j = destStart; i < sourceStart + numElements; i++, j++) {
-                dest[j] = source[i];
-            }
-        };
-        Utils.setArraySize = function (array, size, value) {
-            if (value === void 0) { value = 0; }
-            var oldSize = array.length;
-            if (oldSize == size)
-                return array;
-            array.length = size;
-            if (oldSize < size) {
-                for (var i = oldSize; i < size; i++)
-                    array[i] = value;
-            }
-            return array;
-        };
-        Utils.ensureArrayCapacity = function (array, size, value) {
-            if (value === void 0) { value = 0; }
-            if (array.length >= size)
-                return array;
-            return Utils.setArraySize(array, size, value);
-        };
-        Utils.newArray = function (size, defaultValue) {
-            var array = new Array(size);
-            for (var i = 0; i < size; i++)
-                array[i] = defaultValue;
-            return array;
-        };
-        Utils.newFloatArray = function (size) {
-            if (Utils.SUPPORTS_TYPED_ARRAYS) {
-                return new Float32Array(size);
-            }
-            else {
-                var array = new Array(size);
-                for (var i = 0; i < array.length; i++)
-                    array[i] = 0;
-                return array;
-            }
-        };
-        Utils.toFloatArray = function (array) {
-            return Utils.SUPPORTS_TYPED_ARRAYS ? new Float32Array(array) : array;
-        };
-        Utils.SUPPORTS_TYPED_ARRAYS = typeof (Float32Array) !== "undefined";
-        return Utils;
-    }());
-    spine.Utils = Utils;
-    var DebugUtils = (function () {
-        function DebugUtils() {
-        }
-        DebugUtils.logBones = function (skeleton) {
-            for (var i = 0; i < skeleton.bones.length; i++) {
-                var bone = skeleton.bones[i];
-                console.log(bone.data.name + ", " + bone.a + ", " + bone.b + ", " + bone.c + ", " + bone.d + ", " + bone.worldX + ", " + bone.worldY);
-            }
-        };
-        return DebugUtils;
-    }());
-    spine.DebugUtils = DebugUtils;
-    var Pool = (function () {
-        function Pool(instantiator) {
-            this.items = new Array();
-            this.instantiator = instantiator;
-        }
-        Pool.prototype.obtain = function () {
-            return this.items.length > 0 ? this.items.pop() : this.instantiator();
-        };
-        Pool.prototype.free = function (item) {
-            if (item.reset)
-                item.reset();
-            this.items.push(item);
-        };
-        Pool.prototype.freeAll = function (items) {
-            for (var i = 0; i < items.length; i++) {
-                if (items[i].reset)
-                    items[i].reset();
-                this.items[i] = items[i];
-            }
-        };
-        Pool.prototype.clear = function () {
-            this.items.length = 0;
-        };
-        return Pool;
-    }());
-    spine.Pool = Pool;
-    var Vector2 = (function () {
-        function Vector2(x, y) {
-            if (x === void 0) { x = 0; }
-            if (y === void 0) { y = 0; }
-            this.x = x;
-            this.y = y;
-        }
-        Vector2.prototype.set = function (x, y) {
-            this.x = x;
-            this.y = y;
-            return this;
-        };
-        Vector2.prototype.length = function () {
-            var x = this.x;
-            var y = this.y;
-            return Math.sqrt(x * x + y * y);
-        };
-        Vector2.prototype.normalize = function () {
-            var len = this.length();
-            if (len != 0) {
-                this.x /= len;
-                this.y /= len;
-            }
-            return this;
-        };
-        return Vector2;
-    }());
-    spine.Vector2 = Vector2;
-    var TimeKeeper = (function () {
-        function TimeKeeper() {
-            this.maxDelta = 0.064;
-            this.framesPerSecond = 0;
-            this.delta = 0;
-            this.totalTime = 0;
-            this.lastTime = Date.now() / 1000;
-            this.frameCount = 0;
-            this.frameTime = 0;
-        }
-        TimeKeeper.prototype.update = function () {
-            var now = Date.now() / 1000;
-            this.delta = now - this.lastTime;
-            this.frameTime += this.delta;
-            this.totalTime += this.delta;
-            if (this.delta > this.maxDelta)
-                this.delta = this.maxDelta;
-            this.lastTime = now;
-            this.frameCount++;
-            if (this.frameTime > 1) {
-                this.framesPerSecond = this.frameCount / this.frameTime;
-                this.frameTime = 0;
-                this.frameCount = 0;
-            }
-        };
-        return TimeKeeper;
-    }());
-    spine.TimeKeeper = TimeKeeper;
->>>>>>> 7e0df8fa
 })(spine || (spine = {}));
 //# sourceMappingURL=spine-canvas.js.map