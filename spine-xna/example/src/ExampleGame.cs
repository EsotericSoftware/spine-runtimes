--- conflicted
+++ resolved
@@ -1,508 +1,253 @@
-<<<<<<< HEAD
-/******************************************************************************
- * Spine Runtimes License Agreement
- * Last updated January 1, 2020. Replaces all prior versions.
- *
- * Copyright (c) 2013-2020, Esoteric Software LLC
- *
- * Integration of the Spine Runtimes into software or otherwise creating
- * derivative works of the Spine Runtimes is permitted under the terms and
- * conditions of Section 2 of the Spine Editor License Agreement:
- * http://esotericsoftware.com/spine-editor-license
- *
- * Otherwise, it is permitted to integrate the Spine Runtimes into software
- * or otherwise create derivative works of the Spine Runtimes (collectively,
- * "Products"), provided that each user of the Products must obtain their own
- * Spine Editor license and redistribution of the Products in any form must
- * include this license and copyright notice.
- *
- * THE SPINE RUNTIMES ARE PROVIDED BY ESOTERIC SOFTWARE LLC "AS IS" AND ANY
- * EXPRESS OR IMPLIED WARRANTIES, INCLUDING, BUT NOT LIMITED TO, THE IMPLIED
- * WARRANTIES OF MERCHANTABILITY AND FITNESS FOR A PARTICULAR PURPOSE ARE
- * DISCLAIMED. IN NO EVENT SHALL ESOTERIC SOFTWARE LLC BE LIABLE FOR ANY
- * DIRECT, INDIRECT, INCIDENTAL, SPECIAL, EXEMPLARY, OR CONSEQUENTIAL DAMAGES
- * (INCLUDING, BUT NOT LIMITED TO, PROCUREMENT OF SUBSTITUTE GOODS OR SERVICES,
- * BUSINESS INTERRUPTION, OR LOSS OF USE, DATA, OR PROFITS) HOWEVER CAUSED AND
- * ON ANY THEORY OF LIABILITY, WHETHER IN CONTRACT, STRICT LIABILITY, OR TORT
- * (INCLUDING NEGLIGENCE OR OTHERWISE) ARISING IN ANY WAY OUT OF THE USE OF
- * THE SPINE RUNTIMES, EVEN IF ADVISED OF THE POSSIBILITY OF SUCH DAMAGE.
- *****************************************************************************/
-
-using System;
-using System.IO;
-using System.Collections.Generic;
-using Microsoft.Xna.Framework;
-using Microsoft.Xna.Framework.Audio;
-using Microsoft.Xna.Framework.Content;
-using Microsoft.Xna.Framework.Graphics;
-using Microsoft.Xna.Framework.Input;
-using Microsoft.Xna.Framework.Media;
-using Spine;
-
-namespace Spine {
-	public class Example : Microsoft.Xna.Framework.Game {
-		GraphicsDeviceManager graphics;
-		SkeletonRenderer skeletonRenderer;
-		SkeletonDebugRenderer skeletonDebugRenderer;
-		Skeleton skeleton;
-		Slot headSlot;
-		AnimationState state;
-		SkeletonBounds bounds = new SkeletonBounds();
-
-#if WINDOWS_STOREAPP
-		private string assetsFolder = @"Assets\";
-#else
-		private string assetsFolder = "data/";
-#endif
-
-		public Example () {
-			IsMouseVisible = true;
-
-			graphics = new GraphicsDeviceManager(this);
-			graphics.IsFullScreen = false;
-			graphics.PreferredBackBufferWidth = 800;
-			graphics.PreferredBackBufferHeight = 600;
-		}
-
-		protected override void Initialize () {
-			// TODO: Add your initialization logic here
-
-			base.Initialize();
-		}
-
-		protected override void LoadContent () {
-
-			bool useNormalmapShader = false;
-			Effect spineEffect;
-			if (!useNormalmapShader) {
-				// Two color tint effect. Note that you can also use the default BasicEffect instead.
-				spineEffect = Content.Load<Effect>("spine-xna-example-content\\SpineEffect");
-			}
-			else {
-				spineEffect = Content.Load<Effect>("spine-xna-example-content\\SpineEffectNormalmap");
-				spineEffect.Parameters["Light0_Direction"].SetValue(new Vector3(-0.5265408f, 0.5735765f, -0.6275069f));
-				spineEffect.Parameters["Light0_Diffuse"].SetValue(new Vector3(1, 0.9607844f, 0.8078432f));
-				spineEffect.Parameters["Light0_Specular"].SetValue(new Vector3(1, 0.9607844f, 0.8078432f));
-				spineEffect.Parameters["Light0_SpecularExponent"].SetValue(2.0f);
-			}
-			spineEffect.Parameters["World"].SetValue(Matrix.Identity);
-			spineEffect.Parameters["View"].SetValue(Matrix.CreateLookAt(new Vector3(0.0f, 0.0f, 1.0f), Vector3.Zero, Vector3.Up));
-
-			skeletonRenderer = new SkeletonRenderer(GraphicsDevice);
-			skeletonRenderer.PremultipliedAlpha = false;
-			skeletonRenderer.Effect = spineEffect;
-
-			skeletonDebugRenderer = new SkeletonDebugRenderer(GraphicsDevice);
-			skeletonDebugRenderer.DisableAll();
-			skeletonDebugRenderer.DrawClipping = true;
-
-			// String name = "spineboy-pro";
-			String name = "raptor-pro";
-			// String name = "tank-pro";
-			//String name = "coin-pro";
-			if (useNormalmapShader)
-				name = "raptor-pro"; // we only have normalmaps for raptor
-			String atlasName = name.Replace("-pro", "").Replace("-ess", "");
-
-			bool binaryData = false;
-
-			Atlas atlas;
-			if (!useNormalmapShader) {
-				atlas = new Atlas(assetsFolder + atlasName + ".atlas", new XnaTextureLoader(GraphicsDevice));
-			}
-			else {
-				atlas = new Atlas(assetsFolder + atlasName + ".atlas", new XnaTextureLoader(GraphicsDevice,
-								loadMultipleTextureLayers: true, textureSuffixes: new string[] { "", "_normals" }));
-			}
-			float scale = 1;
-			if (name == "spineboy-pro") scale = 0.6f;
-			if (name == "raptor-pro") scale = 0.5f;
-			if (name == "tank-pro") scale = 0.3f;
-			if (name == "coin-pro") scale = 1;
-
-			SkeletonData skeletonData;
-			if (binaryData) {
-				SkeletonBinary binary = new SkeletonBinary(atlas);
-				binary.Scale = scale;
-				skeletonData = binary.ReadSkeletonData(assetsFolder + name + ".skel");
-			} else {
-				SkeletonJson json = new SkeletonJson(atlas);
-				json.Scale = scale;
-				skeletonData = json.ReadSkeletonData(assetsFolder + name + ".json");
-			}
-			skeleton = new Skeleton(skeletonData);
-			if (name == "goblins-pro") skeleton.SetSkin("goblin");
-
-			// Define mixing between animations.
-			AnimationStateData stateData = new AnimationStateData(skeleton.Data);
-			state = new AnimationState(stateData);
-
-			if (name == "spineboy-pro") {
-				skeleton.SetAttachment("head-bb", "head");
-
-				stateData.SetMix("run", "jump", 0.2f);
-				stateData.SetMix("jump", "run", 0.4f);
-
-				// Event handling for all animations.
-				state.Start += Start;
-				state.End += End;
-				state.Complete += Complete;
-				state.Event += Event;
-
-				state.SetAnimation(0, "run", true);
-				TrackEntry entry = state.AddAnimation(0, "jump", false, 0);
-				entry.End += End; // Event handling for queued animations.
-				state.AddAnimation(0, "run", true, 0);
-			}
-			else if (name == "raptor-pro") {
-				state.SetAnimation(0, "walk", true);
-				state.AddAnimation(1, "gun-grab", false, 2);
-			}
-			else if (name == "coin-pro") {
-				state.SetAnimation(0, "animation", true);
-			}
-			else if (name == "tank-pro") {
-				skeleton.X += 300;
-				state.SetAnimation(0, "drive", true);
-			}
-			else {
-				state.SetAnimation(0, "walk", true);
-			}
-
-			skeleton.X += 400;
-			skeleton.Y += GraphicsDevice.Viewport.Height;
-			skeleton.UpdateWorldTransform();
-
-			headSlot = skeleton.FindSlot("head");
-		}
-
-		protected override void UnloadContent () {
-			// TODO: Unload any non ContentManager content here
-		}
-
-		protected override void Update (GameTime gameTime) {
-			// TODO: Add your update logic here
-#if (!WINDOWS_STOREAPP || WINDOWS_PHONE81) && !IOS
-			if (GamePad.GetState(PlayerIndex.One).Buttons.Back == ButtonState.Pressed)
-					this.Exit();
-#endif
-			base.Update(gameTime);
-		}
-
-		protected override void Draw (GameTime gameTime) {
-			GraphicsDevice.Clear(Color.Black);
-
-			state.Update(gameTime.ElapsedGameTime.Milliseconds / 1000f);
-			state.Apply(skeleton);
-			skeleton.UpdateWorldTransform();
-			if (skeletonRenderer.Effect is BasicEffect) {
-				((BasicEffect)skeletonRenderer.Effect).Projection = Matrix.CreateOrthographicOffCenter(0, GraphicsDevice.Viewport.Width, GraphicsDevice.Viewport.Height, 0, 1, 0);
-			} else {
-				skeletonRenderer.Effect.Parameters["Projection"].SetValue(Matrix.CreateOrthographicOffCenter(0, GraphicsDevice.Viewport.Width, GraphicsDevice.Viewport.Height, 0, 1, 0));
-			}
-			skeletonRenderer.Begin();
-			skeletonRenderer.Draw(skeleton);
-			skeletonRenderer.End();
-
-			skeletonDebugRenderer.Effect.Projection = Matrix.CreateOrthographicOffCenter(0, GraphicsDevice.Viewport.Width, GraphicsDevice.Viewport.Height, 0, 1, 0);
-			skeletonDebugRenderer.Begin();
-			skeletonDebugRenderer.Draw(skeleton);
-			skeletonDebugRenderer.End();
-
-			bounds.Update(skeleton, true);
-			MouseState mouse = Mouse.GetState();
-			if (headSlot != null) {
-				headSlot.G = 1;
-				headSlot.B = 1;
-				if (bounds.AabbContainsPoint(mouse.X, mouse.Y)) {
-					BoundingBoxAttachment hit = bounds.ContainsPoint(mouse.X, mouse.Y);
-					if (hit != null) {
-						headSlot.G = 0;
-						headSlot.B = 0;
-					}
-				}
-			}
-
-			base.Draw(gameTime);
-		}
-
-		public void Start (TrackEntry entry) {
-#if !WINDOWS_STOREAPP
-			Console.WriteLine(entry + ": start");
-#endif
-		}
-
-		public void End (TrackEntry entry) {
-#if !WINDOWS_STOREAPP
-			Console.WriteLine(entry + ": end");
-#endif
-		}
-
-		public void Complete (TrackEntry entry) {
-#if !WINDOWS_STOREAPP
-			Console.WriteLine(entry + ": complete ");
-#endif
-		}
-
-		public void Event (TrackEntry entry, Event e) {
-#if !WINDOWS_STOREAPP
-			Console.WriteLine(entry + ": event " + e);
-#endif
-		}
-	}
-}
-=======
-/******************************************************************************
- * Spine Runtimes License Agreement
- * Last updated January 1, 2020. Replaces all prior versions.
- *
- * Copyright (c) 2013-2020, Esoteric Software LLC
- *
- * Integration of the Spine Runtimes into software or otherwise creating
- * derivative works of the Spine Runtimes is permitted under the terms and
- * conditions of Section 2 of the Spine Editor License Agreement:
- * http://esotericsoftware.com/spine-editor-license
- *
- * Otherwise, it is permitted to integrate the Spine Runtimes into software
- * or otherwise create derivative works of the Spine Runtimes (collectively,
- * "Products"), provided that each user of the Products must obtain their own
- * Spine Editor license and redistribution of the Products in any form must
- * include this license and copyright notice.
- *
- * THE SPINE RUNTIMES ARE PROVIDED BY ESOTERIC SOFTWARE LLC "AS IS" AND ANY
- * EXPRESS OR IMPLIED WARRANTIES, INCLUDING, BUT NOT LIMITED TO, THE IMPLIED
- * WARRANTIES OF MERCHANTABILITY AND FITNESS FOR A PARTICULAR PURPOSE ARE
- * DISCLAIMED. IN NO EVENT SHALL ESOTERIC SOFTWARE LLC BE LIABLE FOR ANY
- * DIRECT, INDIRECT, INCIDENTAL, SPECIAL, EXEMPLARY, OR CONSEQUENTIAL DAMAGES
- * (INCLUDING, BUT NOT LIMITED TO, PROCUREMENT OF SUBSTITUTE GOODS OR SERVICES,
- * BUSINESS INTERRUPTION, OR LOSS OF USE, DATA, OR PROFITS) HOWEVER CAUSED AND
- * ON ANY THEORY OF LIABILITY, WHETHER IN CONTRACT, STRICT LIABILITY, OR TORT
- * (INCLUDING NEGLIGENCE OR OTHERWISE) ARISING IN ANY WAY OUT OF THE USE OF
- * THE SPINE RUNTIMES, EVEN IF ADVISED OF THE POSSIBILITY OF SUCH DAMAGE.
- *****************************************************************************/
-
-using System;
-using System.IO;
-using System.Collections.Generic;
-using Microsoft.Xna.Framework;
-using Microsoft.Xna.Framework.Audio;
-using Microsoft.Xna.Framework.Content;
-using Microsoft.Xna.Framework.Graphics;
-using Microsoft.Xna.Framework.Input;
-using Microsoft.Xna.Framework.Media;
-using Spine;
-
-namespace Spine {
-	public class Example : Microsoft.Xna.Framework.Game {
-		GraphicsDeviceManager graphics;
-		SkeletonRenderer skeletonRenderer;
-		SkeletonDebugRenderer skeletonDebugRenderer;
-		Skeleton skeleton;
-		Slot headSlot;
-		AnimationState state;
-		SkeletonBounds bounds = new SkeletonBounds();
-
-#if WINDOWS_STOREAPP
-		private string assetsFolder = @"Assets\";
-#else
-		private string assetsFolder = "data/";
-#endif
-
-		public Example () {
-			IsMouseVisible = true;
-
-			graphics = new GraphicsDeviceManager(this);
-			graphics.IsFullScreen = false;
-			graphics.PreferredBackBufferWidth = 800;
-			graphics.PreferredBackBufferHeight = 600;
-		}
-
-		protected override void Initialize () {
-			// TODO: Add your initialization logic here
-
-			base.Initialize();
-		}
-
-		protected override void LoadContent () {
-
-			bool useNormalmapShader = false;
-			Effect spineEffect;
-			if (!useNormalmapShader) {
-				// Two color tint effect. Note that you can also use the default BasicEffect instead.
-				spineEffect = Content.Load<Effect>("spine-xna-example-content\\SpineEffect");
-			}
-			else {
-				spineEffect = Content.Load<Effect>("spine-xna-example-content\\SpineEffectNormalmap");
-				spineEffect.Parameters["Light0_Direction"].SetValue(new Vector3(-0.5265408f, 0.5735765f, -0.6275069f));
-				spineEffect.Parameters["Light0_Diffuse"].SetValue(new Vector3(1, 0.9607844f, 0.8078432f));
-				spineEffect.Parameters["Light0_Specular"].SetValue(new Vector3(1, 0.9607844f, 0.8078432f));
-				spineEffect.Parameters["Light0_SpecularExponent"].SetValue(2.0f);
-			}
-			spineEffect.Parameters["World"].SetValue(Matrix.Identity);
-			spineEffect.Parameters["View"].SetValue(Matrix.CreateLookAt(new Vector3(0.0f, 0.0f, 1.0f), Vector3.Zero, Vector3.Up));
-
-			skeletonRenderer = new SkeletonRenderer(GraphicsDevice);
-			skeletonRenderer.PremultipliedAlpha = false;
-			skeletonRenderer.Effect = spineEffect;
-
-			skeletonDebugRenderer = new SkeletonDebugRenderer(GraphicsDevice);
-			skeletonDebugRenderer.DisableAll();
-			skeletonDebugRenderer.DrawClipping = true;
-
-			// String name = "spineboy-pro";
-			String name = "raptor-pro";
-			// String name = "tank-pro";
-			//String name = "coin-pro";
-			if (useNormalmapShader)
-				name = "raptor-pro"; // we only have normalmaps for raptor
-			String atlasName = name.Replace("-pro", "").Replace("-ess", "");
-
-			bool binaryData = false;
-
-			Atlas atlas;
-			if (!useNormalmapShader) {
-				atlas = new Atlas(assetsFolder + atlasName + ".atlas", new XnaTextureLoader(GraphicsDevice));
-			}
-			else {
-				atlas = new Atlas(assetsFolder + atlasName + ".atlas", new XnaTextureLoader(GraphicsDevice,
-								loadMultipleTextureLayers: true, textureSuffixes: new string[] { "", "_normals" }));
-			}
-			float scale = 1;
-			if (name == "spineboy-pro") scale = 0.6f;
-			if (name == "raptor-pro") scale = 0.5f;
-			if (name == "tank-pro") scale = 0.3f;
-			if (name == "coin-pro") scale = 1;
-
-			SkeletonData skeletonData;
-			if (binaryData) {
-				SkeletonBinary binary = new SkeletonBinary(atlas);
-				binary.Scale = scale;
-				skeletonData = binary.ReadSkeletonData(assetsFolder + name + ".skel");
-			}
-			else {
-				SkeletonJson json = new SkeletonJson(atlas);
-				json.Scale = scale;
-				skeletonData = json.ReadSkeletonData(assetsFolder + name + ".json");
-			}
-			skeleton = new Skeleton(skeletonData);
-			if (name == "goblins-pro") skeleton.SetSkin("goblin");
-
-			// Define mixing between animations.
-			AnimationStateData stateData = new AnimationStateData(skeleton.Data);
-			state = new AnimationState(stateData);
-
-			if (name == "spineboy-pro") {
-				skeleton.SetAttachment("head-bb", "head");
-
-				stateData.SetMix("run", "jump", 0.2f);
-				stateData.SetMix("jump", "run", 0.4f);
-
-				// Event handling for all animations.
-				state.Start += Start;
-				state.End += End;
-				state.Complete += Complete;
-				state.Event += Event;
-
-				state.SetAnimation(0, "run", true);
-				TrackEntry entry = state.AddAnimation(0, "jump", false, 0);
-				entry.End += End; // Event handling for queued animations.
-				state.AddAnimation(0, "run", true, 0);
-			}
-			else if (name == "raptor-pro") {
-				state.SetAnimation(0, "walk", true);
-				state.AddAnimation(1, "gun-grab", false, 2);
-			}
-			else if (name == "coin-pro") {
-				state.SetAnimation(0, "animation", true);
-			}
-			else if (name == "tank-pro") {
-				skeleton.X += 300;
-				state.SetAnimation(0, "drive", true);
-			}
-			else {
-				state.SetAnimation(0, "walk", true);
-			}
-
-			skeleton.X += 400;
-			skeleton.Y += GraphicsDevice.Viewport.Height;
-			skeleton.UpdateWorldTransform();
-
-			headSlot = skeleton.FindSlot("head");
-		}
-
-		protected override void UnloadContent () {
-			// TODO: Unload any non ContentManager content here
-		}
-
-		protected override void Update (GameTime gameTime) {
-			// TODO: Add your update logic here
-#if (!WINDOWS_STOREAPP || WINDOWS_PHONE81) && !IOS
-			if (GamePad.GetState(PlayerIndex.One).Buttons.Back == ButtonState.Pressed)
-					this.Exit();
-#endif
-			base.Update(gameTime);
-		}
-
-		protected override void Draw (GameTime gameTime) {
-			GraphicsDevice.Clear(Color.Black);
-
-			state.Update(gameTime.ElapsedGameTime.Milliseconds / 1000f);
-			state.Apply(skeleton);
-			skeleton.UpdateWorldTransform();
-			if (skeletonRenderer.Effect is BasicEffect) {
-				((BasicEffect)skeletonRenderer.Effect).Projection = Matrix.CreateOrthographicOffCenter(0, GraphicsDevice.Viewport.Width, GraphicsDevice.Viewport.Height, 0, 1, 0);
-			} else {
-				skeletonRenderer.Effect.Parameters["Projection"].SetValue(Matrix.CreateOrthographicOffCenter(0, GraphicsDevice.Viewport.Width, GraphicsDevice.Viewport.Height, 0, 1, 0));
-			}
-			skeletonRenderer.Begin();
-			skeletonRenderer.Draw(skeleton);
-			skeletonRenderer.End();
-
-			skeletonDebugRenderer.Effect.Projection = Matrix.CreateOrthographicOffCenter(0, GraphicsDevice.Viewport.Width, GraphicsDevice.Viewport.Height, 0, 1, 0);
-			skeletonDebugRenderer.Begin();
-			skeletonDebugRenderer.Draw(skeleton);
-			skeletonDebugRenderer.End();
-
-			bounds.Update(skeleton, true);
-			MouseState mouse = Mouse.GetState();
-			if (headSlot != null) {
-				headSlot.G = 1;
-				headSlot.B = 1;
-				if (bounds.AabbContainsPoint(mouse.X, mouse.Y)) {
-					BoundingBoxAttachment hit = bounds.ContainsPoint(mouse.X, mouse.Y);
-					if (hit != null) {
-						headSlot.G = 0;
-						headSlot.B = 0;
-					}
-				}
-			}
-
-			base.Draw(gameTime);
-		}
-
-		public void Start (TrackEntry entry) {
-#if !WINDOWS_STOREAPP
-			Console.WriteLine(entry + ": start");
-#endif
-		}
-
-		public void End (TrackEntry entry) {
-#if !WINDOWS_STOREAPP
-			Console.WriteLine(entry + ": end");
-#endif
-		}
-
-		public void Complete (TrackEntry entry) {
-#if !WINDOWS_STOREAPP
-			Console.WriteLine(entry + ": complete ");
-#endif
-		}
-
-		public void Event (TrackEntry entry, Event e) {
-#if !WINDOWS_STOREAPP
-			Console.WriteLine(entry + ": event " + e);
-#endif
-		}
-	}
-}
->>>>>>> 968a7b57
+/******************************************************************************
+ * Spine Runtimes License Agreement
+ * Last updated January 1, 2020. Replaces all prior versions.
+ *
+ * Copyright (c) 2013-2020, Esoteric Software LLC
+ *
+ * Integration of the Spine Runtimes into software or otherwise creating
+ * derivative works of the Spine Runtimes is permitted under the terms and
+ * conditions of Section 2 of the Spine Editor License Agreement:
+ * http://esotericsoftware.com/spine-editor-license
+ *
+ * Otherwise, it is permitted to integrate the Spine Runtimes into software
+ * or otherwise create derivative works of the Spine Runtimes (collectively,
+ * "Products"), provided that each user of the Products must obtain their own
+ * Spine Editor license and redistribution of the Products in any form must
+ * include this license and copyright notice.
+ *
+ * THE SPINE RUNTIMES ARE PROVIDED BY ESOTERIC SOFTWARE LLC "AS IS" AND ANY
+ * EXPRESS OR IMPLIED WARRANTIES, INCLUDING, BUT NOT LIMITED TO, THE IMPLIED
+ * WARRANTIES OF MERCHANTABILITY AND FITNESS FOR A PARTICULAR PURPOSE ARE
+ * DISCLAIMED. IN NO EVENT SHALL ESOTERIC SOFTWARE LLC BE LIABLE FOR ANY
+ * DIRECT, INDIRECT, INCIDENTAL, SPECIAL, EXEMPLARY, OR CONSEQUENTIAL DAMAGES
+ * (INCLUDING, BUT NOT LIMITED TO, PROCUREMENT OF SUBSTITUTE GOODS OR SERVICES,
+ * BUSINESS INTERRUPTION, OR LOSS OF USE, DATA, OR PROFITS) HOWEVER CAUSED AND
+ * ON ANY THEORY OF LIABILITY, WHETHER IN CONTRACT, STRICT LIABILITY, OR TORT
+ * (INCLUDING NEGLIGENCE OR OTHERWISE) ARISING IN ANY WAY OUT OF THE USE OF
+ * THE SPINE RUNTIMES, EVEN IF ADVISED OF THE POSSIBILITY OF SUCH DAMAGE.
+ *****************************************************************************/
+
+using System;
+using System.IO;
+using System.Collections.Generic;
+using Microsoft.Xna.Framework;
+using Microsoft.Xna.Framework.Audio;
+using Microsoft.Xna.Framework.Content;
+using Microsoft.Xna.Framework.Graphics;
+using Microsoft.Xna.Framework.Input;
+using Microsoft.Xna.Framework.Media;
+using Spine;
+
+namespace Spine {
+	public class Example : Microsoft.Xna.Framework.Game {
+		GraphicsDeviceManager graphics;
+		SkeletonRenderer skeletonRenderer;
+		SkeletonDebugRenderer skeletonDebugRenderer;
+		Skeleton skeleton;
+		Slot headSlot;
+		AnimationState state;
+		SkeletonBounds bounds = new SkeletonBounds();
+
+#if WINDOWS_STOREAPP
+		private string assetsFolder = @"Assets\";
+#else
+		private string assetsFolder = "data/";
+#endif
+
+		public Example () {
+			IsMouseVisible = true;
+
+			graphics = new GraphicsDeviceManager(this);
+			graphics.IsFullScreen = false;
+			graphics.PreferredBackBufferWidth = 800;
+			graphics.PreferredBackBufferHeight = 600;
+		}
+
+		protected override void Initialize () {
+			// TODO: Add your initialization logic here
+
+			base.Initialize();
+		}
+
+		protected override void LoadContent () {
+
+			bool useNormalmapShader = false;
+			Effect spineEffect;
+			if (!useNormalmapShader) {
+				// Two color tint effect. Note that you can also use the default BasicEffect instead.
+				spineEffect = Content.Load<Effect>("spine-xna-example-content\\SpineEffect");
+			}
+			else {
+				spineEffect = Content.Load<Effect>("spine-xna-example-content\\SpineEffectNormalmap");
+				spineEffect.Parameters["Light0_Direction"].SetValue(new Vector3(-0.5265408f, 0.5735765f, -0.6275069f));
+				spineEffect.Parameters["Light0_Diffuse"].SetValue(new Vector3(1, 0.9607844f, 0.8078432f));
+				spineEffect.Parameters["Light0_Specular"].SetValue(new Vector3(1, 0.9607844f, 0.8078432f));
+				spineEffect.Parameters["Light0_SpecularExponent"].SetValue(2.0f);
+			}
+			spineEffect.Parameters["World"].SetValue(Matrix.Identity);
+			spineEffect.Parameters["View"].SetValue(Matrix.CreateLookAt(new Vector3(0.0f, 0.0f, 1.0f), Vector3.Zero, Vector3.Up));
+
+			skeletonRenderer = new SkeletonRenderer(GraphicsDevice);
+			skeletonRenderer.PremultipliedAlpha = false;
+			skeletonRenderer.Effect = spineEffect;
+
+			skeletonDebugRenderer = new SkeletonDebugRenderer(GraphicsDevice);
+			skeletonDebugRenderer.DisableAll();
+			skeletonDebugRenderer.DrawClipping = true;
+
+			// String name = "spineboy-pro";
+			String name = "raptor-pro";
+			// String name = "tank-pro";
+			//String name = "coin-pro";
+			if (useNormalmapShader)
+				name = "raptor-pro"; // we only have normalmaps for raptor
+			String atlasName = name.Replace("-pro", "").Replace("-ess", "");
+
+			bool binaryData = false;
+
+			Atlas atlas;
+			if (!useNormalmapShader) {
+				atlas = new Atlas(assetsFolder + atlasName + ".atlas", new XnaTextureLoader(GraphicsDevice));
+			}
+			else {
+				atlas = new Atlas(assetsFolder + atlasName + ".atlas", new XnaTextureLoader(GraphicsDevice,
+								loadMultipleTextureLayers: true, textureSuffixes: new string[] { "", "_normals" }));
+			}
+			float scale = 1;
+			if (name == "spineboy-pro") scale = 0.6f;
+			if (name == "raptor-pro") scale = 0.5f;
+			if (name == "tank-pro") scale = 0.3f;
+			if (name == "coin-pro") scale = 1;
+
+			SkeletonData skeletonData;
+			if (binaryData) {
+				SkeletonBinary binary = new SkeletonBinary(atlas);
+				binary.Scale = scale;
+				skeletonData = binary.ReadSkeletonData(assetsFolder + name + ".skel");
+			}
+			else {
+				SkeletonJson json = new SkeletonJson(atlas);
+				json.Scale = scale;
+				skeletonData = json.ReadSkeletonData(assetsFolder + name + ".json");
+			}
+			skeleton = new Skeleton(skeletonData);
+			if (name == "goblins-pro") skeleton.SetSkin("goblin");
+
+			// Define mixing between animations.
+			AnimationStateData stateData = new AnimationStateData(skeleton.Data);
+			state = new AnimationState(stateData);
+
+			if (name == "spineboy-pro") {
+				skeleton.SetAttachment("head-bb", "head");
+
+				stateData.SetMix("run", "jump", 0.2f);
+				stateData.SetMix("jump", "run", 0.4f);
+
+				// Event handling for all animations.
+				state.Start += Start;
+				state.End += End;
+				state.Complete += Complete;
+				state.Event += Event;
+
+				state.SetAnimation(0, "run", true);
+				TrackEntry entry = state.AddAnimation(0, "jump", false, 0);
+				entry.End += End; // Event handling for queued animations.
+				state.AddAnimation(0, "run", true, 0);
+			}
+			else if (name == "raptor-pro") {
+				state.SetAnimation(0, "walk", true);
+				state.AddAnimation(1, "gun-grab", false, 2);
+			}
+			else if (name == "coin-pro") {
+				state.SetAnimation(0, "animation", true);
+			}
+			else if (name == "tank-pro") {
+				skeleton.X += 300;
+				state.SetAnimation(0, "drive", true);
+			}
+			else {
+				state.SetAnimation(0, "walk", true);
+			}
+
+			skeleton.X += 400;
+			skeleton.Y += GraphicsDevice.Viewport.Height;
+			skeleton.UpdateWorldTransform();
+
+			headSlot = skeleton.FindSlot("head");
+		}
+
+		protected override void UnloadContent () {
+			// TODO: Unload any non ContentManager content here
+		}
+
+		protected override void Update (GameTime gameTime) {
+			// TODO: Add your update logic here
+#if (!WINDOWS_STOREAPP || WINDOWS_PHONE81) && !IOS
+			if (GamePad.GetState(PlayerIndex.One).Buttons.Back == ButtonState.Pressed)
+					this.Exit();
+#endif
+			base.Update(gameTime);
+		}
+
+		protected override void Draw (GameTime gameTime) {
+			GraphicsDevice.Clear(Color.Black);
+
+			state.Update(gameTime.ElapsedGameTime.Milliseconds / 1000f);
+			state.Apply(skeleton);
+			skeleton.UpdateWorldTransform();
+			if (skeletonRenderer.Effect is BasicEffect) {
+				((BasicEffect)skeletonRenderer.Effect).Projection = Matrix.CreateOrthographicOffCenter(0, GraphicsDevice.Viewport.Width, GraphicsDevice.Viewport.Height, 0, 1, 0);
+			} else {
+				skeletonRenderer.Effect.Parameters["Projection"].SetValue(Matrix.CreateOrthographicOffCenter(0, GraphicsDevice.Viewport.Width, GraphicsDevice.Viewport.Height, 0, 1, 0));
+			}
+			skeletonRenderer.Begin();
+			skeletonRenderer.Draw(skeleton);
+			skeletonRenderer.End();
+
+			skeletonDebugRenderer.Effect.Projection = Matrix.CreateOrthographicOffCenter(0, GraphicsDevice.Viewport.Width, GraphicsDevice.Viewport.Height, 0, 1, 0);
+			skeletonDebugRenderer.Begin();
+			skeletonDebugRenderer.Draw(skeleton);
+			skeletonDebugRenderer.End();
+
+			bounds.Update(skeleton, true);
+			MouseState mouse = Mouse.GetState();
+			if (headSlot != null) {
+				headSlot.G = 1;
+				headSlot.B = 1;
+				if (bounds.AabbContainsPoint(mouse.X, mouse.Y)) {
+					BoundingBoxAttachment hit = bounds.ContainsPoint(mouse.X, mouse.Y);
+					if (hit != null) {
+						headSlot.G = 0;
+						headSlot.B = 0;
+					}
+				}
+			}
+
+			base.Draw(gameTime);
+		}
+
+		public void Start (TrackEntry entry) {
+#if !WINDOWS_STOREAPP
+			Console.WriteLine(entry + ": start");
+#endif
+		}
+
+		public void End (TrackEntry entry) {
+#if !WINDOWS_STOREAPP
+			Console.WriteLine(entry + ": end");
+#endif
+		}
+
+		public void Complete (TrackEntry entry) {
+#if !WINDOWS_STOREAPP
+			Console.WriteLine(entry + ": complete ");
+#endif
+		}
+
+		public void Event (TrackEntry entry, Event e) {
+#if !WINDOWS_STOREAPP
+			Console.WriteLine(entry + ": event " + e);
+#endif
+		}
+	}
+}