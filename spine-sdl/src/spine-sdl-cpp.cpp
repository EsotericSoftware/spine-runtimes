--- conflicted
+++ resolved
@@ -114,10 +114,6 @@
 			}
 
 			worldVertices.setSize(mesh->getWorldVerticesLength(), 0);
-<<<<<<< HEAD
-			texture = (SDL_Texture *) mesh->getRegion()->rendererObject;
-=======
->>>>>>> 669af9f6
 			mesh->computeWorldVertices(slot, 0, mesh->getWorldVerticesLength(), worldVertices.buffer(), 0, 2);
 			texture = (SDL_Texture *) ((AtlasRegion *) mesh->getRendererObject())->page->getRendererObject();
 			verticesCount = mesh->getWorldVerticesLength() >> 1;
