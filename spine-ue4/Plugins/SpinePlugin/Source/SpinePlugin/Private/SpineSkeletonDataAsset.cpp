--- conflicted
+++ resolved
@@ -104,35 +104,25 @@
 		}		
 		int dataLen = rawData.Num();
 		if (skeletonDataFileName.GetPlainNameString().Contains(TEXT(".json"))) {
-<<<<<<< HEAD
 			SkeletonJson* json = new (__FILE__, __LINE__) SkeletonJson(Atlas);
 			this->skeletonData = json->readSkeletonData((const char*)rawData.GetData());
+			if (!skeletonData) {
+#if WITH_EDITORONLY_DATA
+				FMessageDialog::Debugf(FText::FromString(UTF8_TO_TCHAR(json->getError().buffer())));
+#endif
+				UE_LOG(SpineLog, Error, TEXT("Couldn't load skeleton data and atlas: %s"), UTF8_TO_TCHAR(json->getError().buffer()));
+			}
 			delete json;
 		} else {
 			SkeletonBinary* binary = new (__FILE__, __LINE__) SkeletonBinary(Atlas);
 			this->skeletonData = binary->readSkeletonData((const unsigned char*)rawData.GetData(), (int)rawData.Num());
-			delete binary;
-=======
-			spSkeletonJson* json = spSkeletonJson_create(Atlas);
-			this->skeletonData = spSkeletonJson_readSkeletonData(json, (const char*)rawData.GetData());
 			if (!skeletonData) {
 #if WITH_EDITORONLY_DATA
-				FMessageDialog::Debugf(FText::FromString(UTF8_TO_TCHAR(json->error)));
+				FMessageDialog::Debugf(FText::FromString(UTF8_TO_TCHAR(binary->getError().buffer())));
 #endif
-				UE_LOG(SpineLog, Error, TEXT("Couldn't load skeleton data and atlas: %s"), UTF8_TO_TCHAR(json->error));
+				UE_LOG(SpineLog, Error, TEXT("Couldn't load skeleton data and atlas: %s"), UTF8_TO_TCHAR(binary->getError().buffer()));
 			}
-			spSkeletonJson_dispose(json);
-		} else {
-			spSkeletonBinary* binary = spSkeletonBinary_create(Atlas);
-			this->skeletonData = spSkeletonBinary_readSkeletonData(binary, (const unsigned char*)rawData.GetData(), (int)rawData.Num());
-			if (!skeletonData) {
-#if WITH_EDITORONLY_DATA
-				FMessageDialog::Debugf(FText::FromString(UTF8_TO_TCHAR(binary->error)));
-#endif
-				UE_LOG(SpineLog, Error, TEXT("Couldn't load skeleton data and atlas: %s"), UTF8_TO_TCHAR(binary->error));
-			}
-			spSkeletonBinary_dispose(binary);
->>>>>>> 15b93e0d
+			delete binary;
 		}
 		if (animationStateData) {
 			delete animationStateData;
