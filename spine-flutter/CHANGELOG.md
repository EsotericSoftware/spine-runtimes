--- conflicted
+++ resolved
@@ -1,115 +1,149 @@
-<<<<<<< HEAD
 # 4.2.22
-* Fix multiply blend mode, see https://esotericsoftware.com/forum/d/25369-spine-flutter-slot%E6%B7%B7%E5%90%88%E6%A8%A1%E5%BC%8F%E5%90%8Ealpha%E4%B8%A2%E5%A4%B1/2
+
+- Fix multiply blend mode, see https://esotericsoftware.com/forum/d/25369-spine-flutter-slot%E6%B7%B7%E5%90%88%E6%A8%A1%E5%BC%8F%E5%90%8Ealpha%E4%B8%A2%E5%A4%B1/2
 
 # 4.2.21
-* FilterQuality for texture atlas pages is now set to medium. It is configurable via `Atlas.filterQuality`. See https://github.com/EsotericSoftware/spine-runtimes/issues/2362
-* Track Entry listeners are now invoked properly, see https://github.com/EsotericSoftware/spine-runtimes/issues/2349
+
+- FilterQuality for texture atlas pages is now set to medium. It is configurable via `Atlas.filterQuality`. See https://github.com/EsotericSoftware/spine-runtimes/issues/2362
+- Track Entry listeners are now invoked properly, see https://github.com/EsotericSoftware/spine-runtimes/issues/2349
 
 # 4.2.20
-* Fixed clipping bug, see https://github.com/EsotericSoftware/spine-runtimes/issues/2431
+
+- Fixed clipping bug, see https://github.com/EsotericSoftware/spine-runtimes/issues/2431
 
 # 4.2.19
-* Fixes #2412, single bone, translation only IK constraints did not take skeleton scale into account.
+
+- Fixes #2412, single bone, translation only IK constraints did not take skeleton scale into account.
 
 # 4.2.18
-* Fixes compilation errors due to API change in Flutter 3.16.0, see [this issue](https://github.com/EsotericSoftware/spine-runtimes/issues/2420). **Note**: Depending on this version requires your project to depend on Flutter >= 3.16.0 as well.
-=======
+
+- Fixes compilation errors due to API change in Flutter 3.16.0, see [this issue](https://github.com/EsotericSoftware/spine-runtimes/issues/2420). **Note**: Depending on this version requires your project to depend on Flutter >= 3.16.0 as well.
+
 # 4.1.14
-* Temporary "fix" for https://github.com/EsotericSoftware/spine-runtimes/issues/2479. It appears the canvaskit backend of Flutter has a bug. We currently do not set a `FilterQuality` anymore. The Flutter rendering backend is supposed to pick a good one depending the platform. Users can still set `FilterQuality` globally via `Atlas.filterQuality` as before.
->>>>>>> c36f8473
+
+- Temporary "fix" for https://github.com/EsotericSoftware/spine-runtimes/issues/2479. It appears the canvaskit backend of Flutter has a bug. We currently do not set a `FilterQuality` anymore. The Flutter rendering backend is supposed to pick a good one depending the platform. Users can still set `FilterQuality` globally via `Atlas.filterQuality` as before.
 
 # 4.1.13
-* Fix multiply blend mode, see https://esotericsoftware.com/forum/d/25369-spine-flutter-slot%E6%B7%B7%E5%90%88%E6%A8%A1%E5%BC%8F%E5%90%8Ealpha%E4%B8%A2%E5%A4%B1/2
+
+- Fix multiply blend mode, see https://esotericsoftware.com/forum/d/25369-spine-flutter-slot%E6%B7%B7%E5%90%88%E6%A8%A1%E5%BC%8F%E5%90%8Ealpha%E4%B8%A2%E5%A4%B1/2
 
 # 4.1.12
-* FilterQuality for texture atlas pages is now set to medium. It is configurable via `Atlas.filterQuality`. See https://github.com/EsotericSoftware/spine-runtimes/issues/2362
-* Track Entry listeners are now invoked properly, see https://github.com/EsotericSoftware/spine-runtimes/issues/2349
+
+- FilterQuality for texture atlas pages is now set to medium. It is configurable via `Atlas.filterQuality`. See https://github.com/EsotericSoftware/spine-runtimes/issues/2362
+- Track Entry listeners are now invoked properly, see https://github.com/EsotericSoftware/spine-runtimes/issues/2349
 
 # 4.1.11
-* Fixed clipping bug, see https://github.com/EsotericSoftware/spine-runtimes/issues/2431
+
+- Fixed clipping bug, see https://github.com/EsotericSoftware/spine-runtimes/issues/2431
 
 # 4.1.10
-* Update WASM binaries
+
+- Update WASM binaries
 
 # 4.1.9
-*Fixes #2412, single bone, translation only IK constraints did not take skeleton scale into account.
+
+\*Fixes #2412, single bone, translation only IK constraints did not take skeleton scale into account.
 
 # 4.1.8
-* Fixes compilation errors due to API change in Flutter 3.16.0, see [this issue](https://github.com/EsotericSoftware/spine-runtimes/issues/2420). **Note**: Depending on this version requires your project to depend on Flutter >= 3.16.0 as well.
+
+- Fixes compilation errors due to API change in Flutter 3.16.0, see [this issue](https://github.com/EsotericSoftware/spine-runtimes/issues/2420). **Note**: Depending on this version requires your project to depend on Flutter >= 3.16.0 as well.
 
 # 4.2.17
-* Fix allocation patter for temporary structs on Windows, which resulted in a hard crash without a stack trace on the native side.
+
+- Fix allocation patter for temporary structs on Windows, which resulted in a hard crash without a stack trace on the native side.
 
 # 4.1.7
-* Fix allocation patter for temporary structs on Windows, which resulted in a hard crash without a stack trace on the native side.
+
+- Fix allocation patter for temporary structs on Windows, which resulted in a hard crash without a stack trace on the native side.
 
 # 4.2.16
-* Fixed bug in path handling on Windows.
+
+- Fixed bug in path handling on Windows.
 
 # 4.1.6
-* Fixed bug in path handling on Windows.
+
+- Fixed bug in path handling on Windows.
 
 # 4.2.15
-* Updated http dependency to 1.1.0
+
+- Updated http dependency to 1.1.0
 
 # 4.1.5
-* Updated http dependency to 1.1.0
+
+- Updated http dependency to 1.1.0
 
 # 4.2.14
-* Merge changes from 4.1.4.
+
+- Merge changes from 4.1.4.
 
 # 4.1.4
-* Fixes for WASM/web builds.
+
+- Fixes for WASM/web builds.
 
 # 4.2.13
-* Fixes for Impeller.
+
+- Fixes for Impeller.
 
 # 4.1.3
-* Fixes for Impeller.
+
+- Fixes for Impeller.
 
 # 4.2.12
-* Merge changes from 4.1.1 and 4.1.2.
+
+- Merge changes from 4.1.1 and 4.1.2.
 
 # 4.1.2
-* API documentation and minor cosmetics.
+
+- API documentation and minor cosmetics.
 
 # 4.1.1
-* Backport to 4.1 spine-runtimes branch.
-* Blend mode support.
-* Hot-reload support. The underlying `SkeletonDrawable` will be retained if the asset file names and type provided to the `SpineWidget` constructor has not changed.
+
+- Backport to 4.1 spine-runtimes branch.
+- Blend mode support.
+- Hot-reload support. The underlying `SkeletonDrawable` will be retained if the asset file names and type provided to the `SpineWidget` constructor has not changed.
 
 # 4.2.11
-* Update README.md with setup and development instructions.
+
+- Update README.md with setup and development instructions.
 
 # 4.2.10
-* Update README.md to point to Junji's Dart-only Spine runtime.
+
+- Update README.md to point to Junji's Dart-only Spine runtime.
 
 # 4.2.9
-* Fix atlas parsing.
+
+- Fix atlas parsing.
 
 # 4.2.8
-* Change reversed positional argument order in `SpineWidget` constructors.
+
+- Change reversed positional argument order in `SpineWidget` constructors.
 
 # 4.2.7
-* Change package name from  `esotericsoftware_spine_flutter` to `spine_flutter`.
+
+- Change package name from `esotericsoftware_spine_flutter` to `spine_flutter`.
 
 # 4.2.6
-* Fix analyzer errors, fix code style to adhere to Dart standards.
+
+- Fix analyzer errors, fix code style to adhere to Dart standards.
 
 # 4.2.5
-* Implemented batching of render commands, reducing the number of draw calls. 60/120fps for 100 Spineboys on all platforms.
+
+- Implemented batching of render commands, reducing the number of draw calls. 60/120fps for 100 Spineboys on all platforms.
 
 # 0.0.4
-* Clean-up `fromAsset()` factory methods so the atlas comes before skeleton data file name.
-* Rename `Vector2` to `Vec2`.
-* Make the bundle configurable in `SpineWidget.asset()`.
+
+- Clean-up `fromAsset()` factory methods so the atlas comes before skeleton data file name.
+- Rename `Vector2` to `Vec2`.
+- Make the bundle configurable in `SpineWidget.asset()`.
 
 # 0.0.3
-* Lower macOS deployment target to 10.11.
+
+- Lower macOS deployment target to 10.11.
 
 # 0.0.2
-* Fix package name in build system `spine_flutter` > `esotericsoftware_spine_flutter`.
+
+- Fix package name in build system `spine_flutter` > `esotericsoftware_spine_flutter`.
 
 # 0.0.1
+
 Initial test release.