{
	"name": "com.esotericsoftware.spine.spine-csharp",
	"displayName": "spine-csharp Runtime",
	"description": "This plugin provides the spine-csharp core runtime.",
<<<<<<< HEAD
	"version": "4.2.3",
=======
	"version": "4.1.2",
>>>>>>> b9b118c7
	"unity": "2018.3",
	"author": {
		"name": "Esoteric Software",
		"email": "contact@esotericsoftware.com",
		"url": "http://esotericsoftware.com/"
	},
	"dependencies": {
	},
	"repository": {
		"type": "git",
		"url": "git@github.com:EsotericSoftware/spine-runtimes.git"
	},
	"keywords": [
		"spine",
		"spine-csharp",
		"runtimes",
		"2d",
		"skeletal",
		"animation"
	],
	"license": "SEE LICENSE IN LICENSE",
	"bugs": {
		"url": "https://github.com/EsotericSoftware/spine-runtimes/issues"
	},
	"homepage": "https://github.com/EsotericSoftware/spine-runtimes#readme"
}<|MERGE_RESOLUTION|>--- conflicted
+++ resolved
@@ -2,11 +2,7 @@
 	"name": "com.esotericsoftware.spine.spine-csharp",
 	"displayName": "spine-csharp Runtime",
 	"description": "This plugin provides the spine-csharp core runtime.",
-<<<<<<< HEAD
-	"version": "4.2.3",
-=======
-	"version": "4.1.2",
->>>>>>> b9b118c7
+	"version": "4.2.4",
 	"unity": "2018.3",
 	"author": {
 		"name": "Esoteric Software",
