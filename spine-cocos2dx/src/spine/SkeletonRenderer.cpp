/******************************************************************************
 * Spine Runtimes License Agreement
 * Last updated May 1, 2019. Replaces all prior versions.
 *
 * Copyright (c) 2013-2019, Esoteric Software LLC
 *
 * Integration of the Spine Runtimes into software or otherwise creating
 * derivative works of the Spine Runtimes is permitted under the terms and
 * conditions of Section 2 of the Spine Editor License Agreement:
 * http://esotericsoftware.com/spine-editor-license
 *
 * Otherwise, it is permitted to integrate the Spine Runtimes into software
 * or otherwise create derivative works of the Spine Runtimes (collectively,
 * "Products"), provided that each user of the Products must obtain their own
 * Spine Editor license and redistribution of the Products in any form must
 * include this license and copyright notice.
 *
 * THIS SOFTWARE IS PROVIDED BY ESOTERIC SOFTWARE LLC "AS IS" AND ANY EXPRESS
 * OR IMPLIED WARRANTIES, INCLUDING, BUT NOT LIMITED TO, THE IMPLIED WARRANTIES
 * OF MERCHANTABILITY AND FITNESS FOR A PARTICULAR PURPOSE ARE DISCLAIMED. IN
 * NO EVENT SHALL ESOTERIC SOFTWARE LLC BE LIABLE FOR ANY DIRECT, INDIRECT,
 * INCIDENTAL, SPECIAL, EXEMPLARY, OR CONSEQUENTIAL DAMAGES (INCLUDING,
 * BUT NOT LIMITED TO, PROCUREMENT OF SUBSTITUTE GOODS OR SERVICES, BUSINESS
 * INTERRUPTION, OR LOSS OF USE, DATA, OR PROFITS) HOWEVER CAUSED AND ON ANY
 * THEORY OF LIABILITY, WHETHER IN CONTRACT, STRICT LIABILITY, OR TORT (INCLUDING
 * NEGLIGENCE OR OTHERWISE) ARISING IN ANY WAY OUT OF THE USE OF THIS SOFTWARE,
 * EVEN IF ADVISED OF THE POSSIBILITY OF SUCH DAMAGE.
 *****************************************************************************/

#include <spine/spine-cocos2dx.h>
#include <spine/SkeletonRenderer.h>
#include <spine/Extension.h>
#include <spine/SkeletonBatch.h>
#include <spine/SkeletonTwoColorBatch.h>
#include <spine/AttachmentVertices.h>
#include <algorithm>

USING_NS_CC;


namespace spine {

	namespace {
		Cocos2dTextureLoader textureLoader;

		int computeTotalCoordCount(Skeleton& skeleton, int startSlotIndex, int endSlotIndex);
		cocos2d::Rect computeBoundingRect(const float* coords, int vertexCount);
		void interleaveCoordinates(float* dst, const float* src, int vertexCount, int dstStride);
		BlendFunc makeBlendFunc(int blendMode, bool premultipliedAlpha);
		void transformWorldVertices(float* dstCoord, int coordCount, Skeleton& skeleton, int startSlotIndex, int endSlotIndex);
		bool cullRectangle(const Mat4& transform, const cocos2d::Rect& rect, const Camera& camera);
			Color4B ColorToColor4B(const Color& color);
		bool slotIsOutRange(Slot& slot, int startSlotIndex, int endSlotIndex);
	}
 
// C Variable length array
#ifdef _MSC_VER
	// VLA not supported, use _malloca
	#define VLA(type, arr, count) \
		type* arr = static_cast<type*>( _malloca(sizeof(type) * count) )
	#define VLA_FREE(arr) do { _freea(arr); } while(false)
#else
	#define VLA(type, arr, count) \
		type arr[count]
   #define VLA_FREE(arr)
#endif


	SkeletonRenderer* SkeletonRenderer::createWithSkeleton(Skeleton* skeleton, bool ownsSkeleton, bool ownsSkeletonData) {
		SkeletonRenderer* node = new SkeletonRenderer(skeleton, ownsSkeleton, ownsSkeletonData);
		node->autorelease();
		return node;
	}
	
	SkeletonRenderer* SkeletonRenderer::createWithData (SkeletonData* skeletonData, bool ownsSkeletonData) {
		SkeletonRenderer* node = new SkeletonRenderer(skeletonData, ownsSkeletonData);
		node->autorelease();
		return node;
	}

	SkeletonRenderer* SkeletonRenderer::createWithFile (const std::string& skeletonDataFile, Atlas* atlas, float scale) {
		SkeletonRenderer* node = new SkeletonRenderer(skeletonDataFile, atlas, scale);
		node->autorelease();
		return node;
	}

	SkeletonRenderer* SkeletonRenderer::createWithFile (const std::string& skeletonDataFile, const std::string& atlasFile, float scale) {
		SkeletonRenderer* node = new SkeletonRenderer(skeletonDataFile, atlasFile, scale);
		node->autorelease();
		return node;
	}

	void SkeletonRenderer::initialize () {
		_clipper = new (__FILE__, __LINE__) SkeletonClipping();

		_blendFunc = BlendFunc::ALPHA_PREMULTIPLIED;
		setOpacityModifyRGB(true);

		setupGLProgramState(false);

		_skeleton->setToSetupPose();
		_skeleton->updateWorldTransform();
	}
	
	void SkeletonRenderer::setupGLProgramState (bool twoColorTintEnabled) {
		if (twoColorTintEnabled) {
			setGLProgramState(SkeletonTwoColorBatch::getInstance()->getTwoColorTintProgramState());
			return;
		}
	
		Texture2D *texture = nullptr;
		for (int i = 0, n = _skeleton->getSlots().size(); i < n; i++) {
			Slot* slot = _skeleton->getDrawOrder()[i];
			Attachment* const attachment = slot->getAttachment();
			if (!attachment) continue;
			if (attachment->getRTTI().isExactly(RegionAttachment::rtti)) {
				RegionAttachment* regionAttachment = static_cast<RegionAttachment*>(attachment);
				texture = static_cast<AttachmentVertices*>(regionAttachment->getRendererObject())->_texture;
			} else if (attachment->getRTTI().isExactly(MeshAttachment::rtti)) {
				MeshAttachment* meshAttachment = static_cast<MeshAttachment*>(attachment);
				texture = static_cast<AttachmentVertices*>(meshAttachment->getRendererObject())->_texture;
			}
			else {
				continue;
			}
		
			if (texture != nullptr) {
				break;
			}
		}
		setGLProgramState(GLProgramState::getOrCreateWithGLProgramName(GLProgram::SHADER_NAME_POSITION_TEXTURE_COLOR_NO_MVP, texture));
	}

	void SkeletonRenderer::setSkeletonData (SkeletonData *skeletonData, bool ownsSkeletonData) {
		_skeleton = new (__FILE__, __LINE__) Skeleton(skeletonData);
		_ownsSkeletonData = ownsSkeletonData;
	}

	SkeletonRenderer::SkeletonRenderer ()
		: _atlas(nullptr), _attachmentLoader(nullptr), _debugSlots(false), _debugBones(false), _debugMeshes(false), _debugBoundingRect(false), _timeScale(1), _effect(nullptr), _startSlotIndex(0), _endSlotIndex(std::numeric_limits<int>::max()) {
	}
	
	SkeletonRenderer::SkeletonRenderer(Skeleton* skeleton, bool ownsSkeleton, bool ownsSkeletonData, bool ownsAtlas)
		: _atlas(nullptr), _attachmentLoader(nullptr), _debugSlots(false), _debugBones(false), _debugMeshes(false), _debugBoundingRect(false), _timeScale(1), _effect(nullptr), _startSlotIndex(0), _endSlotIndex(std::numeric_limits<int>::max()) {
		initWithSkeleton(skeleton, ownsSkeleton, ownsSkeletonData, ownsAtlas);
	}

	SkeletonRenderer::SkeletonRenderer (SkeletonData *skeletonData, bool ownsSkeletonData)
		: _atlas(nullptr), _attachmentLoader(nullptr), _debugSlots(false), _debugBones(false), _debugMeshes(false), _debugBoundingRect(false), _timeScale(1), _effect(nullptr), _startSlotIndex(0), _endSlotIndex(std::numeric_limits<int>::max()) {
		initWithData(skeletonData, ownsSkeletonData);
	}

	SkeletonRenderer::SkeletonRenderer (const std::string& skeletonDataFile, Atlas* atlas, float scale)
		: _atlas(nullptr), _attachmentLoader(nullptr), _debugSlots(false), _debugBones(false), _debugMeshes(false), _debugBoundingRect(false), _timeScale(1), _effect(nullptr), _startSlotIndex(0), _endSlotIndex(std::numeric_limits<int>::max()) {
		initWithJsonFile(skeletonDataFile, atlas, scale);
	}

	SkeletonRenderer::SkeletonRenderer (const std::string& skeletonDataFile, const std::string& atlasFile, float scale)
		: _atlas(nullptr), _attachmentLoader(nullptr), _debugSlots(false), _debugBones(false), _debugMeshes(false), _debugBoundingRect(false), _timeScale(1), _effect(nullptr), _startSlotIndex(0), _endSlotIndex(std::numeric_limits<int>::max()) {
		initWithJsonFile(skeletonDataFile, atlasFile, scale);
	}

	SkeletonRenderer::~SkeletonRenderer () {
		if (_ownsSkeletonData) delete _skeleton->getData();
		if (_ownsSkeleton) delete _skeleton;
		if (_ownsAtlas) delete _atlas;
		delete _attachmentLoader;	
		delete _clipper;
	}

	void SkeletonRenderer::initWithSkeleton(Skeleton* skeleton, bool ownsSkeleton, bool ownsSkeletonData, bool ownsAtlas) {
		_skeleton = skeleton;
		_ownsSkeleton = ownsSkeleton;
		_ownsSkeletonData = ownsSkeletonData;
		_ownsAtlas = ownsAtlas;
		initialize();
	}
	
	void SkeletonRenderer::initWithData (SkeletonData* skeletonData, bool ownsSkeletonData) {
		_ownsSkeleton = true;
		setSkeletonData(skeletonData, ownsSkeletonData);
		initialize();
	}

	void SkeletonRenderer::initWithJsonFile (const std::string& skeletonDataFile, Atlas* atlas, float scale) {
		_atlas = atlas;
		_attachmentLoader = new (__FILE__, __LINE__) Cocos2dAtlasAttachmentLoader(_atlas);

		SkeletonJson json(_attachmentLoader);
		json.setScale(scale);
		SkeletonData* skeletonData = json.readSkeletonDataFile(skeletonDataFile.c_str());
		CCASSERT(skeletonData, !json.getError().isEmpty() ? json.getError().buffer() : "Error reading skeleton data.");

		_ownsSkeleton = true;
		setSkeletonData(skeletonData, true);

		initialize();
	}

	void SkeletonRenderer::initWithJsonFile (const std::string& skeletonDataFile, const std::string& atlasFile, float scale) {
		_atlas = new (__FILE__, __LINE__) Atlas(atlasFile.c_str(), &textureLoader, true);
		CCASSERT(_atlas, "Error reading atlas file.");

		_attachmentLoader = new (__FILE__, __LINE__) Cocos2dAtlasAttachmentLoader(_atlas);

		SkeletonJson json(_attachmentLoader);
		json.setScale(scale);
		SkeletonData* skeletonData = json.readSkeletonDataFile(skeletonDataFile.c_str());
		CCASSERT(skeletonData, !json.getError().isEmpty() ? json.getError().buffer() : "Error reading skeleton data.");
  
		_ownsSkeleton = true;
		_ownsAtlas = true;
		setSkeletonData(skeletonData, true);

		initialize();
	}
	
	void SkeletonRenderer::initWithBinaryFile (const std::string& skeletonDataFile, Atlas* atlas, float scale) {
		_atlas = atlas;
		_attachmentLoader = new (__FILE__, __LINE__) Cocos2dAtlasAttachmentLoader(_atlas);
	
		SkeletonBinary binary(_attachmentLoader);
		binary.setScale(scale);
		SkeletonData* skeletonData = binary.readSkeletonDataFile(skeletonDataFile.c_str());
		CCASSERT(skeletonData, !binary.getError().isEmpty() ? binary.getError().buffer() : "Error reading skeleton data.");
		_ownsSkeleton = true;
		setSkeletonData(skeletonData, true);
	
		initialize();
	}

	void SkeletonRenderer::initWithBinaryFile (const std::string& skeletonDataFile, const std::string& atlasFile, float scale) {
		_atlas = new (__FILE__, __LINE__) Atlas(atlasFile.c_str(), &textureLoader, true);
		CCASSERT(_atlas, "Error reading atlas file.");
	
		_attachmentLoader = new (__FILE__, __LINE__) Cocos2dAtlasAttachmentLoader(_atlas);
	
		SkeletonBinary binary(_attachmentLoader);
		binary.setScale(scale);
		SkeletonData* skeletonData = binary.readSkeletonDataFile(skeletonDataFile.c_str());
		CCASSERT(skeletonData, !binary.getError().isEmpty() ? binary.getError().buffer() : "Error reading skeleton data.");
		_ownsSkeleton = true;
		_ownsAtlas = true;
		setSkeletonData(skeletonData, true);
	
		initialize();
	}


	void SkeletonRenderer::update (float deltaTime) {
		Node::update(deltaTime);
		if (_ownsSkeleton) _skeleton->update(deltaTime * _timeScale);
	}

	void SkeletonRenderer::draw (Renderer* renderer, const Mat4& transform, uint32_t transformFlags) {
		_isAutoCulled = false;
		// Early exit if the skeleton is invisible
		if (getDisplayedOpacity() == 0 || _skeleton->getColor().a == 0){
			return;
		}

		const int coordCount = computeTotalCoordCount(*_skeleton, _startSlotIndex, _endSlotIndex);
		if (coordCount == 0)
		{
			return;
		}
		assert(coordCount % 2 == 0);

		VLA(float, worldCoords, coordCount);
		transformWorldVertices(worldCoords, coordCount, *_skeleton, _startSlotIndex, _endSlotIndex);

		#if CC_USE_CULLING
		const Camera* camera = Camera::getVisitingCamera();
		const cocos2d::Rect brect = computeBoundingRect(worldCoords, coordCount / 2);
		_boundingRect = brect;

		const bool autoCullingEnable = cocos2d::Director::getInstance()->isAutoCullingEnable();
		if (autoCullingEnable && camera && cullRectangle(transform, brect, *camera))
		{
			VLA_FREE(worldCoords);
			_isAutoCulled = true;
			return;
		}
		#endif

		const float* worldCoordPtr = worldCoords;
		SkeletonBatch* batch = SkeletonBatch::getInstance();
		SkeletonTwoColorBatch* twoColorBatch = SkeletonTwoColorBatch::getInstance();
		const bool hasSingleTint = (isTwoColorTint() == false);

		if (_effect) {
			_effect->begin(*_skeleton);
		}

		const Color3B displayedColor = getDisplayedColor();
		Color nodeColor;
		nodeColor.r = displayedColor.r / 255.f;
		nodeColor.g = displayedColor.g / 255.f;
		nodeColor.b = displayedColor.b / 255.f;
		nodeColor.a = getDisplayedOpacity() / 255.f;
	
		Color color;
		Color darkColor;
		const float darkPremultipliedAlpha = _premultipliedAlpha ? 1.f : 0;
		AttachmentVertices* attachmentVertices = nullptr;
		TwoColorTrianglesCommand* lastTwoColorTrianglesCommand = nullptr;
		for (int i = 0, n = _skeleton->getSlots().size(); i < n; ++i) {
			Slot* slot = _skeleton->getDrawOrder()[i];;
		
			if (slotIsOutRange(*slot, _startSlotIndex, _endSlotIndex)) {
				_clipper->clipEnd(*slot);
				continue;
			}

			if (!slot->getAttachment()) {
				_clipper->clipEnd(*slot);
				continue;
			}

			// Early exit if slot is invisible
			if (slot->getColor().a == 0 || !slot->getBone().isActive()) {
				_clipper->clipEnd(*slot);
				continue;
			}

			cocos2d::TrianglesCommand::Triangles triangles;
			TwoColorTriangles trianglesTwoColor;
		
			if (slot->getAttachment()->getRTTI().isExactly(RegionAttachment::rtti)) {
				RegionAttachment* attachment = static_cast<RegionAttachment*>(slot->getAttachment());
				attachmentVertices = static_cast<AttachmentVertices*>(attachment->getRendererObject());
				
				// Early exit if attachment is invisible
				if (attachment->getColor().a == 0) {
					_clipper->clipEnd(*slot);
					continue;
				}

				float* dstTriangleVertices = nullptr;
				int dstStride = 0; // in floats
				if (hasSingleTint) {
					triangles.indices = attachmentVertices->_triangles->indices;
					triangles.indexCount = attachmentVertices->_triangles->indexCount;
					triangles.verts = batch->allocateVertices(attachmentVertices->_triangles->vertCount);
					triangles.vertCount = attachmentVertices->_triangles->vertCount;
					assert(triangles.vertCount == 4);
					memcpy(triangles.verts, attachmentVertices->_triangles->verts, sizeof(cocos2d::V3F_C4B_T2F) * attachmentVertices->_triangles->vertCount);
					dstStride = sizeof(V3F_C4B_T2F) / sizeof(float);
					dstTriangleVertices = reinterpret_cast<float*>(triangles.verts);
				} else {
					trianglesTwoColor.indices = attachmentVertices->_triangles->indices;
					trianglesTwoColor.indexCount = attachmentVertices->_triangles->indexCount;
					trianglesTwoColor.verts = twoColorBatch->allocateVertices(attachmentVertices->_triangles->vertCount);
					trianglesTwoColor.vertCount = attachmentVertices->_triangles->vertCount;
					assert(trianglesTwoColor.vertCount == 4);
					for (int v = 0; v < trianglesTwoColor.vertCount; v++) {
						trianglesTwoColor.verts[v].texCoords = attachmentVertices->_triangles->verts[v].texCoords;
					}
					dstTriangleVertices = reinterpret_cast<float*>(trianglesTwoColor.verts);
					dstStride = sizeof(V3F_C4B_C4B_T2F) / sizeof(float);
				}
				// Copy world vertices to triangle vertices
				interleaveCoordinates(dstTriangleVertices, worldCoordPtr, 4, dstStride);
				worldCoordPtr += 8;
			
				color = attachment->getColor();
			}
			else if (slot->getAttachment()->getRTTI().isExactly(MeshAttachment::rtti)) {
				MeshAttachment* attachment = (MeshAttachment*)slot->getAttachment();
				attachmentVertices = (AttachmentVertices*)attachment->getRendererObject();
				
				float* dstTriangleVertices = nullptr;
				int dstStride = 0; // in floats
				int dstVertexCount = 0;
				if (hasSingleTint) {
					triangles.indices = attachmentVertices->_triangles->indices;
					triangles.indexCount = attachmentVertices->_triangles->indexCount;
					triangles.verts = batch->allocateVertices(attachmentVertices->_triangles->vertCount);
					triangles.vertCount = attachmentVertices->_triangles->vertCount;
					memcpy(triangles.verts, attachmentVertices->_triangles->verts, sizeof(cocos2d::V3F_C4B_T2F) * attachmentVertices->_triangles->vertCount);
					dstTriangleVertices = (float*)triangles.verts;
					dstStride = sizeof(V3F_C4B_T2F) / sizeof(float);
					dstVertexCount = triangles.vertCount;
				} else {
					trianglesTwoColor.indices = attachmentVertices->_triangles->indices;
					trianglesTwoColor.indexCount = attachmentVertices->_triangles->indexCount;
					trianglesTwoColor.verts = twoColorBatch->allocateVertices(attachmentVertices->_triangles->vertCount);
					trianglesTwoColor.vertCount = attachmentVertices->_triangles->vertCount;
					for (int v = 0; v < trianglesTwoColor.vertCount; v++) {
						trianglesTwoColor.verts[v].texCoords = attachmentVertices->_triangles->verts[v].texCoords;
					}
					dstTriangleVertices = (float*)trianglesTwoColor.verts;
					dstStride = sizeof(V3F_C4B_C4B_T2F) / sizeof(float);
					dstVertexCount = trianglesTwoColor.vertCount;
				}
				
				// Copy world vertices to triangle vertices
				//assert(dstVertexCount * 2 == attachment->super.worldVerticesLength);
				interleaveCoordinates(dstTriangleVertices, worldCoordPtr, dstVertexCount, dstStride);
				worldCoordPtr += dstVertexCount * 2;
		
				color = attachment->getColor();
			}
			else if (slot->getAttachment()->getRTTI().isExactly(ClippingAttachment::rtti)) {
				ClippingAttachment* clip = (ClippingAttachment*)slot->getAttachment();
				_clipper->clipStart(*slot, clip);
				continue;
			} else {
				_clipper->clipEnd(*slot);
				continue;
			}
		
			if (slot->hasDarkColor()) {
				darkColor = slot->getDarkColor();
			} else {
				darkColor.r = 0;
				darkColor.g = 0;
				darkColor.b = 0;
			}
			darkColor.a = darkPremultipliedAlpha;
		
			color.a *= nodeColor.a * _skeleton->getColor().a * slot->getColor().a;
			// skip rendering if the color of this attachment is 0
			if (color.a == 0){
			_clipper->clipEnd(*slot);
				continue;
			}
			color.r *= nodeColor.r * _skeleton->getColor().r * slot->getColor().r;
			color.g *= nodeColor.g * _skeleton->getColor().g * slot->getColor().g;
			color.b *= nodeColor.b * _skeleton->getColor().b * slot->getColor().b;
			if (_premultipliedAlpha)
			{
				color.r *= color.a;
				color.g *= color.a;
				color.b *= color.a;
			}
		
			const cocos2d::Color4B color4B = ColorToColor4B(color);
			const cocos2d::Color4B darkColor4B = ColorToColor4B(darkColor);
			const BlendFunc blendFunc = makeBlendFunc(slot->getData().getBlendMode(), _premultipliedAlpha);

			if (hasSingleTint) {
				if (_clipper->isClipping()) {
					_clipper->clipTriangles((float*)&triangles.verts[0].vertices, triangles.indices, triangles.indexCount, (float*)&triangles.verts[0].texCoords, sizeof(cocos2d::V3F_C4B_T2F) / 4);
					batch->deallocateVertices(triangles.vertCount);
				
					if (_clipper->getClippedTriangles().size() == 0){
						_clipper->clipEnd(*slot);
						continue;
					}
				
					triangles.vertCount = _clipper->getClippedVertices().size() / 2;
					triangles.verts = batch->allocateVertices(triangles.vertCount);
					triangles.indexCount = _clipper->getClippedTriangles().size();
					triangles.indices =
					batch->allocateIndices(triangles.indexCount);
					memcpy(triangles.indices, _clipper->getClippedTriangles().buffer(), sizeof(unsigned short) * _clipper->getClippedTriangles().size());
				
					cocos2d::TrianglesCommand* batchedTriangles = batch->addCommand(renderer, _globalZOrder, attachmentVertices->_texture, _glProgramState, blendFunc, triangles, transform, transformFlags);
				
					const float* verts = _clipper->getClippedVertices().buffer();
					const float* uvs = _clipper->getClippedUVs().buffer();
					if (_effect) {
						V3F_C4B_T2F* vertex = batchedTriangles->getTriangles().verts;
						Color darkTmp;
						for (int v = 0, vn = batchedTriangles->getTriangles().vertCount, vv = 0; v < vn; ++v, vv+=2, ++vertex) {
							Color lightCopy = color;
							vertex->vertices.x = verts[vv];
							vertex->vertices.y = verts[vv + 1];
							vertex->texCoords.u = uvs[vv];
							vertex->texCoords.v = uvs[vv + 1];
							_effect->transform(vertex->vertices.x, vertex->vertices.y, vertex->texCoords.u, vertex->texCoords.v, lightCopy, darkTmp);
							vertex->colors = ColorToColor4B(lightCopy);
						}
					} else {
						V3F_C4B_T2F* vertex = batchedTriangles->getTriangles().verts;
						for (int v = 0, vn = batchedTriangles->getTriangles().vertCount, vv = 0; v < vn; ++v, vv+=2, ++vertex) {
							vertex->vertices.x = verts[vv];
							vertex->vertices.y = verts[vv + 1];
							vertex->texCoords.u = uvs[vv];
							vertex->texCoords.v = uvs[vv + 1];
							vertex->colors = color4B;
						}
					}
				} else {
					// Not clipping
				
					cocos2d::TrianglesCommand* batchedTriangles = batch->addCommand(renderer, _globalZOrder, attachmentVertices->_texture, _glProgramState, blendFunc, triangles, transform, transformFlags);
				
					if (_effect) {
						V3F_C4B_T2F* vertex = batchedTriangles->getTriangles().verts;
						Color darkTmp;
						for (int v = 0, vn = batchedTriangles->getTriangles().vertCount; v < vn; ++v, ++vertex) {
							Color lightCopy = color;
							_effect->transform(vertex->vertices.x, vertex->vertices.y, vertex->texCoords.u, vertex->texCoords.v, lightCopy, darkTmp);
							vertex->colors = ColorToColor4B(lightCopy);
						}
					} else {
						V3F_C4B_T2F* vertex = batchedTriangles->getTriangles().verts;
						for (int v = 0, vn = batchedTriangles->getTriangles().vertCount; v < vn; ++v, ++vertex) {
							vertex->colors = color4B;
						}
					}
				}
			} else {
				// Two tints
			
				if (_clipper->isClipping()) {
					_clipper->clipTriangles((float*)&trianglesTwoColor.verts[0].position, trianglesTwoColor.indices, trianglesTwoColor.indexCount, (float*)&trianglesTwoColor.verts[0].texCoords, sizeof(V3F_C4B_C4B_T2F) / 4);
					twoColorBatch->deallocateVertices(trianglesTwoColor.vertCount);
				
					if (_clipper->getClippedTriangles().size() == 0){
						_clipper->clipEnd(*slot);
						continue;
					}
				
					trianglesTwoColor.vertCount = _clipper->getClippedVertices().size() / 2;
					trianglesTwoColor.verts = twoColorBatch->allocateVertices(trianglesTwoColor.vertCount);
					trianglesTwoColor.indexCount = _clipper->getClippedTriangles().size();
					trianglesTwoColor.indices = twoColorBatch->allocateIndices(trianglesTwoColor.indexCount);
					memcpy(trianglesTwoColor.indices, _clipper->getClippedTriangles().buffer(), sizeof(unsigned short) * _clipper->getClippedTriangles().size());
				
					TwoColorTrianglesCommand* batchedTriangles = lastTwoColorTrianglesCommand = twoColorBatch->addCommand(renderer, _globalZOrder, attachmentVertices->_texture->getName(), _glProgramState, blendFunc, trianglesTwoColor, transform, transformFlags);
				
					const float* verts = _clipper->getClippedVertices().buffer();
					const float* uvs = _clipper->getClippedUVs().buffer();
				
					if (_effect) {
						V3F_C4B_C4B_T2F* vertex = batchedTriangles->getTriangles().verts;
						for (int v = 0, vn = batchedTriangles->getTriangles().vertCount, vv = 0; v < vn; ++v, vv += 2, ++vertex) {
							Color lightCopy = color;
							Color darkCopy = darkColor;
							vertex->position.x = verts[vv];
							vertex->position.y = verts[vv + 1];
							vertex->texCoords.u = uvs[vv];
							vertex->texCoords.v = uvs[vv + 1];
							_effect->transform(vertex->position.x, vertex->position.y, vertex->texCoords.u, vertex->texCoords.v, lightCopy, darkCopy);
							vertex->color = ColorToColor4B(lightCopy);
							vertex->color2 = ColorToColor4B(darkCopy);
						}
					} else {
						V3F_C4B_C4B_T2F* vertex = batchedTriangles->getTriangles().verts;
						for (int v = 0, vn = batchedTriangles->getTriangles().vertCount, vv = 0; v < vn; ++v, vv += 2, ++vertex) {
							vertex->position.x = verts[vv];
							vertex->position.y = verts[vv + 1];
							vertex->texCoords.u = uvs[vv];
							vertex->texCoords.v = uvs[vv + 1];
							vertex->color = color4B;
							vertex->color2 = darkColor4B;
						}
					}
				} else {
					TwoColorTrianglesCommand* batchedTriangles = lastTwoColorTrianglesCommand = twoColorBatch->addCommand(renderer, _globalZOrder, attachmentVertices->_texture->getName(), _glProgramState, blendFunc, trianglesTwoColor, transform, transformFlags);
				
					if (_effect) {
						V3F_C4B_C4B_T2F* vertex = batchedTriangles->getTriangles().verts;
						for (int v = 0, vn = batchedTriangles->getTriangles().vertCount; v < vn; ++v, ++vertex) {
							Color lightCopy = color;
							Color darkCopy = darkColor;
							_effect->transform(vertex->position.x, vertex->position.y, vertex->texCoords.u, vertex->texCoords.v, lightCopy, darkCopy);
							vertex->color = ColorToColor4B(lightCopy);
							vertex->color2 = ColorToColor4B(darkCopy);
						}
					} else {
						V3F_C4B_C4B_T2F* vertex = batchedTriangles->getTriangles().verts;
						for (int v = 0, vn = batchedTriangles->getTriangles().vertCount; v < vn; ++v, ++vertex) {
							vertex->color = color4B;
							vertex->color2 = darkColor4B;
						}
					}
				}
			}
		_clipper->clipEnd(*slot);
		}
		_clipper->clipEnd();
	
		if (lastTwoColorTrianglesCommand) {
			Node* parent = this->getParent();
		
			// We need to decide if we can postpone flushing the current
			// batch. We can postpone if the next sibling node is a
			// two color tinted skeleton with the same global-z.
			// The parent->getChildrenCount() > 100 check is a hack
			// as checking for a sibling is an O(n) operation, and if
			// all children of this nodes parent are skeletons, we
			// are in O(n2) territory.
			if (!parent || parent->getChildrenCount() > 100 || getChildrenCount() != 0) {
				lastTwoColorTrianglesCommand->setForceFlush(true);
			} else {
				const cocos2d::Vector<Node*>& children = parent->getChildren();
				Node* sibling = nullptr;
				for (ssize_t i = 0; i < children.size(); i++) {
					if (children.at(i) == this) {
						if (i < children.size() - 1) {
							sibling = children.at(i+1);
							break;
						}
					}
				}
				if (!sibling) {
					lastTwoColorTrianglesCommand->setForceFlush(true);
				} else {
					SkeletonRenderer* siblingSkeleton = dynamic_cast<SkeletonRenderer*>(sibling);
					if (!siblingSkeleton || // flush is next sibling isn't a SkeletonRenderer
						!siblingSkeleton->isTwoColorTint() || // flush if next sibling isn't two color tinted
						!siblingSkeleton->isVisible() || // flush if next sibling is two color tinted but not visible
						(siblingSkeleton->getGlobalZOrder() != this->getGlobalZOrder())) { // flush if next sibling is two color tinted but z-order differs
						lastTwoColorTrianglesCommand->setForceFlush(true);
					}
				}
			}
		}
	
		if (_effect) _effect->end();

		if (_debugBoundingRect || _debugSlots || _debugBones || _debugMeshes) {
			drawDebug(renderer, transform, transformFlags);
		}

		VLA_FREE(worldCoords);
	}


	bool SkeletonRenderer::isAutoCulled () const {
		return _isAutoCulled;
	}

	void SkeletonRenderer::drawDebug (Renderer* renderer, const Mat4 &transform, uint32_t transformFlags) {

	 #if !defined(USE_MATRIX_STACK_PROJECTION_ONLY)
		Director* director = Director::getInstance();
		director->pushMatrix(MATRIX_STACK_TYPE::MATRIX_STACK_MODELVIEW);
		director->loadMatrix(MATRIX_STACK_TYPE::MATRIX_STACK_MODELVIEW, transform);
	#endif

		DrawNode* drawNode = DrawNode::create();
	
		// Draw bounding rectangle
		if (_debugBoundingRect) {
			glLineWidth(2);
			const cocos2d::Rect brect = getBoundingBox();
			const Vec2 points[4] =
			{
				brect.origin,
				{ brect.origin.x + brect.size.width, brect.origin.y },
				{ brect.origin.x + brect.size.width, brect.origin.y + brect.size.height },
				{ brect.origin.x, brect.origin.y + brect.size.height }
			};
			drawNode->drawPoly(points, 4, true, Color4F::GREEN);
		}

		if (_debugSlots) {
			// Slots.
			// DrawPrimitives::setDrawColor4B(0, 0, 255, 255);
			glLineWidth(1);
			V3F_C4B_T2F_Quad quad;
			for (int i = 0, n = _skeleton->getSlots().size(); i < n; i++) {
				Slot* slot = _skeleton->getDrawOrder()[i];
<<<<<<< HEAD
				if (!slot->getBone().isActive()) continue;
				if (!slot->getAttachment() || !slot->getAttachment()->getRTTI().isExactly(RegionAttachment::rtti)) continue;
=======
				if (!slot->getAttachment() || !slot->getAttachment()->getRTTI().isExactly(RegionAttachment::rtti)) {
					continue;
				}
				if (slotIsOutRange(*slot, _startSlotIndex, _endSlotIndex)) {
					continue;
				}
>>>>>>> 16c2437d
				RegionAttachment* attachment = (RegionAttachment*)slot->getAttachment();
				float worldVertices[8];
				attachment->computeWorldVertices(slot->getBone(), worldVertices, 0, 2);
				const Vec2 points[4] =
				{
					{ worldVertices[0], worldVertices[1] },
					{ worldVertices[2], worldVertices[3] },
					{ worldVertices[4], worldVertices[5] },
					{ worldVertices[6], worldVertices[7] }
				};
				drawNode->drawPoly(points, 4, true, Color4F::BLUE);
			}
		}
	
		if (_debugBones) {
			// Bone lengths.
			glLineWidth(2);
			for (int i = 0, n = _skeleton->getBones().size(); i < n; i++) {
				Bone *bone = _skeleton->getBones()[i];
				if (!bone->isActive()) continue;
				float x = bone->getData().getLength() * bone->getA() + bone->getWorldX();
				float y = bone->getData().getLength() * bone->getC() + bone->getWorldY();
				drawNode->drawLine(Vec2(bone->getWorldX(), bone->getWorldY()), Vec2(x, y), Color4F::RED);
			}
			// Bone origins.
			auto color = Color4F::BLUE; // Root bone is blue.
			for (int i = 0, n = _skeleton->getBones().size(); i < n; i++) {
				Bone *bone = _skeleton->getBones()[i];
				if (!bone->isActive()) continue;
				drawNode->drawPoint(Vec2(bone->getWorldX(), bone->getWorldY()), 4, color);
				if (i == 0) color = Color4F::GREEN;
			}
		}
	
		if (_debugMeshes) {
			// Meshes.
			glLineWidth(1);
			for (int i = 0, n = _skeleton->getSlots().size(); i < n; ++i) {
				Slot* slot = _skeleton->getDrawOrder()[i];
				if (!slot->getBone().isActive()) continue;
				if (!slot->getAttachment() || !slot->getAttachment()->getRTTI().isExactly(MeshAttachment::rtti)) continue;
				MeshAttachment* const mesh = static_cast<MeshAttachment*>(slot->getAttachment());
				VLA(float, worldCoord, mesh->getWorldVerticesLength());
				mesh->computeWorldVertices(*slot, 0, mesh->getWorldVerticesLength(), worldCoord, 0, 2);
				for (size_t t = 0; t < mesh->getTriangles().size(); t += 3) {
					// Fetch triangle indices
					const int idx0 = mesh->getTriangles()[t + 0];
					const int idx1 = mesh->getTriangles()[t + 1];
					const int idx2 = mesh->getTriangles()[t + 2];
					const Vec2 v[3] =
					{
						worldCoord + (idx0 * 2),
						worldCoord + (idx1 * 2),
						worldCoord + (idx2 * 2)
					};
					drawNode->drawPoly(v, 3, true, Color4F::YELLOW);
				}
				VLA_FREE(worldCoord);
			}
		}
	
		drawNode->draw(renderer, transform, transformFlags);
	#if !defined(USE_MATRIX_STACK_PROJECTION_ONLY)
		director->popMatrix(MATRIX_STACK_TYPE::MATRIX_STACK_MODELVIEW);
	#endif
	}
<<<<<<< HEAD
	
	Rect SkeletonRenderer::getBoundingBox () const {
		float minX = FLT_MAX, minY = FLT_MAX, maxX = -FLT_MAX, maxY = -FLT_MAX;
		float scaleX = getScaleX(), scaleY = getScaleY();
		for (int i = 0; i < _skeleton->getSlots().size(); ++i) {
			Slot* slot = _skeleton->getSlots()[i];
			if (!slot->getAttachment()) continue;
			if (!slot->getBone().isActive()) continue;
			int verticesCount;
			if (slot->getAttachment()->getRTTI().isExactly(RegionAttachment::rtti)) {
				RegionAttachment* attachment = (RegionAttachment*)slot->getAttachment();
				attachment->computeWorldVertices(slot->getBone(), worldVertices, 0, 2);
				verticesCount = 8;
			} else if (slot->getAttachment()->getRTTI().isExactly(MeshAttachment::rtti)) {
				MeshAttachment* mesh = (MeshAttachment*)slot->getAttachment();
				ensureWorldVerticesCapacity(mesh->getWorldVerticesLength());
				mesh->computeWorldVertices(*slot, 0, mesh->getWorldVerticesLength(), worldVertices, 0, 2);
				verticesCount = mesh->getWorldVerticesLength();
			} else
				continue;
			for (int ii = 0; ii < verticesCount; ii += 2) {
				float x = worldVertices[ii] * scaleX, y = worldVertices[ii + 1] * scaleY;
				minX = min(minX, x);
				minY = min(minY, y);
				maxX = max(maxX, x);
				maxY = max(maxY, y);
			}
		}
		Vec2 position = getPosition();
		if (minX == FLT_MAX) minX = minY = maxX = maxY = 0;
		return Rect(position.x + minX, position.y + minY, maxX - minX, maxY - minY);
=======

	cocos2d::Rect SkeletonRenderer::getBoundingBox () const {
		return _boundingRect;
>>>>>>> 16c2437d
	}

	// --- Convenience methods for Skeleton_* functions.

	void SkeletonRenderer::updateWorldTransform() {
		_skeleton->updateWorldTransform();
	}

	void SkeletonRenderer::setToSetupPose () {
		_skeleton->setToSetupPose();
	}
	void SkeletonRenderer::setBonesToSetupPose () {
		_skeleton->setBonesToSetupPose();
	}
	void SkeletonRenderer::setSlotsToSetupPose () {
		_skeleton->setSlotsToSetupPose();
	}

	Bone* SkeletonRenderer::findBone (const std::string& boneName) const {
		return _skeleton->findBone(boneName.c_str());
	}

	Slot* SkeletonRenderer::findSlot (const std::string& slotName) const {
		return _skeleton->findSlot( slotName.c_str());
	}

	void SkeletonRenderer::setSkin (const std::string& skinName) {
		_skeleton->setSkin(skinName.empty() ? 0 : skinName.c_str());
	}
	void SkeletonRenderer::setSkin (const char* skinName) {
		_skeleton->setSkin(skinName);
	}

	Attachment* SkeletonRenderer::getAttachment (const std::string& slotName, const std::string& attachmentName) const {
		return _skeleton->getAttachment(slotName.c_str(), attachmentName.c_str());
	}
	bool SkeletonRenderer::setAttachment (const std::string& slotName, const std::string& attachmentName) {
		return _skeleton->getAttachment(slotName.c_str(), attachmentName.empty() ? 0 : attachmentName.c_str()) ? true : false;
	}
	bool SkeletonRenderer::setAttachment (const std::string& slotName, const char* attachmentName) {
		return _skeleton->getAttachment(slotName.c_str(), attachmentName) ? true : false;
	}
	
	void SkeletonRenderer::setTwoColorTint(bool enabled) {
		setupGLProgramState(enabled);
	}

	bool SkeletonRenderer::isTwoColorTint() {
		return getGLProgramState() == SkeletonTwoColorBatch::getInstance()->getTwoColorTintProgramState();
	}
	
	void SkeletonRenderer::setVertexEffect(VertexEffect *effect) {
		this->_effect = effect;
	}
	
	void SkeletonRenderer::setSlotsRange(int startSlotIndex, int endSlotIndex) {
		_startSlotIndex = startSlotIndex == -1 ? 0 : startSlotIndex;
		_endSlotIndex = endSlotIndex == -1 ? std::numeric_limits<int>::max() : endSlotIndex;
	}

	Skeleton* SkeletonRenderer::getSkeleton () const {
		return _skeleton;
	}

	void SkeletonRenderer::setTimeScale (float scale) {
		_timeScale = scale;
	}
	float SkeletonRenderer::getTimeScale () const {
		return _timeScale;
	}

	void SkeletonRenderer::setDebugSlotsEnabled (bool enabled) {
		_debugSlots = enabled;
	}
	bool SkeletonRenderer::getDebugSlotsEnabled () const {
		return _debugSlots;
	}

	void SkeletonRenderer::setDebugBonesEnabled (bool enabled) {
		_debugBones = enabled;
	}
	bool SkeletonRenderer::getDebugBonesEnabled () const {
		return _debugBones;
	}
	
	void SkeletonRenderer::setDebugMeshesEnabled (bool enabled) {
		_debugMeshes = enabled;
	}
	bool SkeletonRenderer::getDebugMeshesEnabled () const {
		return _debugMeshes;
	}

	void SkeletonRenderer::setDebugBoundingRectEnabled(bool enabled) {
		_debugBoundingRect = enabled;
	}

	bool SkeletonRenderer::getDebugBoundingRectEnabled() const {
		return _debugBoundingRect;
	}

	void SkeletonRenderer::onEnter () {
	#if CC_ENABLE_SCRIPT_BINDING
		if (_scriptType == kScriptTypeJavascript && ScriptEngineManager::sendNodeEventToJSExtended(this, kNodeOnEnter)) return;
	#endif
		Node::onEnter();
		scheduleUpdate();
	}

	void SkeletonRenderer::onExit () {
	#if CC_ENABLE_SCRIPT_BINDING
		if (_scriptType == kScriptTypeJavascript && ScriptEngineManager::sendNodeEventToJSExtended(this, kNodeOnExit)) return;
	#endif
		Node::onExit();
		unscheduleUpdate();
	}

	// --- CCBlendProtocol

	const BlendFunc& SkeletonRenderer::getBlendFunc () const {
		return _blendFunc;
	}

	void SkeletonRenderer::setBlendFunc (const BlendFunc &blendFunc) {
		_blendFunc = blendFunc;
	}

	void SkeletonRenderer::setOpacityModifyRGB (bool value) {
		_premultipliedAlpha = value;
	}

	bool SkeletonRenderer::isOpacityModifyRGB () const {
		return _premultipliedAlpha;
	}

	namespace {
		cocos2d::Rect computeBoundingRect(const float* coords, int vertexCount)
		{
			assert(coords);
			assert(vertexCount > 0);

			const float* v = coords;
			float minX = v[0];
			float minY = v[1];
			float maxX = minX;
			float maxY = minY;
			for (int i = 1; i < vertexCount; ++i)
			{
				v += 2;
				float x = v[0];
				float y = v[1];
				minX = std::min(minX, x);
				minY = std::min(minY, y);
				maxX = std::max(maxX, x);
				maxY = std::max(maxY, y);
			}
			return { minX, minY, maxX - minX, maxY - minY };
		}

		bool slotIsOutRange(Slot& slot, int startSlotIndex, int endSlotIndex)
		{
			const int index = slot.getData().getIndex();
			return startSlotIndex > index || endSlotIndex < index;
		}

		int computeTotalCoordCount(Skeleton& skeleton, int startSlotIndex, int endSlotIndex)
		{
			int coordCount = 0;
			for (size_t i = 0; i < skeleton.getSlots().size(); ++i)
			{
				Slot& slot = *skeleton.getSlots()[i];
				Attachment* const attachment = slot.getAttachment();
				if (!attachment)
				{
					continue;
				}
				if (slotIsOutRange(slot, startSlotIndex, endSlotIndex))
				{
					continue;
				}
					// Early exit if slot is invisible
				if (slot.getColor().a == 0) {
					continue;
				}
				if (attachment->getRTTI().isExactly(RegionAttachment::rtti))
				{
					coordCount += 8;
				}
				else if (attachment->getRTTI().isExactly(MeshAttachment::rtti))
				{
					MeshAttachment* const mesh = static_cast<MeshAttachment*>(attachment);
					coordCount += mesh->getWorldVerticesLength();
				}
			}
			return coordCount;
		}


		void transformWorldVertices(float* dstCoord, int coordCount, Skeleton& skeleton, int startSlotIndex, int endSlotIndex)
		{
			float* dstPtr = dstCoord;
	#ifndef NDEBUG
			float* const dstEnd = dstCoord + coordCount;
	#endif
			for (size_t i = 0; i < skeleton.getSlots().size(); ++i)
			{
				/*const*/ Slot& slot = *skeleton.getDrawOrder()[i]; // match the draw order of SkeletonRenderer::Draw
				Attachment* const attachment = slot.getAttachment();
				if (!attachment)
				{
					continue;
				}
				if (slotIsOutRange(slot, startSlotIndex, endSlotIndex))
				{
					continue;
				}
	  		if (slot.getColor().a == 0) {
					continue;
				}
				if (attachment->getRTTI().isExactly(RegionAttachment::rtti))
				{
					RegionAttachment* const regionAttachment = static_cast<RegionAttachment*>(attachment);
					assert(dstPtr + 8 <= dstEnd);
					regionAttachment->computeWorldVertices(slot.getBone(), dstPtr, 0, 2);
					dstPtr += 8;
				}
				else if (attachment->getRTTI().isExactly(MeshAttachment::rtti))
				{
					MeshAttachment* const mesh = static_cast<MeshAttachment*>(attachment);
					assert(dstPtr + mesh->getWorldVerticesLength() <= dstEnd);
					mesh->computeWorldVertices(slot, 0, mesh->getWorldVerticesLength(), dstPtr, 0, 2);
					dstPtr += mesh->getWorldVerticesLength();
				}
			}
			assert(dstPtr == dstEnd);
		}

		void interleaveCoordinates(float* dst, const float* src, int count, int dstStride)
		{
			if (dstStride == 2)
			{
				memcpy(dst, src, sizeof(float) * count * 2);
			}
			else
			{
				for (int i = 0; i < count; ++i)
				{
					dst[0] = src[0];
					dst[1] = src[1];
					dst += dstStride;
					src += 2;
				}
			}

		}

		BlendFunc makeBlendFunc(int blendMode, bool premultipliedAlpha)
		{
			BlendFunc blendFunc;
			switch (blendMode) {
			case BlendMode_Additive:
				blendFunc.src = premultipliedAlpha ? GL_ONE : GL_SRC_ALPHA;
				blendFunc.dst = GL_ONE;
				break;
			case BlendMode_Multiply:
				blendFunc.src = GL_DST_COLOR;
				blendFunc.dst = GL_ONE_MINUS_SRC_ALPHA;
				break;
			case BlendMode_Screen:
				blendFunc.src = GL_ONE;
				blendFunc.dst = GL_ONE_MINUS_SRC_COLOR;
				break;
			default:
				blendFunc.src = premultipliedAlpha ? GL_ONE : GL_SRC_ALPHA;
				blendFunc.dst = GL_ONE_MINUS_SRC_ALPHA;
				break;
			}
			return blendFunc;
		}


		bool cullRectangle(const Mat4& transform, const cocos2d::Rect& rect, const Camera& camera)
		{
			// Compute rectangle center and half extents in local space
			// TODO: Pass the bounding rectangle with this representation directly
			const float halfRectWidth = rect.size.width * 0.5f;
			const float halfRectHeight = rect.size.height * 0.5f;
			const float l_cx = rect.origin.x + halfRectWidth;
			const float l_cy = rect.origin.y + halfRectHeight;

			// Transform rectangle center to world space
			const float w_cx = (l_cx * transform.m[0] + l_cy * transform.m[4]) + transform.m[12];
			const float w_cy = (l_cx * transform.m[1] + l_cy * transform.m[5]) + transform.m[13];

			// Compute rectangle half extents in world space
			const float w_ex = std::abs(halfRectWidth * transform.m[0]) + std::abs(halfRectHeight * transform.m[4]);
			const float w_ey = std::abs(halfRectWidth * transform.m[1]) + std::abs(halfRectHeight * transform.m[5]);

			// Transform rectangle to clip space
			const Mat4& viewMatrix = camera.getViewMatrix();
			const Mat4& projectionMatrix = camera.getProjectionMatrix();
			const float c_cx = (w_cx + viewMatrix.m[12]) * projectionMatrix.m[0];
			const float c_cy = (w_cy + viewMatrix.m[13]) * projectionMatrix.m[5];
			const float c_ex = w_ex * projectionMatrix.m[0];
			const float c_ey = w_ey * projectionMatrix.m[5];
			// The rectangle has z == 0 in world space
			// cw = projectionMatrix[11] * vz = -vz = wz -viewMatrix.m[14] = -viewMatrix.m[14]
			const float c_w = -viewMatrix.m[14]; // w in clip space

			// For each edge, test the rectangle corner closest to it
			// If its distance to the edge is negative, the whole rectangle is outside the screen
			// Note: the test is conservative and can return false positives in some cases
			// The test is done in clip space [-1, +1]
			// e.g. left culling <==> (c_cx + c_ex) / cw < -1 <==> (c_cx + c_ex) < -cw

			// Left
			if (c_cx + c_ex < -c_w)
			{
				return true;
			}

			// Right
			if (c_cx - c_ex > c_w)
			{
				return true;
			}

			// Bottom
			if (c_cy + c_ey < -c_w)
			{
				return true;
			}

			// Top
			if (c_cy - c_ey > c_w)
			{
				return true;
			}

			return false;
		}


		Color4B ColorToColor4B(const Color& color)
		{
			return { (GLubyte)(color.r * 255.f), (GLubyte)(color.g * 255.f), (GLubyte)(color.b * 255.f), (GLubyte)(color.a * 255.f) };
		}
	}

}<|MERGE_RESOLUTION|>--- conflicted
+++ resolved
@@ -656,17 +656,14 @@
 			V3F_C4B_T2F_Quad quad;
 			for (int i = 0, n = _skeleton->getSlots().size(); i < n; i++) {
 				Slot* slot = _skeleton->getDrawOrder()[i];
-<<<<<<< HEAD
+				
 				if (!slot->getBone().isActive()) continue;
 				if (!slot->getAttachment() || !slot->getAttachment()->getRTTI().isExactly(RegionAttachment::rtti)) continue;
-=======
-				if (!slot->getAttachment() || !slot->getAttachment()->getRTTI().isExactly(RegionAttachment::rtti)) {
-					continue;
-				}
+
 				if (slotIsOutRange(*slot, _startSlotIndex, _endSlotIndex)) {
 					continue;
 				}
->>>>>>> 16c2437d
+
 				RegionAttachment* attachment = (RegionAttachment*)slot->getAttachment();
 				float worldVertices[8];
 				attachment->computeWorldVertices(slot->getBone(), worldVertices, 0, 2);
@@ -733,43 +730,9 @@
 		director->popMatrix(MATRIX_STACK_TYPE::MATRIX_STACK_MODELVIEW);
 	#endif
 	}
-<<<<<<< HEAD
-	
-	Rect SkeletonRenderer::getBoundingBox () const {
-		float minX = FLT_MAX, minY = FLT_MAX, maxX = -FLT_MAX, maxY = -FLT_MAX;
-		float scaleX = getScaleX(), scaleY = getScaleY();
-		for (int i = 0; i < _skeleton->getSlots().size(); ++i) {
-			Slot* slot = _skeleton->getSlots()[i];
-			if (!slot->getAttachment()) continue;
-			if (!slot->getBone().isActive()) continue;
-			int verticesCount;
-			if (slot->getAttachment()->getRTTI().isExactly(RegionAttachment::rtti)) {
-				RegionAttachment* attachment = (RegionAttachment*)slot->getAttachment();
-				attachment->computeWorldVertices(slot->getBone(), worldVertices, 0, 2);
-				verticesCount = 8;
-			} else if (slot->getAttachment()->getRTTI().isExactly(MeshAttachment::rtti)) {
-				MeshAttachment* mesh = (MeshAttachment*)slot->getAttachment();
-				ensureWorldVerticesCapacity(mesh->getWorldVerticesLength());
-				mesh->computeWorldVertices(*slot, 0, mesh->getWorldVerticesLength(), worldVertices, 0, 2);
-				verticesCount = mesh->getWorldVerticesLength();
-			} else
-				continue;
-			for (int ii = 0; ii < verticesCount; ii += 2) {
-				float x = worldVertices[ii] * scaleX, y = worldVertices[ii + 1] * scaleY;
-				minX = min(minX, x);
-				minY = min(minY, y);
-				maxX = max(maxX, x);
-				maxY = max(maxY, y);
-			}
-		}
-		Vec2 position = getPosition();
-		if (minX == FLT_MAX) minX = minY = maxX = maxY = 0;
-		return Rect(position.x + minX, position.y + minY, maxX - minX, maxY - minY);
-=======
 
 	cocos2d::Rect SkeletonRenderer::getBoundingBox () const {
 		return _boundingRect;
->>>>>>> 16c2437d
 	}
 
 	// --- Convenience methods for Skeleton_* functions.
